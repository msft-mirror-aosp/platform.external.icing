// Copyright 2019 Google LLC
//
// Licensed under the Apache License, Version 2.0 (the "License");
// you may not use this file except in compliance with the License.
// You may obtain a copy of the License at
//
//      http://www.apache.org/licenses/LICENSE-2.0
//
// Unless required by applicable law or agreed to in writing, software
// distributed under the License is distributed on an "AS IS" BASIS,
// WITHOUT WARRANTIES OR CONDITIONS OF ANY KIND, either express or implied.
// See the License for the specific language governing permissions and
// limitations under the License.

syntax = "proto2";

package icing.lib;

import "icing/proto/logging.proto";
import "icing/proto/status.proto";

option java_package = "com.google.android.icing.proto";
option java_multiple_files = true;
option objc_class_prefix = "ICNG";

// Defines a unit of data understood by the IcingSearchEngine.
// Next tag: 10
message DocumentProto {
  // REQUIRED: Namespace that this Document resides in.
  // Namespaces can affect read/write permissions.
  optional string namespace = 1;

  // REQUIRED: Identifier of the Document; must be unique within the
  // Document's `namespace`. Otherwise, the new Document will override any
  // other Documents with the same `namespace`+`uri` that Icing knows about.
  optional string uri = 2;

  // REQUIRED: Type of the Document. This should match the 'schema_type' of
  // one of the types given to Icing as part of the overall schema.
  // See icing.lib.SchemaTypeConfigProto.schema_type for details.
  optional string schema = 3;

  // OPTIONAL: Seconds since epoch at which the Document was created.
  // Negative values will lead to validation errors. If not specified, it will
  // default to when the Icing receives the Document.
  optional int64 creation_timestamp_ms = 4;

  // REQUIRED: Properties that will be validated against the provided schema.
  // The names of these properties should map to one of the properties
  // already defined in the schema for this Document's schema_type.
  repeated PropertyProto properties = 5;

  // OPTIONAL: Score of the document which could be used during search result
  // ranking. Negative values will lead to validation errors. The default is the
  // lowest score 0.
  optional int32 score = 7 [default = 0];

  // The time-to-live that should be enforced on this Document. Documents get
  // garbage-collected once the current time exceeds the ttl_ms after the
  // creation_timestamp_ms. Negative values will lead to validation errors.
  //
  // Default value of 0 keeps the Documents till they're explicitly deleted.
  //
  // TODO(cassiewang): Benchmark if fixed64 or some other proto type is better
  // in terms of space/time efficiency. Both for ttl_ms and timestamp fields
  optional int64 ttl_ms = 8 [default = 0];

  // Defines document level data that's generated internally by Icing.
  message InternalFields {
    // The length of the document as a count of tokens (or terms) in all indexed
    // text properties. This field is used in the computation of BM25F relevance
    // score.
    optional int32 length_in_tokens = 1;
  }
  optional InternalFields internal_fields = 9;

  reserved 6;
}

// Holds a property field of the Document.
// Next tag: 8
message PropertyProto {
  // Name of the property.
  // See icing.lib.PropertyConfigProto.property_name for details.
  optional string name = 1;

  // Only the field corresponding to the DataType specified in
  // icing.lib.PropertyConfigProto.data_type should be set.
  repeated string string_values = 2;
  repeated int64 int64_values = 3;
  repeated double double_values = 4;
  repeated bool boolean_values = 5;
  repeated bytes bytes_values = 6;
  repeated DocumentProto document_values = 7;
}

// Result of a call to IcingSearchEngine.Put
// Next tag: 3
message PutResultProto {
  // Status code can be one of:
  //   OK
  //   FAILED_PRECONDITION
  //   NOT_FOUND
  //   INTERNAL
  //   OUT_OF_SPACE
  //
  // See status.proto for more details.
  //
  // TODO(b/147699081): Fix error codes: +ABORTED
  // go/icing-library-apis.
  optional StatusProto status = 1;

  // Stats of the function call. Inside PutDocumentStatsProto, the function
  // call latency 'latency_ms' will always be populated. The other fields will
  // be accurate only when the status above is OK. See logging.proto for
  // details.
  optional PutDocumentStatsProto put_document_stats = 2;
}

// Result of a call to IcingSearchEngine.Get
// Next tag: 3
message GetResultProto {
  // Status code can be one of:
  //   OK
  //   FAILED_PRECONDITION
  //   NOT_FOUND
  //   INTERNAL
  //
  // See status.proto for more details.
  //
  // TODO(b/147699081): Fix error codes: +ABORTED, -INTERNAL.
  // go/icing-library-apis.
  optional StatusProto status = 1;

  // Copy of the Document proto with the specified name_space, uri. Modifying
  // this does not affect the Document in IcingSearchEngine.
  optional DocumentProto document = 2;
}

// Result of a call to IcingSearchEngine.GetAllNamespaces
// Next tag: 3
message GetAllNamespacesResultProto {
  // Status code can be one of:
  //   OK
  //
  // See status.proto for more details.
  optional StatusProto status = 1;

  // List of namespaces which have at least one existing document in it (not
  // deleted and not expired). Order of namespaces is undefined.
  repeated string namespaces = 2;
}

// Result of a call to IcingSearchEngine.Delete
// Next tag: 3
message DeleteResultProto {
  // Status code can be one of:
  //   OK
  //   FAILED_PRECONDITION
  //   NOT_FOUND
  //   INTERNAL
  //
  // See status.proto for more details.
  //
  // TODO(b/147699081): Fix error codes: +ABORTED.
  // go/icing-library-apis.
  optional StatusProto status = 1;

  // Stats for delete execution performance.
  optional DeleteStatsProto delete_stats = 2;
}

// Result of a call to IcingSearchEngine.DeleteByNamespace
// Next tag: 3
message DeleteByNamespaceResultProto {
  // Status code can be one of:
  //   OK
  //   FAILED_PRECONDITION
  //   NOT_FOUND
  //   INTERNAL
  //
  // See status.proto for more details.
  //
  // TODO(b/147699081): Fix error codes: +ABORTED.
  // go/icing-library-apis.
  optional StatusProto status = 1;

  // Stats for delete execution performance.
  optional DeleteStatsProto delete_stats = 2;
}

// Result of a call to IcingSearchEngine.DeleteBySchemaType
// Next tag: 3
message DeleteBySchemaTypeResultProto {
  // Status code can be one of:
  //   OK
  //   FAILED_PRECONDITION
  //   NOT_FOUND
  //   INTERNAL
  //
  // See status.proto for more details.
  //
  // TODO(b/147699081): Fix error codes: +ABORTED.
  // go/icing-library-apis.
  optional StatusProto status = 1;

  // Stats for delete execution performance.
  optional DeleteStatsProto delete_stats = 2;
}

// Result of a call to IcingSearchEngine.DeleteByQuery
<<<<<<< HEAD
// Next tag: 3
=======
// Next tag: 5
>>>>>>> 9ab600c3
message DeleteByQueryResultProto {
  // Status code can be one of:
  //   OK
  //   FAILED_PRECONDITION
  //   NOT_FOUND
  //   INTERNAL
  //
  // See status.proto for more details.
  //
  // TODO(b/147699081): Fix error codes: +ABORTED.
  // go/icing-library-apis.
  optional StatusProto status = 1;

  // Stats for delete execution performance.
<<<<<<< HEAD
  optional DeleteStatsProto delete_stats = 2;
=======
  optional DeleteByQueryStatsProto delete_by_query_stats = 3;

  // Used by DeleteByQueryResultProto to return information about deleted
  // documents.
  message DocumentGroupInfo {
    optional string namespace = 1;
    optional string schema = 2;
    repeated string uris = 3;
  }

  // Additional return message that shows the uris of the deleted documents, if
  // users set return_deleted_document_info to true.
  // The result is grouped by the corresponding namespace and type.
  repeated DocumentGroupInfo deleted_documents = 4;

  reserved 2;
>>>>>>> 9ab600c3
}<|MERGE_RESOLUTION|>--- conflicted
+++ resolved
@@ -209,11 +209,7 @@
 }
 
 // Result of a call to IcingSearchEngine.DeleteByQuery
-<<<<<<< HEAD
-// Next tag: 3
-=======
 // Next tag: 5
->>>>>>> 9ab600c3
 message DeleteByQueryResultProto {
   // Status code can be one of:
   //   OK
@@ -228,9 +224,6 @@
   optional StatusProto status = 1;
 
   // Stats for delete execution performance.
-<<<<<<< HEAD
-  optional DeleteStatsProto delete_stats = 2;
-=======
   optional DeleteByQueryStatsProto delete_by_query_stats = 3;
 
   // Used by DeleteByQueryResultProto to return information about deleted
@@ -247,5 +240,4 @@
   repeated DocumentGroupInfo deleted_documents = 4;
 
   reserved 2;
->>>>>>> 9ab600c3
 }