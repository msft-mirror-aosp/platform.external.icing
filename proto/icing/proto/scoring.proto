// Copyright 2019 Google LLC
//
// Licensed under the Apache License, Version 2.0 (the "License");
// you may not use this file except in compliance with the License.
// You may obtain a copy of the License at
//
//      http://www.apache.org/licenses/LICENSE-2.0
//
// Unless required by applicable law or agreed to in writing, software
// distributed under the License is distributed on an "AS IS" BASIS,
// WITHOUT WARRANTIES OR CONDITIONS OF ANY KIND, either express or implied.
// See the License for the specific language governing permissions and
// limitations under the License.

syntax = "proto2";

package icing.lib;

option java_package = "com.google.android.icing.proto";
option java_multiple_files = true;
option objc_class_prefix = "ICNG";

// Encapsulates the configurations on how Icing should score and rank the search
// results.
// TODO(b/170347684): Change all timestamps to seconds.
// Next tag: 4
message ScoringSpecProto {
  // OPTIONAL: Indicates how the search results will be ranked.
  message RankingStrategy {
    enum Code {
      // No ranking strategy specified, documents may be returned in an
      // arbitrary order.
      NONE = 0;

      // Ranked by user-provided document scores.
      DOCUMENT_SCORE = 1;

      // Ranked by document creation timestamps.
      CREATION_TIMESTAMP = 2;

      // The following ranking strategies are based on usage reporting. Please
      // see usage.proto for more information. If one of the usage ranking
      // strategy is used but none of result documents have reported usage, the
      // documents will be returned in the default reverse insertion order.

      // Ranked by count of reports with usage type 1.
      USAGE_TYPE1_COUNT = 3;

      // Ranked by count of reports with usage type 2.
      USAGE_TYPE2_COUNT = 4;

      // Ranked by count of reports with usage type 3.
      USAGE_TYPE3_COUNT = 5;

      // Ranked by last used timestamp with usage type 1. The timestamps are
      // compared in seconds.
      USAGE_TYPE1_LAST_USED_TIMESTAMP = 6;

      // Ranked by last used timestamp with usage type 2. The timestamps are
      // compared in seconds.
      USAGE_TYPE2_LAST_USED_TIMESTAMP = 7;

      // Ranked by last used timestamp with usage type 3. The timestamps are
      // compared in seconds.
      USAGE_TYPE3_LAST_USED_TIMESTAMP = 8;

      // Ranked by relevance score, currently computed as BM25F score.
      RELEVANCE_SCORE = 9;
    }
  }
  optional RankingStrategy.Code rank_by = 1;

  // OPTIONAL: Indicates the order of returned search results, the default is
  // DESC, meaning that results with higher scores come first. This order field
  // will be ignored if 'rank_by' is NONE.
  message Order {
    enum Code {
      // Search results will be returned in a descending order.
      DESC = 0;

      // Search results will be returned in a ascending order.
      ASC = 1;
    }
  }
  optional Order.Code order_by = 2;

  // OPTIONAL: Specifies property weights for RELEVANCE_SCORE scoring strategy.
  // Property weights are used for promoting or demoting query term matches in a
  // document property. When property weights are provided, the term frequency
  // is multiplied by the normalized property weight when computing the
  // normalized term frequency component of BM25F. To prefer query term matches
  // in the "subject" property over the "body" property of "Email" documents,
  // set a higher property weight value for "subject" than "body". By default,
  // all properties that are not specified are given a raw, pre-normalized
  // weight of 1.0 when scoring.
  repeated TypePropertyWeights type_property_weights = 3;
}

// Next tag: 3
message TypePropertyWeights {
  // Schema type to apply property weights to.
  optional string schema_type = 1;

  // Property weights to apply to the schema type.
  repeated PropertyWeight property_weights = 2;
}

// Next tag: 3
message PropertyWeight {
  // Property path to assign property weight to. Property paths must be composed
  // only of property names and property separators (the '.' character).
  // For example, if an "Email" schema type has string property "subject" and
  // document property "sender", which has string property "name", the property
  // path for the email's subject would just be "subject" and the property path
  // for the sender's name would be "sender.name". If an invalid path is
  // specified, the property weight is discarded.
  optional string path = 1;

<<<<<<< HEAD
  // Property weight, valid values are positive. Zero and negative weights are
  // invalid and will result in an error. By default, a property is given a raw,
  // pre-normalized weight of 1.0.
=======
  // Property weight, valid values are positive and zero. Setting a zero
  // property weight will remove scoring contribution for a query term match in
  // the property. Negative weights are invalid and will result in an error.
  // By default, a property is given a raw, pre-normalized weight of 1.0.
>>>>>>> c5fa7ff3
  optional double weight = 2;
}<|MERGE_RESOLUTION|>--- conflicted
+++ resolved
@@ -116,15 +116,9 @@
   // specified, the property weight is discarded.
   optional string path = 1;
 
-<<<<<<< HEAD
-  // Property weight, valid values are positive. Zero and negative weights are
-  // invalid and will result in an error. By default, a property is given a raw,
-  // pre-normalized weight of 1.0.
-=======
   // Property weight, valid values are positive and zero. Setting a zero
   // property weight will remove scoring contribution for a query term match in
   // the property. Negative weights are invalid and will result in an error.
   // By default, a property is given a raw, pre-normalized weight of 1.0.
->>>>>>> c5fa7ff3
   optional double weight = 2;
 }