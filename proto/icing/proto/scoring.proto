--- conflicted
+++ resolved
@@ -23,7 +23,7 @@
 // Encapsulates the configurations on how Icing should score and rank the search
 // results.
 // TODO(b/170347684): Change all timestamps to seconds.
-// Next tag: 3
+// Next tag: 4
 message ScoringSpecProto {
   // OPTIONAL: Indicates how the search results will be ranked.
   message RankingStrategy {
@@ -83,8 +83,6 @@
     }
   }
   optional Order.Code order_by = 2;
-<<<<<<< HEAD
-=======
 
   // OPTIONAL: Specifies property weights for RELEVANCE_SCORE scoring strategy.
   // Property weights are used for promoting or demoting query term matches in a
@@ -123,5 +121,4 @@
   // the property. Negative weights are invalid and will result in an error.
   // By default, a property is given a raw, pre-normalized weight of 1.0.
   optional double weight = 2;
->>>>>>> 9ab600c3
 }