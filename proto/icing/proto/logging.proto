// Copyright 2019 Google LLC
//
// Licensed under the Apache License, Version 2.0 (the "License");
// you may not use this file except in compliance with the License.
// You may obtain a copy of the License at
//
//      http://www.apache.org/licenses/LICENSE-2.0
//
// Unless required by applicable law or agreed to in writing, software
// distributed under the License is distributed on an "AS IS" BASIS,
// WITHOUT WARRANTIES OR CONDITIONS OF ANY KIND, either express or implied.
// See the License for the specific language governing permissions and
// limitations under the License.

syntax = "proto2";

package icing.lib;

import "icing/proto/scoring.proto";

option java_package = "com.google.android.icing.proto";
option java_multiple_files = true;
option objc_class_prefix = "ICNG";

// Stats of the top-level function IcingSearchEngine::Initialize().
// Next tag: 14
message InitializeStatsProto {
  // Overall time used for the function call.
  optional int32 latency_ms = 1;

  // The cause of IcingSearchEngine recovering from a previous bad state during
  // initialization.
  enum RecoveryCause {
    // No recovery happened.
    NONE = 0;

    // Data loss in ground truth.
    DATA_LOSS = 1;

    // Data in index is inconsistent with ground truth.
    INCONSISTENT_WITH_GROUND_TRUTH = 2;

    // Changes were made to the schema, but possibly not fully applied to the
    // document store and the index - requiring a recovery.
    SCHEMA_CHANGES_OUT_OF_SYNC = 3;

    // Random I/O errors.
    IO_ERROR = 4;
<<<<<<< HEAD
=======

    // The document log is using legacy format.
    LEGACY_DOCUMENT_LOG_FORMAT = 5;

    // The current code version is different from existing data version.
    VERSION_CHANGED = 6;

    // Any dependencies have changed.
    DEPENDENCIES_CHANGED = 7;
>>>>>>> a81a0c8c
  }

  // Possible recovery causes for document store:
  // - DATA_LOSS
  // - SCHEMA_CHANGES_OUT_OF_SYNC
  // - IO_ERROR
  optional RecoveryCause document_store_recovery_cause = 2;

  // Possible recovery causes for index:
  // - INCONSISTENT_WITH_GROUND_TRUTH
  // - SCHEMA_CHANGES_OUT_OF_SYNC
  // - IO_ERROR
  optional RecoveryCause index_restoration_cause = 3;

  // Possible recovery causes for index:
  // - IO_ERROR
  optional RecoveryCause schema_store_recovery_cause = 4;

  // Time used to recover the document store.
  optional int32 document_store_recovery_latency_ms = 5;

  // Time used to restore the index.
  optional int32 index_restoration_latency_ms = 6;

  // Time used to restore the schema store.
  optional int32 schema_store_recovery_latency_ms = 7;

  // Status regarding how much data is lost during the initialization.
  enum DocumentStoreDataStatus {
    // Document store is successfully initialized or fully recovered.
    NO_DATA_LOSS = 0;

    // Ground truth data is partially lost.
    PARTIAL_LOSS = 1;

    // Ground truth data is completely lost.
    COMPLETE_LOSS = 2;
  }
  optional DocumentStoreDataStatus document_store_data_status = 8;

  // Number of documents currently in document store. Those may
  // include alive, deleted, and expired documents.
  optional int32 num_documents = 9;

  // Number of schema types currently in schema store.
  optional int32 num_schema_types = 10;

  // Number of consecutive initialization failures that immediately preceded
  // this initialization.
  optional int32 num_previous_init_failures = 11;

  // Possible recovery causes for integer index:
  // - INCONSISTENT_WITH_GROUND_TRUTH
  // - SCHEMA_CHANGES_OUT_OF_SYNC
  // - IO_ERROR
  optional RecoveryCause integer_index_restoration_cause = 12;

  // Possible recovery causes for qualified id join index:
  // - INCONSISTENT_WITH_GROUND_TRUTH
  // - SCHEMA_CHANGES_OUT_OF_SYNC
  // - IO_ERROR
  optional RecoveryCause qualified_id_join_index_restoration_cause = 13;
}

// Stats of the top-level function IcingSearchEngine::Put().
// Next tag: 12
message PutDocumentStatsProto {
  // Overall time used for the function call.
  optional int32 latency_ms = 1;

  // Time used to store the document.
  optional int32 document_store_latency_ms = 2;

  // Time used to index the document.
  optional int32 index_latency_ms = 3;

  // Time used to merge the indices.
  optional int32 index_merge_latency_ms = 4;

  // Document size in bytes.
  optional int32 document_size = 5;

  message TokenizationStats {
    // Number of tokens added to the index.
    optional int32 num_tokens_indexed = 1;

    // Number of metadata tokens added to the index, which can only be added by
    // PropertyExistenceIndexingHandler currently.
    optional int32 num_metadata_tokens_indexed = 3;

    reserved 2;
  }
  optional TokenizationStats tokenization_stats = 6;

  // Time used to index all indexable string terms and property existence
  // metadata terms in the document. It does not include the time to merge
  // indices or the time to sort the lite index.
  optional int32 term_index_latency_ms = 7;

  // Time used to index all indexable integers in the document.
  optional int32 integer_index_latency_ms = 8;

  // Time used to index all qualified id join strings in the document.
  optional int32 qualified_id_join_index_latency_ms = 9;

  // Time used to sort the LiteIndex's HitBuffer.
  optional int32 lite_index_sort_latency_ms = 10;

  // Time used to index all metadata terms in the document, which can only be
  // added by PropertyExistenceIndexingHandler currently.
  optional int32 metadata_term_index_latency_ms = 11;
}

// Stats of the top-level function IcingSearchEngine::Search() and
// IcingSearchEngine::GetNextPage().
<<<<<<< HEAD
// Next tag: 17
=======
// Next tag: 26
>>>>>>> a81a0c8c
message QueryStatsProto {
  // TODO(b/305098009): deprecate. Use parent_search_stats instead.
  // The UTF-8 length of the query string
  optional int32 query_length = 16;

  // TODO(b/305098009): deprecate. Use parent_search_stats instead.
  // Number of terms in the query string.
  optional int32 num_terms = 1;

  // TODO(b/305098009): deprecate. Use parent_search_stats instead.
  // Number of namespaces filtered.
  optional int32 num_namespaces_filtered = 2;

  // TODO(b/305098009): deprecate. Use parent_search_stats instead.
  // Number of schema types filtered.
  optional int32 num_schema_types_filtered = 3;

  // TODO(b/305098009): deprecate. Use parent_search_stats instead.
  // Strategy of scoring and ranking.
  optional ScoringSpecProto.RankingStrategy.Code ranking_strategy = 4;

  // Whether the function call is querying the first page. If it’s
  // not, Icing will fetch the results from cache so that some steps
  // may be skipped.
  optional bool is_first_page = 5;

  // The requested number of results in one page.
  optional int32 requested_page_size = 6;

  // The actual number of results returned in the current page.
  optional int32 num_results_returned_current_page = 7;

  // TODO(b/305098009): deprecate. Use parent_search_stats instead.
  // Number of documents scored.
  optional int32 num_documents_scored = 8;

  // How many of the results in the page returned were snippeted.
  optional int32 num_results_with_snippets = 15;

  // Overall time used for the function call.
  optional int32 latency_ms = 10;

  // TODO(b/305098009): deprecate. Use parent_search_stats instead.
  // Time used to parse the query, including 2 parts: tokenizing and
  // transforming tokens into an iterator tree.
  optional int32 parse_query_latency_ms = 11;

  // TODO(b/305098009): deprecate. Use parent_search_stats instead.
  // Time used to score the raw results.
  optional int32 scoring_latency_ms = 12;

  // Time used to rank the scored results.
  optional int32 ranking_latency_ms = 13;

  // Time used to fetch the document protos. Note that it includes the
  // time to snippet if ‘has_snippets’ is true.
  optional int32 document_retrieval_latency_ms = 14;

<<<<<<< HEAD
=======
  // Time passed while waiting to acquire the lock before query execution.
  optional int32 lock_acquisition_latency_ms = 17;

  // Timestamp taken just before sending proto across the JNI boundary from
  // native to java side.
  optional int64 native_to_java_start_timestamp_ms = 18;

  // Time used to send protos across the JNI boundary from java to native side.
  optional int32 java_to_native_jni_latency_ms = 19;

  // Time used to send protos across the JNI boundary from native to java side.
  optional int32 native_to_java_jni_latency_ms = 20;

  // The native latency due to the join operation.
  optional int32 join_latency_ms = 21;

  // Number of documents scored.
  optional int32 num_joined_results_returned_current_page = 22;

  // Whether it contains join query or not.
  optional bool is_join_query = 23;

  // Stats of the search. Only valid for first page.
  // Next tag: 13
  message SearchStats {
    // The UTF-8 length of the query string
    optional int32 query_length = 1;

    // Number of terms in the query string.
    optional int32 num_terms = 2;

    // Number of namespaces filtered.
    optional int32 num_namespaces_filtered = 3;

    // Number of schema types filtered.
    optional int32 num_schema_types_filtered = 4;

    // Strategy of scoring and ranking.
    optional ScoringSpecProto.RankingStrategy.Code ranking_strategy = 5;

    // Number of documents scored.
    optional int32 num_documents_scored = 6;

    // Time used to parse the query, including 2 parts: tokenizing and
    // transforming tokens into an iterator tree.
    optional int32 parse_query_latency_ms = 7;

    // Time used to score the raw results.
    optional int32 scoring_latency_ms = 8;

    // Whether it contains numeric query or not.
    optional bool is_numeric_query = 9;

    // Number of hits fetched by lite index before applying any filters.
    optional int32 num_fetched_hits_lite_index = 10;

    // Number of hits fetched by main index before applying any filters.
    optional int32 num_fetched_hits_main_index = 11;

    // Number of hits fetched by integer index before applying any filters.
    optional int32 num_fetched_hits_integer_index = 12;
  }

  // Search stats for parent. Only valid for first page.
  optional SearchStats parent_search_stats = 24;

  // Search stats for child.
  optional SearchStats child_search_stats = 25;

>>>>>>> a81a0c8c
  reserved 9;
}

// Stats of the top-level functions IcingSearchEngine::Delete,
// IcingSearchEngine::DeleteByNamespace, IcingSearchEngine::DeleteBySchemaType.
// Next tag: 4
message DeleteStatsProto {
  // Overall time used for the function call.
  optional int32 latency_ms = 1;

  message DeleteType {
    enum Code {
      // Default. Should never be used.
      UNKNOWN = 0;

      // Delete one document.
      SINGLE = 1;

      // Delete by query. This value is deprecated.
      // IcingSearchEngine::DeleteByQuery will return a DeleteByQueryStatsProto
      // rather than a DeleteStatsProto.
      DEPRECATED_QUERY = 2 [deprecated = true];

      // Delete by namespace.
      NAMESPACE = 3;

      // Delete by schema type.
      SCHEMA_TYPE = 4;
    }
  }
  optional DeleteType.Code delete_type = 2;

  // Number of documents deleted by this call.
  optional int32 num_documents_deleted = 3;
}

// Stats of the top-level functions IcingSearchEngine::DeleteByQuery.
// Next tag: 9
message DeleteByQueryStatsProto {
  // Overall time used for the function call.
  optional int32 latency_ms = 1;

  // Number of documents deleted by this call.
  optional int32 num_documents_deleted = 2;

  // The UTF-8 length of the query string
  optional int32 query_length = 3;

  // Number of terms in the query string.
  optional int32 num_terms = 4;

  // Number of namespaces filtered.
  optional int32 num_namespaces_filtered = 5;

  // Number of schema types filtered.
  optional int32 num_schema_types_filtered = 6;

  // Time used to parse the query, including 2 parts: tokenizing and
  // transforming tokens into an iterator tree.
  optional int32 parse_query_latency_ms = 7;

  // Time used to delete each document.
  optional int32 document_removal_latency_ms = 8;
}<|MERGE_RESOLUTION|>--- conflicted
+++ resolved
@@ -46,8 +46,6 @@
 
     // Random I/O errors.
     IO_ERROR = 4;
-<<<<<<< HEAD
-=======
 
     // The document log is using legacy format.
     LEGACY_DOCUMENT_LOG_FORMAT = 5;
@@ -57,7 +55,6 @@
 
     // Any dependencies have changed.
     DEPENDENCIES_CHANGED = 7;
->>>>>>> a81a0c8c
   }
 
   // Possible recovery causes for document store:
@@ -173,11 +170,7 @@
 
 // Stats of the top-level function IcingSearchEngine::Search() and
 // IcingSearchEngine::GetNextPage().
-<<<<<<< HEAD
-// Next tag: 17
-=======
 // Next tag: 26
->>>>>>> a81a0c8c
 message QueryStatsProto {
   // TODO(b/305098009): deprecate. Use parent_search_stats instead.
   // The UTF-8 length of the query string
@@ -236,8 +229,6 @@
   // time to snippet if ‘has_snippets’ is true.
   optional int32 document_retrieval_latency_ms = 14;
 
-<<<<<<< HEAD
-=======
   // Time passed while waiting to acquire the lock before query execution.
   optional int32 lock_acquisition_latency_ms = 17;
 
@@ -307,7 +298,6 @@
   // Search stats for child.
   optional SearchStats child_search_stats = 25;
 
->>>>>>> a81a0c8c
   reserved 9;
 }
 
