--- conflicted
+++ resolved
@@ -27,11 +27,7 @@
 option objc_class_prefix = "ICNG";
 
 // Client-supplied specifications on what documents to retrieve.
-<<<<<<< HEAD
-// Next tag: 5
-=======
 // Next tag: 11
->>>>>>> a81a0c8c
 message SearchSpecProto {
   // REQUIRED: The "raw" query string that users may type. For example, "cat"
   // will search for documents with the term cat in it.
@@ -66,8 +62,6 @@
   // applies to the entire 'query'. To issue different queries for different
   // schema types, separate Search()'s will need to be made.
   repeated string schema_type_filters = 4;
-<<<<<<< HEAD
-=======
 
   // Timestamp taken just before sending proto across the JNI boundary from java
   // to native side.
@@ -118,16 +112,11 @@
   // (TypePropertyMask for the given schema type has empty paths field), no
   // properties of that schema type will be searched.
   repeated TypePropertyMask type_property_filters = 10;
->>>>>>> a81a0c8c
 }
 
 // Client-supplied specifications on what to include/how to format the search
 // results.
-<<<<<<< HEAD
-// Next tag: 6
-=======
 // Next tag: 10
->>>>>>> a81a0c8c
 message ResultSpecProto {
   // The results will be returned in pages, and num_per_page specifies the
   // number of documents in one page.
@@ -147,16 +136,16 @@
     // have snippet information provided. If set to 0, snippeting is disabled.
     optional int32 num_matches_per_property = 2;
 
-    // How large of a window to provide. Windows start at max_window_bytes / 2
-    // bytes before the middle of the matching token and end at max_window_bytes
-    // / 2 bytes after the middle of the matching token. Windowing respects
-    // token boundaries.
-    // Therefore, the returned window may be smaller than requested. Setting
-    // max_window_bytes to 0 will disable windowing information. If matches
-    // enabled is also set to false, then snippeting is disabled.
-    // Ex. max_window_bytes = 16. "foo bar baz bat rat" with a query of "baz"
+    // How large of a window to provide. Windows start at
+    // max_window_utf32_length / 2 bytes before the middle of the matching token
+    // and end at max_window_utf32_length / 2 bytes after the middle of the
+    // matching token. Windowing respects token boundaries. Therefore, the
+    // returned window may be smaller than requested. Setting
+    // max_window_utf32_length to 0 will disable windowing information. If
+    // matches enabled is also set to false, then snippeting is disabled. Ex.
+    // max_window_utf32_length = 16. "foo bar baz bat rat" with a query of "baz"
     // will return a window of "bar baz bat" which is only 11 bytes long.
-    optional int32 max_window_bytes = 3;
+    optional int32 max_window_utf32_length = 3;
   }
   optional SnippetSpecProto snippet_spec = 3;
 
@@ -208,8 +197,6 @@
   // ["ns0doc0", "ns0doc1", "ns1doc0", "ns3doc0", "ns3doc1", "ns2doc1",
   //  "ns3doc2"].
   repeated ResultGrouping result_groupings = 5;
-<<<<<<< HEAD
-=======
 
   // The threshold of total bytes of all documents to cutoff, in order to limit
   // # of bytes in a single page.
@@ -246,7 +233,6 @@
   // //icing/scoring:score-and-rank_benchmark, so set it as the
   // default value.
   optional int32 num_to_score = 9 [default = 30000];
->>>>>>> a81a0c8c
 }
 
 // The representation of a single match within a DocumentProto property.
@@ -426,7 +412,7 @@
   repeated TypePropertyMask type_property_masks = 1;
 }
 
-// Next tag: 4
+// Next tag: 8
 message SuggestionSpecProto {
   // REQUIRED: The "raw" prefix string that users may type. For example, "f"
   // will search for suggested query that start with "f" like "foo", "fool".
@@ -440,8 +426,6 @@
 
   // REQUIRED: The number of suggestions to be returned.
   optional int32 num_to_return = 3;
-<<<<<<< HEAD
-=======
 
   // Indicates how the suggestion terms should be scored and ranked.
   optional SuggestionScoringSpecProto scoring_spec = 4;
@@ -484,7 +468,6 @@
 message NamespaceDocumentUriGroup {
   optional string namespace_ = 1;
   repeated string document_uris = 2;
->>>>>>> a81a0c8c
 }
 
 // Next tag: 3
