// Copyright 2019 Google LLC
//
// Licensed under the Apache License, Version 2.0 (the "License");
// you may not use this file except in compliance with the License.
// You may obtain a copy of the License at
//
//      http://www.apache.org/licenses/LICENSE-2.0
//
// Unless required by applicable law or agreed to in writing, software
// distributed under the License is distributed on an "AS IS" BASIS,
// WITHOUT WARRANTIES OR CONDITIONS OF ANY KIND, either express or implied.
// See the License for the specific language governing permissions and
// limitations under the License.

syntax = "proto2";

package icing.lib;

import "icing/proto/status.proto";
import "icing/proto/term.proto";

option java_package = "com.google.android.icing.proto";
option java_multiple_files = true;
option objc_class_prefix = "ICNG";

// Defines the schema that every Document of a specific "type" should adhere
// to. These can be considered as definitions of rich structured types for
// Documents accepted by IcingSearchEngine.
//
// NOTE: Instances of SchemaTypeConfigProto are strongly recommended to be
// based on types defined in schema.org. This makes the data/config/code more
// shareable and easier to extend in the future.
//
// TODO(cassiewang) Define a sample proto file that can be used by tests and for
// documentation.
//
// Next tag: 7
message SchemaTypeConfigProto {
  // REQUIRED: Named type that uniquely identifies the structured, logical
  // schema being defined.
  //
  // Recommended format: Human readable string that's one of the types defined
  // in http://schema.org. Eg: DigitalDocument, Message, Person, etc.
  optional string schema_type = 1;

  // List of all properties that are supported by Documents of this type.
  // An Document should never have properties that are not listed here.
  //
  // TODO(cassiewang) Figure out if we should disallow, ignore or accept
  // unknown properties. Accepting them could make switching between versions
  // easier.
  repeated PropertyConfigProto properties = 4;

  // Version is an arbitrary number that the client may use to keep track of
  // different incarnations of the schema. Icing library imposes no requirements
  // on this field and will not validate it in anyway. If a client calls
  // SetSchema with a schema that contains one or more new version numbers, then
  // those version numbers will be updated so long as the SetSchema call
  // succeeds. Clients are free to leave the version number unset, in which case
  // it will default to value == 0.
  optional int32 version = 5;

  // An experimental field to make the type as a subtype of parent_types, which
  // enables parent_types to be interpreted as its subtypes in the context of
  // the Search APIs, including schema type filters and projections specified in
  // TypePropertyMask.
  repeated string parent_types = 6;

  reserved 2, 3;
}

// Describes how a string property should be indexed.
// Next tag: 3
message StringIndexingConfig {
  // Indicates how the content of this property should be matched in the index.
  //
  // TermMatchType.Code=UNKNOWN
  // Content in this property will not be tokenized or indexed. Useful if the
  // data type is not indexable. See schema-util for details.
  //
  // TermMatchType.Code=EXACT_ONLY
  // Content in this property should only be returned for queries matching the
  // exact tokens appearing in this property.
  // Ex. A property with "fool" should NOT match a query for "foo".
  //
  // TermMatchType.Code=PREFIX
  // Content in this property should be returned for queries that are either
  // exact matches or query matches of the tokens appearing in this property.
  // Ex. A property with "fool" *should* match a query for "foo".
  optional TermMatchType.Code term_match_type = 1;

  message TokenizerType {
    enum Code {
      // It is only valid for tokenizer_type to be 'NONE' if the data type is
      // not indexed.
      NONE = 0;

      // Tokenization for plain text.
      PLAIN = 1;
<<<<<<< HEAD
=======

      // Tokenizes text in verbatim. This means no normalization or segmentation
      // is applied to string values that are tokenized using this type.
      // Therefore, the output token is equivalent to the raw string text. For
      // example, "Hello, world!" would be tokenized as "Hello, world!"
      // preserving punctuation and capitalization, and not creating separate
      // tokens between the space.
      VERBATIM = 2;

      // Tokenizes text as an email address. This means it will tokenize a
      // string into multiple emails, and further tokenize those into parts of
      // an email address. These parts include the local address, host
      // components, local components, as well as the name and comments. For
      // example, "User (comment) <user@domain.com>" would be tokenized into a
      // "User" name token, a "comment" comment token, a "user" local address, a
      // "user" local component token, a "domain" host component token, a "com"
      // host component token, a "user@domain.com" address token, and the entire
      // original string as an rfc822 token.
      // See more here: https://datatracker.ietf.org/doc/html/rfc822
      RFC822 = 3;

      // Tokenizes text as an url address. This tokenizes a url string into a
      // token for each component in the url, as well as any significant
      // url suffixes. For example,
      // https://www.google.com/path/subpath?query#ref would be tokenizes into a
      // scheme token "https“; 3 host tokens "www", "google", "com"; 2 path
      // tokens "path", "subpath"; a query token "query"; a reference token
      // "ref"; and 3 suffix tokens
      // "https://www.google.com/path/subpath?query#ref",
      // "www.google.com/path/subpath?query#ref",
      // "google.com/path/subpath?query#ref".
      // Currently only supports tokenization of one url string at a time
      // i.e. the input string cannot have spaces in the middle, but can have
      // leading or trailing spaces.
      URL = 4;
>>>>>>> a81a0c8c
    }
  }
  optional TokenizerType.Code tokenizer_type = 2;
}

// Describes how a document property should be indexed.
// Next tag: 3
message DocumentIndexingConfig {
  // OPTIONAL: Whether nested properties within the document property should be
  // indexed. If true, then all nested properties will be indexed according to
  // the property's own indexing configurations. If false, nested documents'
  // properties will not be indexed even if they have an indexing configuration.
  //
  // The default value is false.
  optional bool index_nested_properties = 1;

  // List of nested properties within the document to index. Only the
  // provided list of properties will be indexed according to the property's
  // indexing configurations.
  //
  // index_nested_properties must be false in order to use this feature.
  repeated string indexable_nested_properties_list = 2;
}

// Describes how a int64 property should be indexed.
// Next tag: 3
message IntegerIndexingConfig {
  // OPTIONAL: Indicates how the int64 contents of this property should be
  // matched.
  //
  // The default value is UNKNOWN.
  message NumericMatchType {
    enum Code {
      // Contents in this property will not be indexed. Useful if the int64
      // property type is not indexable.
      UNKNOWN = 0;

      // Contents in this property should only be returned for queries matching
      // the range.
      RANGE = 1;
    }
  }
  optional NumericMatchType.Code numeric_match_type = 1;
}

// Describes how a property can be used to join this document with another
// document. See JoinSpecProto (in search.proto) for more details.
// Next tag: 3
message JoinableConfig {
  // OPTIONAL: Indicates what joinable type the content value of this property
  // is.
  //
  // The default value is NONE.
  message ValueType {
    enum Code {
      // Value in this property is not joinable.
      NONE = 0;

      // Value in this property is a joinable (string) qualified id, which is
      // composed of namespace and uri.
      // See JoinSpecProto (in search.proto) and DocumentProto (in
      // document.proto) for more details about qualified id, namespace and uri.
      QUALIFIED_ID = 1;
    }
  }
  optional ValueType.Code value_type = 1;

  // If the parent document a child document is joined to is deleted, delete the
  // child document as well. This will only apply to children joined through
  // QUALIFIED_ID, other (future) joinable value types won't use it.
  optional bool propagate_delete = 2 [default = false];
}

// Describes the schema of a single property of Documents that belong to a
// specific SchemaTypeConfigProto. These can be considered as a rich, structured
// type for each property of Documents accepted by IcingSearchEngine.
// Next tag: 9
message PropertyConfigProto {
  // REQUIRED: Name that uniquely identifies a property within an Document of
  // a specific SchemaTypeConfigProto.
  //
  // Recommended format: Human readable string that's one of the properties
  // defined in schema.org for the parent SchemaTypeConfigProto.
  // Eg: 'author' for http://schema.org/DigitalDocument.
  // Eg: 'address' for http://schema.org/Place.
  optional string property_name = 1;

  // REQUIRED: Physical data-types of the contents of the property.
  message DataType {
    enum Code {
      // This value should never purposely be used. This is used for backwards
      // compatibility reasons.
      UNKNOWN = 0;

      STRING = 1;
      INT64 = 2;
      DOUBLE = 3;
      BOOLEAN = 4;

      // Unstructured BLOB.
      BYTES = 5;

      // Indicates that the property itself is an Document, making it part
      // a hierarchical Document schema. Any property using this data_type
      // MUST have a valid 'schema_type'.
      DOCUMENT = 6;
    }
  }
  optional DataType.Code data_type = 2;

  // REQUIRED if (data_type == DOCUMENT). OPTIONAL otherwise.
  // Indicates the logical schema-type of the contents of this property.
  //
  // TODO(cassiewang): This could be useful for non-document properties, e.g.
  // to set this field as a schema.org/address for some string property.
  // Re-evaluate what recommendation we should give clients if we want to start
  // using this for non-document properties as well.
  //
  // Recommended format: Human readable string that is one of the types defined
  // in schema.org, matching the SchemaTypeConfigProto.schema_type of another
  // type.
  optional string schema_type = 3;

  // REQUIRED: The cardinality of the property.
  message Cardinality {
    // NOTE: The order of the cardinality is purposefully set to be from least
    // restrictive (REPEATED) to most restrictive (REQUIRED). This makes it
    // easier to check if a field is backwards compatible by doing a simple
    // greater-than/less-than check on the enum ints. Changing/adding new
    // cardinalities should be done cautiously.
    enum Code {
      // This should never purposely be set. This is used for backwards
      // compatibility reasons.
      UNKNOWN = 0;

      // Any number of items (including zero) [0...*].
      REPEATED = 1;

      // Zero or one value [0,1].
      OPTIONAL = 2;

      // Exactly one value [1].
      REQUIRED = 3;
    }
  }
  optional Cardinality.Code cardinality = 4;

  // OPTIONAL: Describes how string properties should be indexed. String
  // properties that do not set the indexing config will not be indexed.
  optional StringIndexingConfig string_indexing_config = 5;

  // OPTIONAL: Describes how document properties should be indexed.
  optional DocumentIndexingConfig document_indexing_config = 6;

  // OPTIONAL: Describes how int64 properties should be indexed. Int64
  // properties that do not set the indexing config will not be indexed.
  optional IntegerIndexingConfig integer_indexing_config = 7;

  // OPTIONAL: Describes how string properties can be used as a document joining
  // matcher.
  //
  // Note: currently we only support STRING single joining, so if a property is
  // set as joinable (i.e. joinable_config.content_type is not NONE), then:
  // - DataType should be STRING. Otherwise joinable_config will be ignored.
  // - The property itself and any upper-level (nested doc) property should
  //   contain at most one element (i.e. Cardinality is OPTIONAL or REQUIRED).
  optional JoinableConfig joinable_config = 8;
}

// List of all supported types constitutes the schema used by Icing.
// Next tag: 2
message SchemaProto {
  repeated SchemaTypeConfigProto types = 1;
}

// Result of a call to IcingSearchEngine.SetSchema
// Next tag: 9
message SetSchemaResultProto {
  // Status code can be one of:
  //   OK
  //   INVALID_ARGUMENT
  //   FAILED_PRECONDITION
  //   INTERNAL
  //
  // See status.proto for more details.
  //
  // TODO(b/147699081): Fix error codes: +ABORTED, +WARNING_DATA_LOSS,
  // -INTERNAL. go/icing-library-apis.
  optional StatusProto status = 1;

  // Schema types that existed in the previous schema, but were deleted from the
  // new schema. If ignore_errors_and_delete_documents=true, then all documents
  // of these types were also deleted.
  repeated string deleted_schema_types = 2;

  // Schema types that existed in the previous schema and were incompatible with
  // the new schema type. If ignore_errors_and_delete_documents=true, then any
  // documents that fail validation against the new schema types would also be
  // deleted.
  repeated string incompatible_schema_types = 3;

  // Schema types that did not exist in the previous schema and were added with
  // the new schema type.
  repeated string new_schema_types = 4;

  // Schema types that were changed in a way that was backwards compatible and
  // didn't invalidate the index.
  repeated string fully_compatible_changed_schema_types = 5;

  // Schema types that were changed in a way that was backwards compatible, but
  // invalidated the index.
  repeated string index_incompatible_changed_schema_types = 6;

  // Overall time used for the function call.
  optional int32 latency_ms = 7;

  // Schema types that were changed in a way that was backwards compatible, but
  // invalidated the joinable cache.
  //
  // For example, a property was set non joinable in the old schema definition,
  // but changed to joinable in the new definition. In this case, this property
  // will be considered join incompatible when setting new schema.
  repeated string join_incompatible_changed_schema_types = 8;
}

// Result of a call to IcingSearchEngine.GetSchema
// Next tag: 3
message GetSchemaResultProto {
  // Status code can be one of:
  //   OK
  //   FAILED_PRECONDITION
  //   NOT_FOUND
  //   INTERNAL
  //
  // See status.proto for more details.
  //
  // TODO(b/147699081): Fix error codes: +ABORTED, -INTERNAL
  // go/icing-library-apis.
  optional StatusProto status = 1;

  // Copy of the Schema proto. Modifying this does not affect the Schema that
  // IcingSearchEngine holds.
  optional SchemaProto schema = 2;
}

// Result of a call to IcingSearchEngine.GetSchemaType
// Next tag: 3
message GetSchemaTypeResultProto {
  // Status code can be one of:
  //   OK
  //   FAILED_PRECONDITION
  //   NOT_FOUND
  //   INTERNAL
  //
  // See status.proto for more details.
  //
  // TODO(b/147699081): Fix error codes: +ABORTED, -INTERNAL
  // go/icing-library-apis.
  optional StatusProto status = 1;

  // Copy of the SchemaTypeConfig proto with the specified schema_type.
  // Modifying this does not affect the SchemaTypeConfig that IcingSearchEngine
  // holds.
  optional SchemaTypeConfigProto schema_type_config = 2;
}<|MERGE_RESOLUTION|>--- conflicted
+++ resolved
@@ -97,8 +97,6 @@
 
       // Tokenization for plain text.
       PLAIN = 1;
-<<<<<<< HEAD
-=======
 
       // Tokenizes text in verbatim. This means no normalization or segmentation
       // is applied to string values that are tokenized using this type.
@@ -134,7 +132,6 @@
       // i.e. the input string cannot have spaces in the middle, but can have
       // leading or trailing spaces.
       URL = 4;
->>>>>>> a81a0c8c
     }
   }
   optional TokenizerType.Code tokenizer_type = 2;
