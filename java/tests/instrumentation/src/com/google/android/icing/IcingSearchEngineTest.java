--- conflicted
+++ resolved
@@ -51,12 +51,9 @@
 import com.google.android.icing.proto.StorageInfoResultProto;
 import com.google.android.icing.proto.StringIndexingConfig;
 import com.google.android.icing.proto.StringIndexingConfig.TokenizerType;
-<<<<<<< HEAD
-=======
 import com.google.android.icing.proto.SuggestionResponse;
 import com.google.android.icing.proto.SuggestionSpecProto;
 import com.google.android.icing.proto.SuggestionSpecProto.SuggestionScoringSpecProto;
->>>>>>> 9ab600c3
 import com.google.android.icing.proto.TermMatchType;
 import com.google.android.icing.proto.TermMatchType.Code;
 import com.google.android.icing.proto.UsageReport;
@@ -66,7 +63,6 @@
 import java.util.Map;
 import org.junit.After;
 import org.junit.Before;
-import org.junit.Ignore;
 import org.junit.Rule;
 import org.junit.Test;
 import org.junit.rules.TemporaryFolder;
@@ -497,7 +493,6 @@
   }
 
   @Test
-  @Ignore("b/190845688")
   public void testCJKTSnippets() throws Exception {
     assertStatusOk(icingSearchEngine.initialize().getStatus());
 
@@ -505,12 +500,13 @@
     assertStatusOk(
         icingSearchEngine.setSchema(schema, /*ignoreErrorsAndDeleteDocuments=*/ false).getStatus());
 
-    // String:     "我每天走路去上班。"
-    //              ^ ^  ^   ^^
-    // UTF16 idx:   0 1  3   5 6
-    // Breaks into segments: "我", "每天", "走路", "去", "上班"
-    String chinese = "我每天走路去上班。";
-    assertThat(chinese.length()).isEqualTo(9);
+    // String:     "天是蓝的"
+    //              ^ ^^ ^
+    // UTF16 idx:   0 1 2 3
+    // Breaks into segments: "天", "是", "蓝", "的"
+    // "The sky is blue"
+    String chinese = "天是蓝的";
+    assertThat(chinese.length()).isEqualTo(4);
     DocumentProto emailDocument1 =
         createEmailDocument("namespace", "uri1").toBuilder()
             .addProperties(PropertyProto.newBuilder().setName("subject").addStringValues(chinese))
@@ -520,7 +516,7 @@
     // Search and request snippet matching but no windowing.
     SearchSpecProto searchSpec =
         SearchSpecProto.newBuilder()
-            .setQuery("每")
+            .setQuery("是")
             .setTermMatchType(TermMatchType.Code.PREFIX)
             .build();
     ResultSpecProto resultSpecProto =
@@ -559,9 +555,9 @@
     int matchStart = matchProto.getExactMatchUtf16Position();
     int matchEnd = matchStart + matchProto.getExactMatchUtf16Length();
     assertThat(matchStart).isEqualTo(1);
-    assertThat(matchEnd).isEqualTo(3);
+    assertThat(matchEnd).isEqualTo(2);
     String match = content.substring(matchStart, matchEnd);
-    assertThat(match).isEqualTo("每天");
+    assertThat(match).isEqualTo("是");
   }
 
   @Test
@@ -631,8 +627,6 @@
     assertThat(match).isEqualTo("𐀂𐀃");
   }
 
-<<<<<<< HEAD
-=======
   @Test
   public void testSearchSuggestions() {
     assertStatusOk(icingSearchEngine.initialize().getStatus());
@@ -674,7 +668,6 @@
     assertThat(response.getSuggestions(1).getQuery()).isEqualTo("fo");
   }
 
->>>>>>> 9ab600c3
   private static void assertStatusOk(StatusProto status) {
     assertWithMessage(status.getMessage()).that(status.getCode()).isEqualTo(StatusProto.Code.OK);
   }
