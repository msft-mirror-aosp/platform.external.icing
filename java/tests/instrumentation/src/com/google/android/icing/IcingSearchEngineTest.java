// Copyright (C) 2019 Google LLC
//
// Licensed under the Apache License, Version 2.0 (the "License");
// you may not use this file except in compliance with the License.
// You may obtain a copy of the License at
//
//      http://www.apache.org/licenses/LICENSE-2.0
//
// Unless required by applicable law or agreed to in writing, software
// distributed under the License is distributed on an "AS IS" BASIS,
// WITHOUT WARRANTIES OR CONDITIONS OF ANY KIND, either express or implied.
// See the License for the specific language governing permissions and
// limitations under the License.

package com.google.android.icing;

import static com.google.common.truth.Truth.assertThat;
import static com.google.common.truth.Truth.assertWithMessage;

<<<<<<< HEAD
=======
import com.google.android.icing.proto.DebugInfoResultProto;
import com.google.android.icing.proto.DebugInfoVerbosity;
>>>>>>> 20d5ec21
import com.google.android.icing.proto.DeleteByNamespaceResultProto;
import com.google.android.icing.proto.DeleteByQueryResultProto;
import com.google.android.icing.proto.DeleteBySchemaTypeResultProto;
import com.google.android.icing.proto.DeleteResultProto;
import com.google.android.icing.proto.DocumentProto;
import com.google.android.icing.proto.GetAllNamespacesResultProto;
import com.google.android.icing.proto.GetOptimizeInfoResultProto;
import com.google.android.icing.proto.GetResultProto;
import com.google.android.icing.proto.GetResultSpecProto;
import com.google.android.icing.proto.GetSchemaResultProto;
import com.google.android.icing.proto.GetSchemaTypeResultProto;
import com.google.android.icing.proto.IcingSearchEngineOptions;
import com.google.android.icing.proto.InitializeResultProto;
import com.google.android.icing.proto.OptimizeResultProto;
import com.google.android.icing.proto.PersistToDiskResultProto;
import com.google.android.icing.proto.PersistType;
import com.google.android.icing.proto.PropertyConfigProto;
import com.google.android.icing.proto.PropertyProto;
import com.google.android.icing.proto.PutResultProto;
import com.google.android.icing.proto.ReportUsageResultProto;
import com.google.android.icing.proto.ResetResultProto;
import com.google.android.icing.proto.ResultSpecProto;
import com.google.android.icing.proto.SchemaProto;
import com.google.android.icing.proto.SchemaTypeConfigProto;
import com.google.android.icing.proto.ScoringSpecProto;
import com.google.android.icing.proto.SearchResultProto;
import com.google.android.icing.proto.SearchSpecProto;
import com.google.android.icing.proto.SetSchemaResultProto;
import com.google.android.icing.proto.SnippetMatchProto;
import com.google.android.icing.proto.SnippetProto;
import com.google.android.icing.proto.StatusProto;
import com.google.android.icing.proto.StorageInfoResultProto;
import com.google.android.icing.proto.StringIndexingConfig;
import com.google.android.icing.proto.StringIndexingConfig.TokenizerType;
import com.google.android.icing.proto.SuggestionResponse;
import com.google.android.icing.proto.SuggestionSpecProto;
import com.google.android.icing.proto.SuggestionSpecProto.SuggestionScoringSpecProto;
import com.google.android.icing.proto.TermMatchType;
import com.google.android.icing.proto.TermMatchType.Code;
import com.google.android.icing.proto.UsageReport;
import com.google.android.icing.IcingSearchEngine;
import java.io.File;
import java.util.HashMap;
import java.util.Map;
import org.junit.After;
import org.junit.Before;
import org.junit.Rule;
import org.junit.Test;
import org.junit.rules.TemporaryFolder;
import org.junit.runner.RunWith;
import org.junit.runners.JUnit4;

/**
 * This test is not intended to fully test the functionality of each API. But rather to test the JNI
 * wrapper and Java interfaces of Icing library {@link IcingSearchEngine}.
 */
@RunWith(JUnit4.class)
public final class IcingSearchEngineTest {
  @Rule public TemporaryFolder temporaryFolder = new TemporaryFolder();

  private static final String EMAIL_TYPE = "Email";

  private File tempDir;

  private IcingSearchEngine icingSearchEngine;

  private static SchemaTypeConfigProto createEmailTypeConfig() {
    return SchemaTypeConfigProto.newBuilder()
        .setSchemaType(EMAIL_TYPE)
        .addProperties(
            PropertyConfigProto.newBuilder()
                .setPropertyName("subject")
                .setDataType(PropertyConfigProto.DataType.Code.STRING)
                .setCardinality(PropertyConfigProto.Cardinality.Code.OPTIONAL)
                .setStringIndexingConfig(
                    StringIndexingConfig.newBuilder()
                        .setTokenizerType(TokenizerType.Code.PLAIN)
                        .setTermMatchType(TermMatchType.Code.PREFIX)))
        .addProperties(
            PropertyConfigProto.newBuilder()
                .setPropertyName("body")
                .setDataType(PropertyConfigProto.DataType.Code.STRING)
                .setCardinality(PropertyConfigProto.Cardinality.Code.OPTIONAL)
                .setStringIndexingConfig(
                    StringIndexingConfig.newBuilder()
                        .setTokenizerType(TokenizerType.Code.PLAIN)
                        .setTermMatchType(TermMatchType.Code.PREFIX)))
        .build();
  }

  private static DocumentProto createEmailDocument(String namespace, String uri) {
    return DocumentProto.newBuilder()
        .setNamespace(namespace)
        .setUri(uri)
        .setSchema(EMAIL_TYPE)
        .setCreationTimestampMs(1) // Arbitrary non-zero number so Icing doesn't override it
        .build();
  }

  @Before
  public void setUp() throws Exception {
    tempDir = temporaryFolder.newFolder();
    IcingSearchEngineOptions options =
        IcingSearchEngineOptions.newBuilder().setBaseDir(tempDir.getCanonicalPath()).build();
    icingSearchEngine = new IcingSearchEngine(options);
  }

  @After
  public void tearDown() throws Exception {
    icingSearchEngine.close();
  }

  @Test
  public void testInitialize() throws Exception {
    InitializeResultProto initializeResultProto = icingSearchEngine.initialize();
    assertStatusOk(initializeResultProto.getStatus());
  }

  @Test
  public void testSetAndGetSchema() throws Exception {
    assertStatusOk(icingSearchEngine.initialize().getStatus());

    SchemaTypeConfigProto emailTypeConfig = createEmailTypeConfig();
    SchemaProto schema = SchemaProto.newBuilder().addTypes(emailTypeConfig).build();
    SetSchemaResultProto setSchemaResultProto =
        icingSearchEngine.setSchema(schema, /*ignoreErrorsAndDeleteDocuments=*/ false);
    assertStatusOk(setSchemaResultProto.getStatus());

    GetSchemaResultProto getSchemaResultProto = icingSearchEngine.getSchema();
    assertStatusOk(getSchemaResultProto.getStatus());
    assertThat(getSchemaResultProto.getSchema()).isEqualTo(schema);

    GetSchemaTypeResultProto getSchemaTypeResultProto =
        icingSearchEngine.getSchemaType(emailTypeConfig.getSchemaType());
    assertStatusOk(getSchemaTypeResultProto.getStatus());
    assertThat(getSchemaTypeResultProto.getSchemaTypeConfig()).isEqualTo(emailTypeConfig);
  }

  @Test
  public void testPutAndGetDocuments() throws Exception {
    assertStatusOk(icingSearchEngine.initialize().getStatus());

    SchemaTypeConfigProto emailTypeConfig = createEmailTypeConfig();
    SchemaProto schema = SchemaProto.newBuilder().addTypes(emailTypeConfig).build();
    assertThat(
            icingSearchEngine
                .setSchema(schema, /*ignoreErrorsAndDeleteDocuments=*/ false)
                .getStatus()
                .getCode())
        .isEqualTo(StatusProto.Code.OK);

    DocumentProto emailDocument = createEmailDocument("namespace", "uri");
    PutResultProto putResultProto = icingSearchEngine.put(emailDocument);
    assertStatusOk(putResultProto.getStatus());

    GetResultProto getResultProto =
        icingSearchEngine.get("namespace", "uri", GetResultSpecProto.getDefaultInstance());
    assertStatusOk(getResultProto.getStatus());
    assertThat(getResultProto.getDocument()).isEqualTo(emailDocument);
  }

  @Test
  public void testSearch() throws Exception {
    assertStatusOk(icingSearchEngine.initialize().getStatus());

    SchemaTypeConfigProto emailTypeConfig = createEmailTypeConfig();
    SchemaProto schema = SchemaProto.newBuilder().addTypes(emailTypeConfig).build();
    assertThat(
            icingSearchEngine
                .setSchema(schema, /*ignoreErrorsAndDeleteDocuments=*/ false)
                .getStatus()
                .getCode())
        .isEqualTo(StatusProto.Code.OK);

    DocumentProto emailDocument =
        createEmailDocument("namespace", "uri").toBuilder()
            .addProperties(PropertyProto.newBuilder().setName("subject").addStringValues("foo"))
            .build();
    assertStatusOk(icingSearchEngine.put(emailDocument).getStatus());

    SearchSpecProto searchSpec =
        SearchSpecProto.newBuilder()
            .setQuery("foo")
            .setTermMatchType(TermMatchType.Code.PREFIX)
            .build();

    SearchResultProto searchResultProto =
        icingSearchEngine.search(
            searchSpec,
            ScoringSpecProto.getDefaultInstance(),
            ResultSpecProto.getDefaultInstance());
    assertStatusOk(searchResultProto.getStatus());
    assertThat(searchResultProto.getResultsCount()).isEqualTo(1);
    assertThat(searchResultProto.getResults(0).getDocument()).isEqualTo(emailDocument);
  }

  @Test
  public void testGetNextPage() throws Exception {
    assertStatusOk(icingSearchEngine.initialize().getStatus());

    SchemaTypeConfigProto emailTypeConfig = createEmailTypeConfig();
    SchemaProto schema = SchemaProto.newBuilder().addTypes(emailTypeConfig).build();
    assertThat(
            icingSearchEngine
                .setSchema(schema, /*ignoreErrorsAndDeleteDocuments=*/ false)
                .getStatus()
                .getCode())
        .isEqualTo(StatusProto.Code.OK);

    Map<String, DocumentProto> documents = new HashMap<>();
    for (int i = 0; i < 10; i++) {
      DocumentProto emailDocument =
          createEmailDocument("namespace", "uri:" + i).toBuilder()
              .addProperties(PropertyProto.newBuilder().setName("subject").addStringValues("foo"))
              .build();
      documents.put("uri:" + i, emailDocument);
      assertWithMessage(icingSearchEngine.put(emailDocument).getStatus().getMessage())
          .that(icingSearchEngine.put(emailDocument).getStatus().getCode())
          .isEqualTo(StatusProto.Code.OK);
    }

    SearchSpecProto searchSpec =
        SearchSpecProto.newBuilder()
            .setQuery("foo")
            .setTermMatchType(TermMatchType.Code.PREFIX)
            .build();
    ResultSpecProto resultSpecProto = ResultSpecProto.newBuilder().setNumPerPage(1).build();

    SearchResultProto searchResultProto =
        icingSearchEngine.search(
            searchSpec, ScoringSpecProto.getDefaultInstance(), resultSpecProto);
    assertStatusOk(searchResultProto.getStatus());
    assertThat(searchResultProto.getResultsCount()).isEqualTo(1);
    DocumentProto resultDocument = searchResultProto.getResults(0).getDocument();
    assertThat(resultDocument).isEqualTo(documents.remove(resultDocument.getUri()));

    // fetch rest pages
    for (int i = 1; i < 5; i++) {
      searchResultProto = icingSearchEngine.getNextPage(searchResultProto.getNextPageToken());
      assertWithMessage(searchResultProto.getStatus().getMessage())
          .that(searchResultProto.getStatus().getCode())
          .isEqualTo(StatusProto.Code.OK);
      assertThat(searchResultProto.getResultsCount()).isEqualTo(1);
      resultDocument = searchResultProto.getResults(0).getDocument();
      assertThat(resultDocument).isEqualTo(documents.remove(resultDocument.getUri()));
    }

    // invalidate rest result
    icingSearchEngine.invalidateNextPageToken(searchResultProto.getNextPageToken());

    searchResultProto = icingSearchEngine.getNextPage(searchResultProto.getNextPageToken());
    assertStatusOk(searchResultProto.getStatus());
    assertThat(searchResultProto.getResultsCount()).isEqualTo(0);
  }

  @Test
  public void testDelete() throws Exception {
    assertStatusOk(icingSearchEngine.initialize().getStatus());

    SchemaTypeConfigProto emailTypeConfig = createEmailTypeConfig();
    SchemaProto schema = SchemaProto.newBuilder().addTypes(emailTypeConfig).build();
    assertThat(
            icingSearchEngine
                .setSchema(schema, /*ignoreErrorsAndDeleteDocuments=*/ false)
                .getStatus()
                .getCode())
        .isEqualTo(StatusProto.Code.OK);

    DocumentProto emailDocument = createEmailDocument("namespace", "uri");
    assertStatusOk(icingSearchEngine.put(emailDocument).getStatus());

    DeleteResultProto deleteResultProto = icingSearchEngine.delete("namespace", "uri");
    assertStatusOk(deleteResultProto.getStatus());

    GetResultProto getResultProto =
        icingSearchEngine.get("namespace", "uri", GetResultSpecProto.getDefaultInstance());
    assertThat(getResultProto.getStatus().getCode()).isEqualTo(StatusProto.Code.NOT_FOUND);
  }

  @Test
  public void testDeleteByNamespace() throws Exception {
    assertStatusOk(icingSearchEngine.initialize().getStatus());

    SchemaTypeConfigProto emailTypeConfig = createEmailTypeConfig();
    SchemaProto schema = SchemaProto.newBuilder().addTypes(emailTypeConfig).build();
    assertThat(
            icingSearchEngine
                .setSchema(schema, /*ignoreErrorsAndDeleteDocuments=*/ false)
                .getStatus()
                .getCode())
        .isEqualTo(StatusProto.Code.OK);

    DocumentProto emailDocument = createEmailDocument("namespace", "uri");
    assertStatusOk(icingSearchEngine.put(emailDocument).getStatus());

    DeleteByNamespaceResultProto deleteByNamespaceResultProto =
        icingSearchEngine.deleteByNamespace("namespace");
    assertStatusOk(deleteByNamespaceResultProto.getStatus());

    GetResultProto getResultProto =
        icingSearchEngine.get("namespace", "uri", GetResultSpecProto.getDefaultInstance());
    assertThat(getResultProto.getStatus().getCode()).isEqualTo(StatusProto.Code.NOT_FOUND);
  }

  @Test
  public void testDeleteBySchemaType() throws Exception {
    assertStatusOk(icingSearchEngine.initialize().getStatus());

    SchemaTypeConfigProto emailTypeConfig = createEmailTypeConfig();
    SchemaProto schema = SchemaProto.newBuilder().addTypes(emailTypeConfig).build();
    assertThat(
            icingSearchEngine
                .setSchema(schema, /*ignoreErrorsAndDeleteDocuments=*/ false)
                .getStatus()
                .getCode())
        .isEqualTo(StatusProto.Code.OK);

    DocumentProto emailDocument = createEmailDocument("namespace", "uri");
    assertStatusOk(icingSearchEngine.put(emailDocument).getStatus());

    DeleteBySchemaTypeResultProto deleteBySchemaTypeResultProto =
        icingSearchEngine.deleteBySchemaType(EMAIL_TYPE);
    assertStatusOk(deleteBySchemaTypeResultProto.getStatus());

    GetResultProto getResultProto =
        icingSearchEngine.get("namespace", "uri", GetResultSpecProto.getDefaultInstance());
    assertThat(getResultProto.getStatus().getCode()).isEqualTo(StatusProto.Code.NOT_FOUND);
  }

  @Test
  public void testDeleteByQuery() throws Exception {
    assertStatusOk(icingSearchEngine.initialize().getStatus());

    SchemaTypeConfigProto emailTypeConfig = createEmailTypeConfig();
    SchemaProto schema = SchemaProto.newBuilder().addTypes(emailTypeConfig).build();
    assertThat(
            icingSearchEngine
                .setSchema(schema, /*ignoreErrorsAndDeleteDocuments=*/ false)
                .getStatus()
                .getCode())
        .isEqualTo(StatusProto.Code.OK);

    DocumentProto emailDocument1 =
        createEmailDocument("namespace", "uri1").toBuilder()
            .addProperties(PropertyProto.newBuilder().setName("subject").addStringValues("foo"))
            .build();

    assertStatusOk(icingSearchEngine.put(emailDocument1).getStatus());
    DocumentProto emailDocument2 =
        createEmailDocument("namespace", "uri2").toBuilder()
            .addProperties(PropertyProto.newBuilder().setName("subject").addStringValues("bar"))
            .build();

    assertStatusOk(icingSearchEngine.put(emailDocument2).getStatus());

    SearchSpecProto searchSpec =
        SearchSpecProto.newBuilder()
            .setQuery("foo")
            .setTermMatchType(TermMatchType.Code.PREFIX)
            .build();

    SearchResultProto searchResultProto =
        icingSearchEngine.search(
            searchSpec,
            ScoringSpecProto.getDefaultInstance(),
            ResultSpecProto.getDefaultInstance());
    assertStatusOk(searchResultProto.getStatus());
    assertThat(searchResultProto.getResultsCount()).isEqualTo(1);
    assertThat(searchResultProto.getResults(0).getDocument()).isEqualTo(emailDocument1);

    DeleteByQueryResultProto deleteResultProto = icingSearchEngine.deleteByQuery(searchSpec);
    assertStatusOk(deleteResultProto.getStatus());

    GetResultProto getResultProto =
        icingSearchEngine.get("namespace", "uri1", GetResultSpecProto.getDefaultInstance());
    assertThat(getResultProto.getStatus().getCode()).isEqualTo(StatusProto.Code.NOT_FOUND);
    getResultProto =
        icingSearchEngine.get("namespace", "uri2", GetResultSpecProto.getDefaultInstance());
    assertStatusOk(getResultProto.getStatus());
  }

  @Test
  public void testPersistToDisk() throws Exception {
    assertStatusOk(icingSearchEngine.initialize().getStatus());

    PersistToDiskResultProto persistToDiskResultProto =
        icingSearchEngine.persistToDisk(PersistType.Code.LITE);
    assertStatusOk(persistToDiskResultProto.getStatus());
  }

  @Test
  public void testOptimize() throws Exception {
    assertStatusOk(icingSearchEngine.initialize().getStatus());

    OptimizeResultProto optimizeResultProto = icingSearchEngine.optimize();
    assertStatusOk(optimizeResultProto.getStatus());
  }

  @Test
  public void testGetOptimizeInfo() throws Exception {
    assertStatusOk(icingSearchEngine.initialize().getStatus());

    GetOptimizeInfoResultProto getOptimizeInfoResultProto = icingSearchEngine.getOptimizeInfo();
    assertStatusOk(getOptimizeInfoResultProto.getStatus());
    assertThat(getOptimizeInfoResultProto.getOptimizableDocs()).isEqualTo(0);
    assertThat(getOptimizeInfoResultProto.getEstimatedOptimizableBytes()).isEqualTo(0);
  }

  @Test
  public void testGetStorageInfo() throws Exception {
    assertStatusOk(icingSearchEngine.initialize().getStatus());

    StorageInfoResultProto storageInfoResultProto = icingSearchEngine.getStorageInfo();
    assertStatusOk(storageInfoResultProto.getStatus());
  }

  @Test
<<<<<<< HEAD
=======
  public void testGetDebugInfo() throws Exception {
    assertStatusOk(icingSearchEngine.initialize().getStatus());

    SchemaTypeConfigProto emailTypeConfig = createEmailTypeConfig();
    SchemaProto schema = SchemaProto.newBuilder().addTypes(emailTypeConfig).build();
    assertThat(
            icingSearchEngine
                .setSchema(schema, /*ignoreErrorsAndDeleteDocuments=*/ false)
                .getStatus()
                .getCode())
        .isEqualTo(StatusProto.Code.OK);

    DocumentProto emailDocument = createEmailDocument("namespace", "uri");
    assertStatusOk(icingSearchEngine.put(emailDocument).getStatus());

    DebugInfoResultProto debugInfoResultProtoBasic =
        icingSearchEngine.getDebugInfo(DebugInfoVerbosity.Code.BASIC);
    assertStatusOk(debugInfoResultProtoBasic.getStatus());
    assertThat(debugInfoResultProtoBasic.getDebugInfo().getDocumentInfo().getCorpusInfoList())
        .isEmpty(); // because verbosity=BASIC

    DebugInfoResultProto debugInfoResultProtoDetailed =
        icingSearchEngine.getDebugInfo(DebugInfoVerbosity.Code.DETAILED);
    assertStatusOk(debugInfoResultProtoDetailed.getStatus());
    assertThat(debugInfoResultProtoDetailed.getDebugInfo().getDocumentInfo().getCorpusInfoList())
        .hasSize(1); // because verbosity=DETAILED
  }

  @Test
>>>>>>> 20d5ec21
  public void testGetAllNamespaces() throws Exception {
    assertStatusOk(icingSearchEngine.initialize().getStatus());

    SchemaTypeConfigProto emailTypeConfig = createEmailTypeConfig();
    SchemaProto schema = SchemaProto.newBuilder().addTypes(emailTypeConfig).build();
    assertThat(
            icingSearchEngine
                .setSchema(schema, /*ignoreErrorsAndDeleteDocuments=*/ false)
                .getStatus()
                .getCode())
        .isEqualTo(StatusProto.Code.OK);

    DocumentProto emailDocument = createEmailDocument("namespace", "uri");
    assertStatusOk(icingSearchEngine.put(emailDocument).getStatus());

    GetAllNamespacesResultProto getAllNamespacesResultProto = icingSearchEngine.getAllNamespaces();
    assertStatusOk(getAllNamespacesResultProto.getStatus());
    assertThat(getAllNamespacesResultProto.getNamespacesList()).containsExactly("namespace");
  }

  @Test
  public void testReset() throws Exception {
    assertStatusOk(icingSearchEngine.initialize().getStatus());

    ResetResultProto resetResultProto = icingSearchEngine.reset();
    assertStatusOk(resetResultProto.getStatus());
  }

  @Test
  public void testReportUsage() throws Exception {
    assertStatusOk(icingSearchEngine.initialize().getStatus());

    // Set schema and put a document.
    SchemaTypeConfigProto emailTypeConfig = createEmailTypeConfig();
    SchemaProto schema = SchemaProto.newBuilder().addTypes(emailTypeConfig).build();
    assertThat(
            icingSearchEngine
                .setSchema(schema, /*ignoreErrorsAndDeleteDocuments=*/ false)
                .getStatus()
                .getCode())
        .isEqualTo(StatusProto.Code.OK);

    DocumentProto emailDocument = createEmailDocument("namespace", "uri");
    PutResultProto putResultProto = icingSearchEngine.put(emailDocument);
    assertStatusOk(putResultProto.getStatus());

    // Report usage
    UsageReport usageReport =
        UsageReport.newBuilder()
            .setDocumentNamespace("namespace")
            .setDocumentUri("uri")
            .setUsageTimestampMs(1)
            .setUsageType(UsageReport.UsageType.USAGE_TYPE1)
            .build();
    ReportUsageResultProto reportUsageResultProto = icingSearchEngine.reportUsage(usageReport);
    assertStatusOk(reportUsageResultProto.getStatus());
  }

  @Test
  public void testCJKTSnippets() throws Exception {
    assertStatusOk(icingSearchEngine.initialize().getStatus());

    SchemaProto schema = SchemaProto.newBuilder().addTypes(createEmailTypeConfig()).build();
    assertStatusOk(
        icingSearchEngine.setSchema(schema, /*ignoreErrorsAndDeleteDocuments=*/ false).getStatus());

    // String:     "天是蓝的"
    //              ^ ^^ ^
    // UTF16 idx:   0 1 2 3
    // Breaks into segments: "天", "是", "蓝", "的"
    // "The sky is blue"
    String chinese = "天是蓝的";
    assertThat(chinese.length()).isEqualTo(4);
    DocumentProto emailDocument1 =
        createEmailDocument("namespace", "uri1").toBuilder()
            .addProperties(PropertyProto.newBuilder().setName("subject").addStringValues(chinese))
            .build();
    assertStatusOk(icingSearchEngine.put(emailDocument1).getStatus());

    // Search and request snippet matching but no windowing.
    SearchSpecProto searchSpec =
        SearchSpecProto.newBuilder()
            .setQuery("是")
            .setTermMatchType(TermMatchType.Code.PREFIX)
            .build();
    ResultSpecProto resultSpecProto =
        ResultSpecProto.newBuilder()
            .setSnippetSpec(
                ResultSpecProto.SnippetSpecProto.newBuilder()
                    .setNumToSnippet(Integer.MAX_VALUE)
                    .setNumMatchesPerProperty(Integer.MAX_VALUE))
            .build();

    // Search and make sure that we got a single successful results
    SearchResultProto searchResultProto =
        icingSearchEngine.search(
            searchSpec, ScoringSpecProto.getDefaultInstance(), resultSpecProto);
    assertStatusOk(searchResultProto.getStatus());
    assertThat(searchResultProto.getResultsCount()).isEqualTo(1);

    // Ensure that one and only one property was matched and it was "subject"
    SnippetProto snippetProto = searchResultProto.getResults(0).getSnippet();
    assertThat(snippetProto.getEntriesList()).hasSize(1);
    SnippetProto.EntryProto entryProto = snippetProto.getEntries(0);
    assertThat(entryProto.getPropertyName()).isEqualTo("subject");

    // Get the content for "subject" and see what the match is.
    DocumentProto resultDocument = searchResultProto.getResults(0).getDocument();
    assertThat(resultDocument.getPropertiesList()).hasSize(1);
    PropertyProto subjectProperty = resultDocument.getProperties(0);
    assertThat(subjectProperty.getName()).isEqualTo("subject");
    assertThat(subjectProperty.getStringValuesList()).hasSize(1);
    String content = subjectProperty.getStringValues(0);

    // Ensure that there is one and only one match within "subject"
    assertThat(entryProto.getSnippetMatchesList()).hasSize(1);
    SnippetMatchProto matchProto = entryProto.getSnippetMatches(0);

    int matchStart = matchProto.getExactMatchUtf16Position();
    int matchEnd = matchStart + matchProto.getExactMatchUtf16Length();
    assertThat(matchStart).isEqualTo(1);
    assertThat(matchEnd).isEqualTo(2);
    String match = content.substring(matchStart, matchEnd);
    assertThat(match).isEqualTo("是");
  }

  @Test
  public void testUtf16MultiByteSnippets() throws Exception {
    assertStatusOk(icingSearchEngine.initialize().getStatus());

    SchemaProto schema = SchemaProto.newBuilder().addTypes(createEmailTypeConfig()).build();
    assertStatusOk(
        icingSearchEngine.setSchema(schema, /*ignoreErrorsAndDeleteDocuments=*/ false).getStatus());

    // String:    "𐀀𐀁 𐀂𐀃 𐀄"
    //             ^  ^  ^
    // UTF16 idx:  0  5  10
    // Breaks into segments: "𐀀𐀁", "𐀂𐀃", "𐀄"
    String text = "𐀀𐀁 𐀂𐀃 𐀄";
    assertThat(text.length()).isEqualTo(12);
    DocumentProto emailDocument1 =
        createEmailDocument("namespace", "uri1").toBuilder()
            .addProperties(PropertyProto.newBuilder().setName("subject").addStringValues(text))
            .build();
    assertStatusOk(icingSearchEngine.put(emailDocument1).getStatus());

    // Search and request snippet matching but no windowing.
    SearchSpecProto searchSpec =
        SearchSpecProto.newBuilder()
            .setQuery("𐀂")
            .setTermMatchType(TermMatchType.Code.PREFIX)
            .build();
    ResultSpecProto resultSpecProto =
        ResultSpecProto.newBuilder()
            .setSnippetSpec(
                ResultSpecProto.SnippetSpecProto.newBuilder()
                    .setNumToSnippet(Integer.MAX_VALUE)
                    .setNumMatchesPerProperty(Integer.MAX_VALUE))
            .build();

    // Search and make sure that we got a single successful results
    SearchResultProto searchResultProto =
        icingSearchEngine.search(
            searchSpec, ScoringSpecProto.getDefaultInstance(), resultSpecProto);
    assertStatusOk(searchResultProto.getStatus());
    assertThat(searchResultProto.getResultsCount()).isEqualTo(1);

    // Ensure that one and only one property was matched and it was "subject"
    SnippetProto snippetProto = searchResultProto.getResults(0).getSnippet();
    assertThat(snippetProto.getEntriesList()).hasSize(1);
    SnippetProto.EntryProto entryProto = snippetProto.getEntries(0);
    assertThat(entryProto.getPropertyName()).isEqualTo("subject");

    // Get the content for "subject" and see what the match is.
    DocumentProto resultDocument = searchResultProto.getResults(0).getDocument();
    assertThat(resultDocument.getPropertiesList()).hasSize(1);
    PropertyProto subjectProperty = resultDocument.getProperties(0);
    assertThat(subjectProperty.getName()).isEqualTo("subject");
    assertThat(subjectProperty.getStringValuesList()).hasSize(1);
    String content = subjectProperty.getStringValues(0);

    // Ensure that there is one and only one match within "subject"
    assertThat(entryProto.getSnippetMatchesList()).hasSize(1);
    SnippetMatchProto matchProto = entryProto.getSnippetMatches(0);

    int matchStart = matchProto.getExactMatchUtf16Position();
    int matchEnd = matchStart + matchProto.getExactMatchUtf16Length();
    assertThat(matchStart).isEqualTo(5);
    assertThat(matchEnd).isEqualTo(9);
    String match = content.substring(matchStart, matchEnd);
    assertThat(match).isEqualTo("𐀂𐀃");
  }

  @Test
  public void testSearchSuggestions() {
    assertStatusOk(icingSearchEngine.initialize().getStatus());

    SchemaTypeConfigProto emailTypeConfig = createEmailTypeConfig();
    SchemaProto schema = SchemaProto.newBuilder().addTypes(emailTypeConfig).build();
    assertThat(
            icingSearchEngine
                .setSchema(schema, /*ignoreErrorsAndDeleteDocuments=*/ false)
                .getStatus()
                .getCode())
        .isEqualTo(StatusProto.Code.OK);

    DocumentProto emailDocument1 =
        createEmailDocument("namespace", "uri1").toBuilder()
            .addProperties(PropertyProto.newBuilder().setName("subject").addStringValues("fo"))
            .build();
    DocumentProto emailDocument2 =
        createEmailDocument("namespace", "uri2").toBuilder()
            .addProperties(PropertyProto.newBuilder().setName("subject").addStringValues("foo"))
            .build();
    assertStatusOk(icingSearchEngine.put(emailDocument1).getStatus());
    assertStatusOk(icingSearchEngine.put(emailDocument2).getStatus());

    SuggestionSpecProto suggestionSpec =
        SuggestionSpecProto.newBuilder()
            .setPrefix("f")
            .setNumToReturn(10)
            .setScoringSpec(
                SuggestionScoringSpecProto.newBuilder()
                    .setScoringMatchType(Code.EXACT_ONLY)
                    .build())
            .build();

    SuggestionResponse response = icingSearchEngine.searchSuggestions(suggestionSpec);
    assertStatusOk(response.getStatus());
    assertThat(response.getSuggestionsList()).hasSize(2);
    assertThat(response.getSuggestions(0).getQuery()).isEqualTo("foo");
    assertThat(response.getSuggestions(1).getQuery()).isEqualTo("fo");
  }

  private static void assertStatusOk(StatusProto status) {
    assertWithMessage(status.getMessage()).that(status.getCode()).isEqualTo(StatusProto.Code.OK);
  }
}<|MERGE_RESOLUTION|>--- conflicted
+++ resolved
@@ -17,11 +17,8 @@
 import static com.google.common.truth.Truth.assertThat;
 import static com.google.common.truth.Truth.assertWithMessage;
 
-<<<<<<< HEAD
-=======
 import com.google.android.icing.proto.DebugInfoResultProto;
 import com.google.android.icing.proto.DebugInfoVerbosity;
->>>>>>> 20d5ec21
 import com.google.android.icing.proto.DeleteByNamespaceResultProto;
 import com.google.android.icing.proto.DeleteByQueryResultProto;
 import com.google.android.icing.proto.DeleteBySchemaTypeResultProto;
@@ -35,6 +32,7 @@
 import com.google.android.icing.proto.GetSchemaTypeResultProto;
 import com.google.android.icing.proto.IcingSearchEngineOptions;
 import com.google.android.icing.proto.InitializeResultProto;
+import com.google.android.icing.proto.LogSeverity;
 import com.google.android.icing.proto.OptimizeResultProto;
 import com.google.android.icing.proto.PersistToDiskResultProto;
 import com.google.android.icing.proto.PersistType;
@@ -394,6 +392,9 @@
 
     DeleteByQueryResultProto deleteResultProto = icingSearchEngine.deleteByQuery(searchSpec);
     assertStatusOk(deleteResultProto.getStatus());
+    // By default, the deleteByQuery API does not return the summary about deleted documents, unless
+    // the returnDeletedDocumentInfo parameter is set to true.
+    assertThat(deleteResultProto.getDeletedDocumentsList()).isEmpty();
 
     GetResultProto getResultProto =
         icingSearchEngine.get("namespace", "uri1", GetResultSpecProto.getDefaultInstance());
@@ -404,6 +405,57 @@
   }
 
   @Test
+  public void testDeleteByQueryWithDeletedDocumentInfo() throws Exception {
+    assertStatusOk(icingSearchEngine.initialize().getStatus());
+
+    SchemaTypeConfigProto emailTypeConfig = createEmailTypeConfig();
+    SchemaProto schema = SchemaProto.newBuilder().addTypes(emailTypeConfig).build();
+    assertThat(
+            icingSearchEngine
+                .setSchema(schema, /*ignoreErrorsAndDeleteDocuments=*/ false)
+                .getStatus()
+                .getCode())
+        .isEqualTo(StatusProto.Code.OK);
+
+    DocumentProto emailDocument1 =
+        createEmailDocument("namespace", "uri1").toBuilder()
+            .addProperties(PropertyProto.newBuilder().setName("subject").addStringValues("foo"))
+            .build();
+
+    assertStatusOk(icingSearchEngine.put(emailDocument1).getStatus());
+    DocumentProto emailDocument2 =
+        createEmailDocument("namespace", "uri2").toBuilder()
+            .addProperties(PropertyProto.newBuilder().setName("subject").addStringValues("bar"))
+            .build();
+
+    assertStatusOk(icingSearchEngine.put(emailDocument2).getStatus());
+
+    SearchSpecProto searchSpec =
+        SearchSpecProto.newBuilder()
+            .setQuery("foo")
+            .setTermMatchType(TermMatchType.Code.PREFIX)
+            .build();
+
+    DeleteByQueryResultProto deleteResultProto =
+        icingSearchEngine.deleteByQuery(searchSpec, /*returnDeletedDocumentInfo=*/ true);
+    assertStatusOk(deleteResultProto.getStatus());
+    DeleteByQueryResultProto.DocumentGroupInfo info =
+        DeleteByQueryResultProto.DocumentGroupInfo.newBuilder()
+            .setNamespace("namespace")
+            .setSchema("Email")
+            .addUris("uri1")
+            .build();
+    assertThat(deleteResultProto.getDeletedDocumentsList()).containsExactly(info);
+
+    GetResultProto getResultProto =
+        icingSearchEngine.get("namespace", "uri1", GetResultSpecProto.getDefaultInstance());
+    assertThat(getResultProto.getStatus().getCode()).isEqualTo(StatusProto.Code.NOT_FOUND);
+    getResultProto =
+        icingSearchEngine.get("namespace", "uri2", GetResultSpecProto.getDefaultInstance());
+    assertStatusOk(getResultProto.getStatus());
+  }
+
+  @Test
   public void testPersistToDisk() throws Exception {
     assertStatusOk(icingSearchEngine.initialize().getStatus());
 
@@ -439,8 +491,6 @@
   }
 
   @Test
-<<<<<<< HEAD
-=======
   public void testGetDebugInfo() throws Exception {
     assertStatusOk(icingSearchEngine.initialize().getStatus());
 
@@ -470,7 +520,6 @@
   }
 
   @Test
->>>>>>> 20d5ec21
   public void testGetAllNamespaces() throws Exception {
     assertStatusOk(icingSearchEngine.initialize().getStatus());
 
@@ -705,6 +754,29 @@
     assertThat(response.getSuggestions(1).getQuery()).isEqualTo("fo");
   }
 
+  @Test
+  public void testLogging() throws Exception {
+    // Set to INFO
+    assertThat(IcingSearchEngine.setLoggingLevel(LogSeverity.Code.INFO)).isTrue();
+    assertThat(IcingSearchEngine.shouldLog(LogSeverity.Code.INFO)).isTrue();
+    assertThat(IcingSearchEngine.shouldLog(LogSeverity.Code.DBG)).isFalse();
+
+    // Set to WARNING
+    assertThat(IcingSearchEngine.setLoggingLevel(LogSeverity.Code.WARNING)).isTrue();
+    assertThat(IcingSearchEngine.shouldLog(LogSeverity.Code.WARNING)).isTrue();
+    assertThat(IcingSearchEngine.shouldLog(LogSeverity.Code.INFO)).isFalse();
+
+    // Set to DEBUG
+    assertThat(IcingSearchEngine.setLoggingLevel(LogSeverity.Code.DBG)).isTrue();
+    assertThat(IcingSearchEngine.shouldLog(LogSeverity.Code.DBG)).isTrue();
+    assertThat(IcingSearchEngine.shouldLog(LogSeverity.Code.VERBOSE)).isFalse();
+
+    // Set to VERBOSE
+    assertThat(IcingSearchEngine.setLoggingLevel(LogSeverity.Code.VERBOSE, (short) 1)).isTrue();
+    assertThat(IcingSearchEngine.shouldLog(LogSeverity.Code.VERBOSE, (short) 1)).isTrue();
+    assertThat(IcingSearchEngine.shouldLog(LogSeverity.Code.VERBOSE, (short) 2)).isFalse();
+  }
+
   private static void assertStatusOk(StatusProto status) {
     assertWithMessage(status.getMessage()).that(status.getCode()).isEqualTo(StatusProto.Code.OK);
   }
