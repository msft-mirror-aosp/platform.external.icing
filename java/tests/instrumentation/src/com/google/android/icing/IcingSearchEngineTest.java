--- conflicted
+++ resolved
@@ -17,6 +17,9 @@
 import static com.google.common.truth.Truth.assertThat;
 import static com.google.common.truth.Truth.assertWithMessage;
 
+import com.google.android.icing.IcingSearchEngine;
+import com.google.android.icing.proto.DebugInfoResultProto;
+import com.google.android.icing.proto.DebugInfoVerbosity;
 import com.google.android.icing.proto.DeleteByNamespaceResultProto;
 import com.google.android.icing.proto.DeleteByQueryResultProto;
 import com.google.android.icing.proto.DeleteBySchemaTypeResultProto;
@@ -30,6 +33,7 @@
 import com.google.android.icing.proto.GetSchemaTypeResultProto;
 import com.google.android.icing.proto.IcingSearchEngineOptions;
 import com.google.android.icing.proto.InitializeResultProto;
+import com.google.android.icing.proto.LogSeverity;
 import com.google.android.icing.proto.OptimizeResultProto;
 import com.google.android.icing.proto.PersistToDiskResultProto;
 import com.google.android.icing.proto.PersistType;
@@ -55,8 +59,8 @@
 import com.google.android.icing.proto.SuggestionScoringSpecProto;
 import com.google.android.icing.proto.SuggestionSpecProto;
 import com.google.android.icing.proto.TermMatchType;
+import com.google.android.icing.proto.TermMatchType.Code;
 import com.google.android.icing.proto.UsageReport;
-import com.google.android.icing.IcingSearchEngine;
 import java.io.File;
 import java.util.HashMap;
 import java.util.Map;
@@ -210,8 +214,6 @@
     assertStatusOk(searchResultProto.getStatus());
     assertThat(searchResultProto.getResultsCount()).isEqualTo(1);
     assertThat(searchResultProto.getResults(0).getDocument()).isEqualTo(emailDocument);
-<<<<<<< HEAD
-=======
 
     assertThat(searchResultProto.getQueryStats().hasNativeToJavaStartTimestampMs()).isTrue();
     assertThat(searchResultProto.getQueryStats().hasNativeToJavaJniLatencyMs()).isTrue();
@@ -220,7 +222,6 @@
         .isGreaterThan(0);
     assertThat(searchResultProto.getQueryStats().getNativeToJavaJniLatencyMs()).isAtLeast(0);
     assertThat(searchResultProto.getQueryStats().getJavaToNativeJniLatencyMs()).isAtLeast(0);
->>>>>>> a81a0c8c
   }
 
   @Test
@@ -263,8 +264,6 @@
     DocumentProto resultDocument = searchResultProto.getResults(0).getDocument();
     assertThat(resultDocument).isEqualTo(documents.remove(resultDocument.getUri()));
 
-<<<<<<< HEAD
-=======
     assertThat(searchResultProto.getQueryStats().hasNativeToJavaStartTimestampMs()).isTrue();
     assertThat(searchResultProto.getQueryStats().hasNativeToJavaJniLatencyMs()).isTrue();
     assertThat(searchResultProto.getQueryStats().hasJavaToNativeJniLatencyMs()).isTrue();
@@ -273,7 +272,6 @@
     assertThat(searchResultProto.getQueryStats().getNativeToJavaJniLatencyMs()).isAtLeast(0);
     assertThat(searchResultProto.getQueryStats().getJavaToNativeJniLatencyMs()).isAtLeast(0);
 
->>>>>>> a81a0c8c
     // fetch rest pages
     for (int i = 1; i < 5; i++) {
       searchResultProto = icingSearchEngine.getNextPage(searchResultProto.getNextPageToken());
@@ -410,6 +408,9 @@
 
     DeleteByQueryResultProto deleteResultProto = icingSearchEngine.deleteByQuery(searchSpec);
     assertStatusOk(deleteResultProto.getStatus());
+    // By default, the deleteByQuery API does not return the summary about deleted documents, unless
+    // the returnDeletedDocumentInfo parameter is set to true.
+    assertThat(deleteResultProto.getDeletedDocumentsList()).isEmpty();
 
     GetResultProto getResultProto =
         icingSearchEngine.get("namespace", "uri1", GetResultSpecProto.getDefaultInstance());
@@ -420,6 +421,57 @@
   }
 
   @Test
+  public void testDeleteByQueryWithDeletedDocumentInfo() throws Exception {
+    assertStatusOk(icingSearchEngine.initialize().getStatus());
+
+    SchemaTypeConfigProto emailTypeConfig = createEmailTypeConfig();
+    SchemaProto schema = SchemaProto.newBuilder().addTypes(emailTypeConfig).build();
+    assertThat(
+            icingSearchEngine
+                .setSchema(schema, /*ignoreErrorsAndDeleteDocuments=*/ false)
+                .getStatus()
+                .getCode())
+        .isEqualTo(StatusProto.Code.OK);
+
+    DocumentProto emailDocument1 =
+        createEmailDocument("namespace", "uri1").toBuilder()
+            .addProperties(PropertyProto.newBuilder().setName("subject").addStringValues("foo"))
+            .build();
+
+    assertStatusOk(icingSearchEngine.put(emailDocument1).getStatus());
+    DocumentProto emailDocument2 =
+        createEmailDocument("namespace", "uri2").toBuilder()
+            .addProperties(PropertyProto.newBuilder().setName("subject").addStringValues("bar"))
+            .build();
+
+    assertStatusOk(icingSearchEngine.put(emailDocument2).getStatus());
+
+    SearchSpecProto searchSpec =
+        SearchSpecProto.newBuilder()
+            .setQuery("foo")
+            .setTermMatchType(TermMatchType.Code.PREFIX)
+            .build();
+
+    DeleteByQueryResultProto deleteResultProto =
+        icingSearchEngine.deleteByQuery(searchSpec, /*returnDeletedDocumentInfo=*/ true);
+    assertStatusOk(deleteResultProto.getStatus());
+    DeleteByQueryResultProto.DocumentGroupInfo info =
+        DeleteByQueryResultProto.DocumentGroupInfo.newBuilder()
+            .setNamespace("namespace")
+            .setSchema("Email")
+            .addUris("uri1")
+            .build();
+    assertThat(deleteResultProto.getDeletedDocumentsList()).containsExactly(info);
+
+    GetResultProto getResultProto =
+        icingSearchEngine.get("namespace", "uri1", GetResultSpecProto.getDefaultInstance());
+    assertThat(getResultProto.getStatus().getCode()).isEqualTo(StatusProto.Code.NOT_FOUND);
+    getResultProto =
+        icingSearchEngine.get("namespace", "uri2", GetResultSpecProto.getDefaultInstance());
+    assertStatusOk(getResultProto.getStatus());
+  }
+
+  @Test
   public void testPersistToDisk() throws Exception {
     assertStatusOk(icingSearchEngine.initialize().getStatus());
 
@@ -452,6 +504,35 @@
 
     StorageInfoResultProto storageInfoResultProto = icingSearchEngine.getStorageInfo();
     assertStatusOk(storageInfoResultProto.getStatus());
+  }
+
+  @Test
+  public void testGetDebugInfo() throws Exception {
+    assertStatusOk(icingSearchEngine.initialize().getStatus());
+
+    SchemaTypeConfigProto emailTypeConfig = createEmailTypeConfig();
+    SchemaProto schema = SchemaProto.newBuilder().addTypes(emailTypeConfig).build();
+    assertThat(
+            icingSearchEngine
+                .setSchema(schema, /*ignoreErrorsAndDeleteDocuments=*/ false)
+                .getStatus()
+                .getCode())
+        .isEqualTo(StatusProto.Code.OK);
+
+    DocumentProto emailDocument = createEmailDocument("namespace", "uri");
+    assertStatusOk(icingSearchEngine.put(emailDocument).getStatus());
+
+    DebugInfoResultProto debugInfoResultProtoBasic =
+        icingSearchEngine.getDebugInfo(DebugInfoVerbosity.Code.BASIC);
+    assertStatusOk(debugInfoResultProtoBasic.getStatus());
+    assertThat(debugInfoResultProtoBasic.getDebugInfo().getDocumentInfo().getCorpusInfoList())
+        .isEmpty(); // because verbosity=BASIC
+
+    DebugInfoResultProto debugInfoResultProtoDetailed =
+        icingSearchEngine.getDebugInfo(DebugInfoVerbosity.Code.DETAILED);
+    assertStatusOk(debugInfoResultProtoDetailed.getStatus());
+    assertThat(debugInfoResultProtoDetailed.getDebugInfo().getDocumentInfo().getCorpusInfoList())
+        .hasSize(1); // because verbosity=DETAILED
   }
 
   @Test
@@ -673,7 +754,14 @@
     assertStatusOk(icingSearchEngine.put(emailDocument2).getStatus());
 
     SuggestionSpecProto suggestionSpec =
-        SuggestionSpecProto.newBuilder().setPrefix("f").setNumToReturn(10).build();
+        SuggestionSpecProto.newBuilder()
+            .setPrefix("f")
+            .setNumToReturn(10)
+            .setScoringSpec(
+                SuggestionScoringSpecProto.newBuilder()
+                    .setScoringMatchType(Code.EXACT_ONLY)
+                    .build())
+            .build();
 
     SuggestionResponse response = icingSearchEngine.searchSuggestions(suggestionSpec);
     assertStatusOk(response.getStatus());
@@ -682,6 +770,31 @@
     assertThat(response.getSuggestions(1).getQuery()).isEqualTo("fo");
   }
 
+  @Test
+  public void testLogging() throws Exception {
+    // Set to INFO
+    assertThat(IcingSearchEngine.setLoggingLevel(LogSeverity.Code.INFO)).isTrue();
+    assertThat(IcingSearchEngine.shouldLog(LogSeverity.Code.INFO)).isTrue();
+    assertThat(IcingSearchEngine.shouldLog(LogSeverity.Code.DBG)).isFalse();
+
+    // Set to WARNING
+    assertThat(IcingSearchEngine.setLoggingLevel(LogSeverity.Code.WARNING)).isTrue();
+    assertThat(IcingSearchEngine.shouldLog(LogSeverity.Code.WARNING)).isTrue();
+    assertThat(IcingSearchEngine.shouldLog(LogSeverity.Code.INFO)).isFalse();
+
+    // Set to DEBUG
+    assertThat(IcingSearchEngine.setLoggingLevel(LogSeverity.Code.DBG)).isTrue();
+    assertThat(IcingSearchEngine.shouldLog(LogSeverity.Code.DBG)).isTrue();
+    assertThat(IcingSearchEngine.shouldLog(LogSeverity.Code.VERBOSE)).isFalse();
+
+    // Set to VERBOSE
+    assertThat(IcingSearchEngine.setLoggingLevel(LogSeverity.Code.VERBOSE, (short) 1)).isTrue();
+    assertThat(IcingSearchEngine.shouldLog(LogSeverity.Code.VERBOSE, (short) 1)).isTrue();
+    assertThat(IcingSearchEngine.shouldLog(LogSeverity.Code.VERBOSE, (short) 2)).isFalse();
+
+    assertThat(IcingSearchEngine.getLoggingTag()).isNotEmpty();
+  }
+
   private static void assertStatusOk(StatusProto status) {
     assertWithMessage(status.getMessage()).that(status.getCode()).isEqualTo(StatusProto.Code.OK);
   }
