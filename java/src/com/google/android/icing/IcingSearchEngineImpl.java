--- conflicted
+++ resolved
@@ -71,16 +71,6 @@
     closed = true;
   }
 
-<<<<<<< HEAD
-  @SuppressWarnings({"deprecation", "removal"}) // b/316643605
-  @Override
-  protected void finalize() throws Throwable {
-    close();
-    super.finalize();
-  }
-
-=======
->>>>>>> 030b99d2
   @Nullable
   public byte[] initialize() {
     throwIfClosed();
