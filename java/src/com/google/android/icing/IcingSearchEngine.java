--- conflicted
+++ resolved
@@ -15,6 +15,9 @@
 package com.google.android.icing;
 
 import androidx.annotation.NonNull;
+import androidx.annotation.Nullable;
+import com.google.android.icing.proto.DebugInfoResultProto;
+import com.google.android.icing.proto.DebugInfoVerbosity;
 import com.google.android.icing.proto.DeleteByNamespaceResultProto;
 import com.google.android.icing.proto.DeleteByQueryResultProto;
 import com.google.android.icing.proto.DeleteBySchemaTypeResultProto;
@@ -28,6 +31,7 @@
 import com.google.android.icing.proto.GetSchemaTypeResultProto;
 import com.google.android.icing.proto.IcingSearchEngineOptions;
 import com.google.android.icing.proto.InitializeResultProto;
+import com.google.android.icing.proto.LogSeverity;
 import com.google.android.icing.proto.OptimizeResultProto;
 import com.google.android.icing.proto.PersistToDiskResultProto;
 import com.google.android.icing.proto.PersistType;
@@ -61,7 +65,9 @@
   private static final String TAG = "IcingSearchEngine";
   private final IcingSearchEngineImpl icingSearchEngineImpl;
 
-  /** @throws IllegalStateException if IcingSearchEngine fails to be created */
+  /**
+   * @throws IllegalStateException if IcingSearchEngine fails to be created
+   */
   public IcingSearchEngine(@NonNull IcingSearchEngineOptions options) {
     icingSearchEngineImpl = new IcingSearchEngineImpl(options.toByteArray());
   }
@@ -148,60 +154,16 @@
       @NonNull SearchSpecProto searchSpec,
       @NonNull ScoringSpecProto scoringSpec,
       @NonNull ResultSpecProto resultSpec) {
-<<<<<<< HEAD
-    throwIfClosed();
-
-    byte[] searchResultBytes =
-        nativeSearch(
-            this, searchSpec.toByteArray(), scoringSpec.toByteArray(), resultSpec.toByteArray());
-    if (searchResultBytes == null) {
-      Log.e(TAG, "Received null SearchResultProto from native.");
-      return SearchResultProto.newBuilder()
-          .setStatus(StatusProto.newBuilder().setCode(StatusProto.Code.INTERNAL))
-          .build();
-    }
-
-    try {
-      return SearchResultProto.parseFrom(searchResultBytes, EXTENSION_REGISTRY_LITE);
-    } catch (InvalidProtocolBufferException e) {
-      Log.e(TAG, "Error parsing SearchResultProto.", e);
-      return SearchResultProto.newBuilder()
-          .setStatus(StatusProto.newBuilder().setCode(StatusProto.Code.INTERNAL))
-          .build();
-    }
-=======
     return IcingSearchEngineUtils.byteArrayToSearchResultProto(
         icingSearchEngineImpl.search(
             searchSpec.toByteArray(), scoringSpec.toByteArray(), resultSpec.toByteArray()));
->>>>>>> a81a0c8c
   }
 
   @NonNull
   @Override
   public SearchResultProto getNextPage(long nextPageToken) {
-<<<<<<< HEAD
-    throwIfClosed();
-
-    byte[] searchResultBytes = nativeGetNextPage(this, nextPageToken);
-    if (searchResultBytes == null) {
-      Log.e(TAG, "Received null SearchResultProto from native.");
-      return SearchResultProto.newBuilder()
-          .setStatus(StatusProto.newBuilder().setCode(StatusProto.Code.INTERNAL))
-          .build();
-    }
-
-    try {
-      return SearchResultProto.parseFrom(searchResultBytes, EXTENSION_REGISTRY_LITE);
-    } catch (InvalidProtocolBufferException e) {
-      Log.e(TAG, "Error parsing SearchResultProto.", e);
-      return SearchResultProto.newBuilder()
-          .setStatus(StatusProto.newBuilder().setCode(StatusProto.Code.INTERNAL))
-          .build();
-    }
-=======
     return IcingSearchEngineUtils.byteArrayToSearchResultProto(
         icingSearchEngineImpl.getNextPage(nextPageToken));
->>>>>>> a81a0c8c
   }
 
   @NonNull
@@ -241,26 +203,6 @@
   @NonNull
   @Override
   public DeleteByQueryResultProto deleteByQuery(@NonNull SearchSpecProto searchSpec) {
-<<<<<<< HEAD
-    throwIfClosed();
-
-    byte[] deleteResultBytes = nativeDeleteByQuery(this, searchSpec.toByteArray());
-    if (deleteResultBytes == null) {
-      Log.e(TAG, "Received null DeleteResultProto from native.");
-      return DeleteByQueryResultProto.newBuilder()
-          .setStatus(StatusProto.newBuilder().setCode(StatusProto.Code.INTERNAL))
-          .build();
-    }
-
-    try {
-      return DeleteByQueryResultProto.parseFrom(deleteResultBytes, EXTENSION_REGISTRY_LITE);
-    } catch (InvalidProtocolBufferException e) {
-      Log.e(TAG, "Error parsing DeleteResultProto.", e);
-      return DeleteByQueryResultProto.newBuilder()
-          .setStatus(StatusProto.newBuilder().setCode(StatusProto.Code.INTERNAL))
-          .build();
-    }
-=======
     return deleteByQuery(searchSpec, /*returnDeletedDocumentInfo=*/ false);
   }
 
@@ -270,7 +212,6 @@
       @NonNull SearchSpecProto searchSpec, boolean returnDeletedDocumentInfo) {
     return IcingSearchEngineUtils.byteArrayToDeleteByQueryResultProto(
         icingSearchEngineImpl.deleteByQuery(searchSpec.toByteArray(), returnDeletedDocumentInfo));
->>>>>>> a81a0c8c
   }
 
   @NonNull
@@ -296,30 +237,6 @@
   @NonNull
   @Override
   public StorageInfoResultProto getStorageInfo() {
-<<<<<<< HEAD
-    throwIfClosed();
-
-    byte[] storageInfoResultProtoBytes = nativeGetStorageInfo(this);
-    if (storageInfoResultProtoBytes == null) {
-      Log.e(TAG, "Received null StorageInfoResultProto from native.");
-      return StorageInfoResultProto.newBuilder()
-          .setStatus(StatusProto.newBuilder().setCode(StatusProto.Code.INTERNAL))
-          .build();
-    }
-
-    try {
-      return StorageInfoResultProto.parseFrom(
-          storageInfoResultProtoBytes, EXTENSION_REGISTRY_LITE);
-    } catch (InvalidProtocolBufferException e) {
-      Log.e(TAG, "Error parsing GetOptimizeInfoResultProto.", e);
-      return StorageInfoResultProto.newBuilder()
-          .setStatus(StatusProto.newBuilder().setCode(StatusProto.Code.INTERNAL))
-          .build();
-    }
-  }
-
-  @NonNull
-=======
     return IcingSearchEngineUtils.byteArrayToStorageInfoResultProto(
         icingSearchEngineImpl.getStorageInfo());
   }
@@ -333,71 +250,10 @@
 
   @NonNull
   @Override
->>>>>>> a81a0c8c
   public ResetResultProto reset() {
     return IcingSearchEngineUtils.byteArrayToResetResultProto(icingSearchEngineImpl.reset());
   }
 
-<<<<<<< HEAD
-  private static native long nativeCreate(byte[] icingSearchEngineOptionsBytes);
-
-  private static native void nativeDestroy(IcingSearchEngine instance);
-
-  private static native byte[] nativeInitialize(IcingSearchEngine instance);
-
-  private static native byte[] nativeSetSchema(
-      IcingSearchEngine instance, byte[] schemaBytes, boolean ignoreErrorsAndDeleteDocuments);
-
-  private static native byte[] nativeGetSchema(IcingSearchEngine instance);
-
-  private static native byte[] nativeGetSchemaType(IcingSearchEngine instance, String schemaType);
-
-  private static native byte[] nativePut(IcingSearchEngine instance, byte[] documentBytes);
-
-  private static native byte[] nativeGet(
-      IcingSearchEngine instance, String namespace, String uri, byte[] getResultSpecBytes);
-
-  private static native byte[] nativeReportUsage(
-      IcingSearchEngine instance, byte[] usageReportBytes);
-
-  private static native byte[] nativeGetAllNamespaces(IcingSearchEngine instance);
-
-  private static native byte[] nativeSearch(
-      IcingSearchEngine instance,
-      byte[] searchSpecBytes,
-      byte[] scoringSpecBytes,
-      byte[] resultSpecBytes);
-
-  private static native byte[] nativeGetNextPage(IcingSearchEngine instance, long nextPageToken);
-
-  private static native void nativeInvalidateNextPageToken(
-      IcingSearchEngine instance, long nextPageToken);
-
-  private static native byte[] nativeDelete(
-      IcingSearchEngine instance, String namespace, String uri);
-
-  private static native byte[] nativeDeleteByNamespace(
-      IcingSearchEngine instance, String namespace);
-
-  private static native byte[] nativeDeleteBySchemaType(
-      IcingSearchEngine instance, String schemaType);
-
-  private static native byte[] nativeDeleteByQuery(
-      IcingSearchEngine instance, byte[] searchSpecBytes);
-
-  private static native byte[] nativePersistToDisk(IcingSearchEngine instance, int persistType);
-
-  private static native byte[] nativeOptimize(IcingSearchEngine instance);
-
-  private static native byte[] nativeGetOptimizeInfo(IcingSearchEngine instance);
-
-  private static native byte[] nativeGetStorageInfo(IcingSearchEngine instance);
-
-  private static native byte[] nativeReset(IcingSearchEngine instance);
-
-  private static native byte[] nativeSearchSuggestions(
-      IcingSearchEngine instance, byte[] suggestionSpecBytes);
-=======
   public static boolean shouldLog(LogSeverity.Code severity) {
     return shouldLog(severity, (short) 0);
   }
@@ -418,5 +274,4 @@
   public static String getLoggingTag() {
     return IcingSearchEngineImpl.getLoggingTag();
   }
->>>>>>> a81a0c8c
 }