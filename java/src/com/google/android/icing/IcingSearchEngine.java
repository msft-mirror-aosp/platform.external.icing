// Copyright (C) 2019 Google LLC
//
// Licensed under the Apache License, Version 2.0 (the "License");
// you may not use this file except in compliance with the License.
// You may obtain a copy of the License at
//
//      http://www.apache.org/licenses/LICENSE-2.0
//
// Unless required by applicable law or agreed to in writing, software
// distributed under the License is distributed on an "AS IS" BASIS,
// WITHOUT WARRANTIES OR CONDITIONS OF ANY KIND, either express or implied.
// See the License for the specific language governing permissions and
// limitations under the License.

package com.google.android.icing;

import android.util.Log;
import androidx.annotation.NonNull;
<<<<<<< HEAD
=======
import com.google.android.icing.proto.DebugInfoResultProto;
import com.google.android.icing.proto.DebugInfoVerbosity;
>>>>>>> 20d5ec21
import com.google.android.icing.proto.DeleteByNamespaceResultProto;
import com.google.android.icing.proto.DeleteByQueryResultProto;
import com.google.android.icing.proto.DeleteBySchemaTypeResultProto;
import com.google.android.icing.proto.DeleteResultProto;
import com.google.android.icing.proto.DocumentProto;
import com.google.android.icing.proto.GetAllNamespacesResultProto;
import com.google.android.icing.proto.GetOptimizeInfoResultProto;
import com.google.android.icing.proto.GetResultProto;
import com.google.android.icing.proto.GetResultSpecProto;
import com.google.android.icing.proto.GetSchemaResultProto;
import com.google.android.icing.proto.GetSchemaTypeResultProto;
import com.google.android.icing.proto.IcingSearchEngineOptions;
import com.google.android.icing.proto.InitializeResultProto;
import com.google.android.icing.proto.OptimizeResultProto;
import com.google.android.icing.proto.PersistToDiskResultProto;
import com.google.android.icing.proto.PersistType;
import com.google.android.icing.proto.PutResultProto;
import com.google.android.icing.proto.ReportUsageResultProto;
import com.google.android.icing.proto.ResetResultProto;
import com.google.android.icing.proto.ResultSpecProto;
import com.google.android.icing.proto.SchemaProto;
import com.google.android.icing.proto.ScoringSpecProto;
import com.google.android.icing.proto.SearchResultProto;
import com.google.android.icing.proto.SearchSpecProto;
import com.google.android.icing.proto.SetSchemaResultProto;
import com.google.android.icing.proto.StatusProto;
import com.google.android.icing.proto.StorageInfoResultProto;
import com.google.android.icing.proto.SuggestionResponse;
import com.google.android.icing.proto.SuggestionSpecProto;
import com.google.android.icing.proto.UsageReport;
import com.google.protobuf.ExtensionRegistryLite;
import com.google.protobuf.InvalidProtocolBufferException;
import java.io.Closeable;

/**
 * Java wrapper to access native APIs in external/icing/icing/icing-search-engine.h
 *
 * <p>If this instance has been closed, the instance is no longer usable.
 *
 * <p>Keep this class to be non-Final so that it can be mocked in AppSearch.
 *
 * <p>NOTE: This class is NOT thread-safe.
 */
public class IcingSearchEngine implements Closeable {

  private static final String TAG = "IcingSearchEngine";
  private static final ExtensionRegistryLite EXTENSION_REGISTRY_LITE =
      ExtensionRegistryLite.getEmptyRegistry();

  private long nativePointer;

  private boolean closed = false;

  static {
    // NOTE: This can fail with an UnsatisfiedLinkError
    System.loadLibrary("icing");
  }

  /** @throws IllegalStateException if IcingSearchEngine fails to be created */
  public IcingSearchEngine(@NonNull IcingSearchEngineOptions options) {
    nativePointer = nativeCreate(options.toByteArray());
    if (nativePointer == 0) {
      Log.e(TAG, "Failed to create IcingSearchEngine.");
      throw new IllegalStateException("Failed to create IcingSearchEngine.");
    }
  }

  private void throwIfClosed() {
    if (closed) {
      throw new IllegalStateException("Trying to use a closed IcingSearchEngine instance.");
    }
  }

  @Override
  public void close() {
    if (closed) {
      return;
    }

    if (nativePointer != 0) {
      nativeDestroy(this);
    }
    nativePointer = 0;
    closed = true;
  }

  @Override
  protected void finalize() throws Throwable {
    close();
    super.finalize();
  }

  @NonNull
  public InitializeResultProto initialize() {
    throwIfClosed();

    byte[] initializeResultBytes = nativeInitialize(this);
    if (initializeResultBytes == null) {
      Log.e(TAG, "Received null InitializeResult from native.");
      return InitializeResultProto.newBuilder()
          .setStatus(StatusProto.newBuilder().setCode(StatusProto.Code.INTERNAL))
          .build();
    }

    try {
      return InitializeResultProto.parseFrom(initializeResultBytes, EXTENSION_REGISTRY_LITE);
    } catch (InvalidProtocolBufferException e) {
      Log.e(TAG, "Error parsing InitializeResultProto.", e);
      return InitializeResultProto.newBuilder()
          .setStatus(StatusProto.newBuilder().setCode(StatusProto.Code.INTERNAL))
          .build();
    }
  }

  @NonNull
  public SetSchemaResultProto setSchema(@NonNull SchemaProto schema) {
    return setSchema(schema, /*ignoreErrorsAndDeleteDocuments=*/ false);
  }

  @NonNull
  public SetSchemaResultProto setSchema(
      @NonNull SchemaProto schema, boolean ignoreErrorsAndDeleteDocuments) {
    throwIfClosed();

    byte[] setSchemaResultBytes =
        nativeSetSchema(this, schema.toByteArray(), ignoreErrorsAndDeleteDocuments);
    if (setSchemaResultBytes == null) {
      Log.e(TAG, "Received null SetSchemaResultProto from native.");
      return SetSchemaResultProto.newBuilder()
          .setStatus(StatusProto.newBuilder().setCode(StatusProto.Code.INTERNAL))
          .build();
    }

    try {
      return SetSchemaResultProto.parseFrom(setSchemaResultBytes, EXTENSION_REGISTRY_LITE);
    } catch (InvalidProtocolBufferException e) {
      Log.e(TAG, "Error parsing SetSchemaResultProto.", e);
      return SetSchemaResultProto.newBuilder()
          .setStatus(StatusProto.newBuilder().setCode(StatusProto.Code.INTERNAL))
          .build();
    }
  }

  @NonNull
  public GetSchemaResultProto getSchema() {
    throwIfClosed();

    byte[] getSchemaResultBytes = nativeGetSchema(this);
    if (getSchemaResultBytes == null) {
      Log.e(TAG, "Received null GetSchemaResultProto from native.");
      return GetSchemaResultProto.newBuilder()
          .setStatus(StatusProto.newBuilder().setCode(StatusProto.Code.INTERNAL))
          .build();
    }

    try {
      return GetSchemaResultProto.parseFrom(getSchemaResultBytes, EXTENSION_REGISTRY_LITE);
    } catch (InvalidProtocolBufferException e) {
      Log.e(TAG, "Error parsing GetSchemaResultProto.", e);
      return GetSchemaResultProto.newBuilder()
          .setStatus(StatusProto.newBuilder().setCode(StatusProto.Code.INTERNAL))
          .build();
    }
  }

  @NonNull
  public GetSchemaTypeResultProto getSchemaType(@NonNull String schemaType) {
    throwIfClosed();

    byte[] getSchemaTypeResultBytes = nativeGetSchemaType(this, schemaType);
    if (getSchemaTypeResultBytes == null) {
      Log.e(TAG, "Received null GetSchemaTypeResultProto from native.");
      return GetSchemaTypeResultProto.newBuilder()
          .setStatus(StatusProto.newBuilder().setCode(StatusProto.Code.INTERNAL))
          .build();
    }

    try {
      return GetSchemaTypeResultProto.parseFrom(getSchemaTypeResultBytes, EXTENSION_REGISTRY_LITE);
    } catch (InvalidProtocolBufferException e) {
      Log.e(TAG, "Error parsing GetSchemaTypeResultProto.", e);
      return GetSchemaTypeResultProto.newBuilder()
          .setStatus(StatusProto.newBuilder().setCode(StatusProto.Code.INTERNAL))
          .build();
    }
  }

  @NonNull
  public PutResultProto put(@NonNull DocumentProto document) {
    throwIfClosed();

    byte[] putResultBytes = nativePut(this, document.toByteArray());
    if (putResultBytes == null) {
      Log.e(TAG, "Received null PutResultProto from native.");
      return PutResultProto.newBuilder()
          .setStatus(StatusProto.newBuilder().setCode(StatusProto.Code.INTERNAL))
          .build();
    }

    try {
      return PutResultProto.parseFrom(putResultBytes, EXTENSION_REGISTRY_LITE);
    } catch (InvalidProtocolBufferException e) {
      Log.e(TAG, "Error parsing PutResultProto.", e);
      return PutResultProto.newBuilder()
          .setStatus(StatusProto.newBuilder().setCode(StatusProto.Code.INTERNAL))
          .build();
    }
  }

  @NonNull
  public GetResultProto get(
      @NonNull String namespace, @NonNull String uri, @NonNull GetResultSpecProto getResultSpec) {
    throwIfClosed();

    byte[] getResultBytes = nativeGet(this, namespace, uri, getResultSpec.toByteArray());
    if (getResultBytes == null) {
      Log.e(TAG, "Received null GetResultProto from native.");
      return GetResultProto.newBuilder()
          .setStatus(StatusProto.newBuilder().setCode(StatusProto.Code.INTERNAL))
          .build();
    }

    try {
      return GetResultProto.parseFrom(getResultBytes, EXTENSION_REGISTRY_LITE);
    } catch (InvalidProtocolBufferException e) {
      Log.e(TAG, "Error parsing GetResultProto.", e);
      return GetResultProto.newBuilder()
          .setStatus(StatusProto.newBuilder().setCode(StatusProto.Code.INTERNAL))
          .build();
    }
  }

  @NonNull
  public ReportUsageResultProto reportUsage(@NonNull UsageReport usageReport) {
    throwIfClosed();

    byte[] reportUsageResultBytes = nativeReportUsage(this, usageReport.toByteArray());
    if (reportUsageResultBytes == null) {
      Log.e(TAG, "Received null ReportUsageResultProto from native.");
      return ReportUsageResultProto.newBuilder()
          .setStatus(StatusProto.newBuilder().setCode(StatusProto.Code.INTERNAL))
          .build();
    }

    try {
      return ReportUsageResultProto.parseFrom(reportUsageResultBytes, EXTENSION_REGISTRY_LITE);
    } catch (InvalidProtocolBufferException e) {
      Log.e(TAG, "Error parsing ReportUsageResultProto.", e);
      return ReportUsageResultProto.newBuilder()
          .setStatus(StatusProto.newBuilder().setCode(StatusProto.Code.INTERNAL))
          .build();
    }
  }

  @NonNull
  public GetAllNamespacesResultProto getAllNamespaces() {
    throwIfClosed();

    byte[] getAllNamespacesResultBytes = nativeGetAllNamespaces(this);
    if (getAllNamespacesResultBytes == null) {
      Log.e(TAG, "Received null GetAllNamespacesResultProto from native.");
      return GetAllNamespacesResultProto.newBuilder()
          .setStatus(StatusProto.newBuilder().setCode(StatusProto.Code.INTERNAL))
          .build();
    }

    try {
      return GetAllNamespacesResultProto.parseFrom(
          getAllNamespacesResultBytes, EXTENSION_REGISTRY_LITE);
    } catch (InvalidProtocolBufferException e) {
      Log.e(TAG, "Error parsing GetAllNamespacesResultProto.", e);
      return GetAllNamespacesResultProto.newBuilder()
          .setStatus(StatusProto.newBuilder().setCode(StatusProto.Code.INTERNAL))
          .build();
    }
  }

  @NonNull
  public SearchResultProto search(
      @NonNull SearchSpecProto searchSpec,
      @NonNull ScoringSpecProto scoringSpec,
      @NonNull ResultSpecProto resultSpec) {
    throwIfClosed();

    byte[] searchResultBytes =
        nativeSearch(
            this, searchSpec.toByteArray(), scoringSpec.toByteArray(), resultSpec.toByteArray());
    if (searchResultBytes == null) {
      Log.e(TAG, "Received null SearchResultProto from native.");
      return SearchResultProto.newBuilder()
          .setStatus(StatusProto.newBuilder().setCode(StatusProto.Code.INTERNAL))
          .build();
    }

    try {
      return SearchResultProto.parseFrom(searchResultBytes, EXTENSION_REGISTRY_LITE);
    } catch (InvalidProtocolBufferException e) {
      Log.e(TAG, "Error parsing SearchResultProto.", e);
      return SearchResultProto.newBuilder()
          .setStatus(StatusProto.newBuilder().setCode(StatusProto.Code.INTERNAL))
          .build();
    }
  }

  @NonNull
  public SearchResultProto getNextPage(long nextPageToken) {
    throwIfClosed();

    byte[] searchResultBytes = nativeGetNextPage(this, nextPageToken);
    if (searchResultBytes == null) {
      Log.e(TAG, "Received null SearchResultProto from native.");
      return SearchResultProto.newBuilder()
          .setStatus(StatusProto.newBuilder().setCode(StatusProto.Code.INTERNAL))
          .build();
    }

    try {
      return SearchResultProto.parseFrom(searchResultBytes, EXTENSION_REGISTRY_LITE);
    } catch (InvalidProtocolBufferException e) {
      Log.e(TAG, "Error parsing SearchResultProto.", e);
      return SearchResultProto.newBuilder()
          .setStatus(StatusProto.newBuilder().setCode(StatusProto.Code.INTERNAL))
          .build();
    }
  }

  @NonNull
  public void invalidateNextPageToken(long nextPageToken) {
    throwIfClosed();

    nativeInvalidateNextPageToken(this, nextPageToken);
  }

  @NonNull
  public DeleteResultProto delete(@NonNull String namespace, @NonNull String uri) {
    throwIfClosed();

    byte[] deleteResultBytes = nativeDelete(this, namespace, uri);
    if (deleteResultBytes == null) {
      Log.e(TAG, "Received null DeleteResultProto from native.");
      return DeleteResultProto.newBuilder()
          .setStatus(StatusProto.newBuilder().setCode(StatusProto.Code.INTERNAL))
          .build();
    }

    try {
      return DeleteResultProto.parseFrom(deleteResultBytes, EXTENSION_REGISTRY_LITE);
    } catch (InvalidProtocolBufferException e) {
      Log.e(TAG, "Error parsing DeleteResultProto.", e);
      return DeleteResultProto.newBuilder()
          .setStatus(StatusProto.newBuilder().setCode(StatusProto.Code.INTERNAL))
          .build();
    }
  }

  @NonNull
  public SuggestionResponse searchSuggestions(@NonNull SuggestionSpecProto suggestionSpec) {
    byte[] suggestionResponseBytes = nativeSearchSuggestions(this, suggestionSpec.toByteArray());
    if (suggestionResponseBytes == null) {
      Log.e(TAG, "Received null suggestionResponseBytes from native.");
      return SuggestionResponse.newBuilder()
          .setStatus(StatusProto.newBuilder().setCode(StatusProto.Code.INTERNAL))
          .build();
    }

    try {
      return SuggestionResponse.parseFrom(suggestionResponseBytes, EXTENSION_REGISTRY_LITE);
    } catch (InvalidProtocolBufferException e) {
      Log.e(TAG, "Error parsing suggestionResponseBytes.", e);
      return SuggestionResponse.newBuilder()
          .setStatus(StatusProto.newBuilder().setCode(StatusProto.Code.INTERNAL))
          .build();
    }
  }

  @NonNull
  public DeleteByNamespaceResultProto deleteByNamespace(@NonNull String namespace) {
    throwIfClosed();

    byte[] deleteByNamespaceResultBytes = nativeDeleteByNamespace(this, namespace);
    if (deleteByNamespaceResultBytes == null) {
      Log.e(TAG, "Received null DeleteByNamespaceResultProto from native.");
      return DeleteByNamespaceResultProto.newBuilder()
          .setStatus(StatusProto.newBuilder().setCode(StatusProto.Code.INTERNAL))
          .build();
    }

    try {
      return DeleteByNamespaceResultProto.parseFrom(
          deleteByNamespaceResultBytes, EXTENSION_REGISTRY_LITE);
    } catch (InvalidProtocolBufferException e) {
      Log.e(TAG, "Error parsing DeleteByNamespaceResultProto.", e);
      return DeleteByNamespaceResultProto.newBuilder()
          .setStatus(StatusProto.newBuilder().setCode(StatusProto.Code.INTERNAL))
          .build();
    }
  }

  @NonNull
  public DeleteBySchemaTypeResultProto deleteBySchemaType(@NonNull String schemaType) {
    throwIfClosed();

    byte[] deleteBySchemaTypeResultBytes = nativeDeleteBySchemaType(this, schemaType);
    if (deleteBySchemaTypeResultBytes == null) {
      Log.e(TAG, "Received null DeleteBySchemaTypeResultProto from native.");
      return DeleteBySchemaTypeResultProto.newBuilder()
          .setStatus(StatusProto.newBuilder().setCode(StatusProto.Code.INTERNAL))
          .build();
    }

    try {
      return DeleteBySchemaTypeResultProto.parseFrom(
          deleteBySchemaTypeResultBytes, EXTENSION_REGISTRY_LITE);
    } catch (InvalidProtocolBufferException e) {
      Log.e(TAG, "Error parsing DeleteBySchemaTypeResultProto.", e);
      return DeleteBySchemaTypeResultProto.newBuilder()
          .setStatus(StatusProto.newBuilder().setCode(StatusProto.Code.INTERNAL))
          .build();
    }
  }

  @NonNull
  public DeleteByQueryResultProto deleteByQuery(@NonNull SearchSpecProto searchSpec) {
    throwIfClosed();

    byte[] deleteResultBytes = nativeDeleteByQuery(this, searchSpec.toByteArray());
    if (deleteResultBytes == null) {
      Log.e(TAG, "Received null DeleteResultProto from native.");
      return DeleteByQueryResultProto.newBuilder()
          .setStatus(StatusProto.newBuilder().setCode(StatusProto.Code.INTERNAL))
          .build();
    }

    try {
      return DeleteByQueryResultProto.parseFrom(deleteResultBytes, EXTENSION_REGISTRY_LITE);
    } catch (InvalidProtocolBufferException e) {
      Log.e(TAG, "Error parsing DeleteResultProto.", e);
      return DeleteByQueryResultProto.newBuilder()
          .setStatus(StatusProto.newBuilder().setCode(StatusProto.Code.INTERNAL))
          .build();
    }
  }

  @NonNull
  public PersistToDiskResultProto persistToDisk(@NonNull PersistType.Code persistTypeCode) {
    throwIfClosed();

    byte[] persistToDiskResultBytes = nativePersistToDisk(this, persistTypeCode.getNumber());
    if (persistToDiskResultBytes == null) {
      Log.e(TAG, "Received null PersistToDiskResultProto from native.");
      return PersistToDiskResultProto.newBuilder()
          .setStatus(StatusProto.newBuilder().setCode(StatusProto.Code.INTERNAL))
          .build();
    }

    try {
      return PersistToDiskResultProto.parseFrom(persistToDiskResultBytes, EXTENSION_REGISTRY_LITE);
    } catch (InvalidProtocolBufferException e) {
      Log.e(TAG, "Error parsing PersistToDiskResultProto.", e);
      return PersistToDiskResultProto.newBuilder()
          .setStatus(StatusProto.newBuilder().setCode(StatusProto.Code.INTERNAL))
          .build();
    }
  }

  @NonNull
  public OptimizeResultProto optimize() {
    throwIfClosed();

    byte[] optimizeResultBytes = nativeOptimize(this);
    if (optimizeResultBytes == null) {
      Log.e(TAG, "Received null OptimizeResultProto from native.");
      return OptimizeResultProto.newBuilder()
          .setStatus(StatusProto.newBuilder().setCode(StatusProto.Code.INTERNAL))
          .build();
    }

    try {
      return OptimizeResultProto.parseFrom(optimizeResultBytes, EXTENSION_REGISTRY_LITE);
    } catch (InvalidProtocolBufferException e) {
      Log.e(TAG, "Error parsing OptimizeResultProto.", e);
      return OptimizeResultProto.newBuilder()
          .setStatus(StatusProto.newBuilder().setCode(StatusProto.Code.INTERNAL))
          .build();
    }
  }

  @NonNull
  public GetOptimizeInfoResultProto getOptimizeInfo() {
    throwIfClosed();

    byte[] getOptimizeInfoResultBytes = nativeGetOptimizeInfo(this);
    if (getOptimizeInfoResultBytes == null) {
      Log.e(TAG, "Received null GetOptimizeInfoResultProto from native.");
      return GetOptimizeInfoResultProto.newBuilder()
          .setStatus(StatusProto.newBuilder().setCode(StatusProto.Code.INTERNAL))
          .build();
    }

    try {
      return GetOptimizeInfoResultProto.parseFrom(
          getOptimizeInfoResultBytes, EXTENSION_REGISTRY_LITE);
    } catch (InvalidProtocolBufferException e) {
      Log.e(TAG, "Error parsing GetOptimizeInfoResultProto.", e);
      return GetOptimizeInfoResultProto.newBuilder()
          .setStatus(StatusProto.newBuilder().setCode(StatusProto.Code.INTERNAL))
          .build();
    }
  }

  @NonNull
  public StorageInfoResultProto getStorageInfo() {
    throwIfClosed();

    byte[] storageInfoResultProtoBytes = nativeGetStorageInfo(this);
    if (storageInfoResultProtoBytes == null) {
      Log.e(TAG, "Received null StorageInfoResultProto from native.");
      return StorageInfoResultProto.newBuilder()
          .setStatus(StatusProto.newBuilder().setCode(StatusProto.Code.INTERNAL))
          .build();
    }

    try {
      return StorageInfoResultProto.parseFrom(
          storageInfoResultProtoBytes, EXTENSION_REGISTRY_LITE);
    } catch (InvalidProtocolBufferException e) {
      Log.e(TAG, "Error parsing GetOptimizeInfoResultProto.", e);
      return StorageInfoResultProto.newBuilder()
          .setStatus(StatusProto.newBuilder().setCode(StatusProto.Code.INTERNAL))
          .build();
    }
  }

  @NonNull
<<<<<<< HEAD
=======
  public DebugInfoResultProto getDebugInfo(DebugInfoVerbosity.Code verbosity) {
    throwIfClosed();

    byte[] debugInfoResultProtoBytes = nativeGetDebugInfo(this, verbosity.getNumber());
    if (debugInfoResultProtoBytes == null) {
      Log.e(TAG, "Received null DebugInfoResultProto from native.");
      return DebugInfoResultProto.newBuilder()
          .setStatus(StatusProto.newBuilder().setCode(StatusProto.Code.INTERNAL))
          .build();
    }

    try {
      return DebugInfoResultProto.parseFrom(debugInfoResultProtoBytes, EXTENSION_REGISTRY_LITE);
    } catch (InvalidProtocolBufferException e) {
      Log.e(TAG, "Error parsing DebugInfoResultProto.", e);
      return DebugInfoResultProto.newBuilder()
          .setStatus(StatusProto.newBuilder().setCode(StatusProto.Code.INTERNAL))
          .build();
    }
  }

  @NonNull
>>>>>>> 20d5ec21
  public ResetResultProto reset() {
    throwIfClosed();

    byte[] resetResultBytes = nativeReset(this);
    if (resetResultBytes == null) {
      Log.e(TAG, "Received null ResetResultProto from native.");
      return ResetResultProto.newBuilder()
          .setStatus(StatusProto.newBuilder().setCode(StatusProto.Code.INTERNAL))
          .build();
    }

    try {
      return ResetResultProto.parseFrom(resetResultBytes, EXTENSION_REGISTRY_LITE);
    } catch (InvalidProtocolBufferException e) {
      Log.e(TAG, "Error parsing ResetResultProto.", e);
      return ResetResultProto.newBuilder()
          .setStatus(StatusProto.newBuilder().setCode(StatusProto.Code.INTERNAL))
          .build();
    }
  }

<<<<<<< HEAD
=======
  public static boolean shouldLog(LogSeverity.Code severity) {
    return shouldLog(severity, (short) 0);
  }

  public static boolean shouldLog(LogSeverity.Code severity, short verbosity) {
    return nativeShouldLog((short) severity.getNumber(), verbosity);
  }

  public static boolean setLoggingLevel(LogSeverity.Code severity) {
    return setLoggingLevel(severity, (short) 0);
  }

  public static boolean setLoggingLevel(LogSeverity.Code severity, short verbosity) {
    return nativeSetLoggingLevel((short) severity.getNumber(), verbosity);
  }

>>>>>>> 20d5ec21
  private static native long nativeCreate(byte[] icingSearchEngineOptionsBytes);

  private static native void nativeDestroy(IcingSearchEngine instance);

  private static native byte[] nativeInitialize(IcingSearchEngine instance);

  private static native byte[] nativeSetSchema(
      IcingSearchEngine instance, byte[] schemaBytes, boolean ignoreErrorsAndDeleteDocuments);

  private static native byte[] nativeGetSchema(IcingSearchEngine instance);

  private static native byte[] nativeGetSchemaType(IcingSearchEngine instance, String schemaType);

  private static native byte[] nativePut(IcingSearchEngine instance, byte[] documentBytes);

  private static native byte[] nativeGet(
      IcingSearchEngine instance, String namespace, String uri, byte[] getResultSpecBytes);

  private static native byte[] nativeReportUsage(
      IcingSearchEngine instance, byte[] usageReportBytes);

  private static native byte[] nativeGetAllNamespaces(IcingSearchEngine instance);

  private static native byte[] nativeSearch(
      IcingSearchEngine instance,
      byte[] searchSpecBytes,
      byte[] scoringSpecBytes,
      byte[] resultSpecBytes);

  private static native byte[] nativeGetNextPage(IcingSearchEngine instance, long nextPageToken);

  private static native void nativeInvalidateNextPageToken(
      IcingSearchEngine instance, long nextPageToken);

  private static native byte[] nativeDelete(
      IcingSearchEngine instance, String namespace, String uri);

  private static native byte[] nativeDeleteByNamespace(
      IcingSearchEngine instance, String namespace);

  private static native byte[] nativeDeleteBySchemaType(
      IcingSearchEngine instance, String schemaType);

  private static native byte[] nativeDeleteByQuery(
      IcingSearchEngine instance, byte[] searchSpecBytes);

  private static native byte[] nativePersistToDisk(IcingSearchEngine instance, int persistType);

  private static native byte[] nativeOptimize(IcingSearchEngine instance);

  private static native byte[] nativeGetOptimizeInfo(IcingSearchEngine instance);

  private static native byte[] nativeGetStorageInfo(IcingSearchEngine instance);

  private static native byte[] nativeReset(IcingSearchEngine instance);

  private static native byte[] nativeSearchSuggestions(
      IcingSearchEngine instance, byte[] suggestionSpecBytes);
<<<<<<< HEAD
=======

  private static native byte[] nativeGetDebugInfo(IcingSearchEngine instance, int verbosity);

  private static native boolean nativeShouldLog(short severity, short verbosity);

  private static native boolean nativeSetLoggingLevel(short severity, short verbosity);
>>>>>>> 20d5ec21
}<|MERGE_RESOLUTION|>--- conflicted
+++ resolved
@@ -16,11 +16,8 @@
 
 import android.util.Log;
 import androidx.annotation.NonNull;
-<<<<<<< HEAD
-=======
 import com.google.android.icing.proto.DebugInfoResultProto;
 import com.google.android.icing.proto.DebugInfoVerbosity;
->>>>>>> 20d5ec21
 import com.google.android.icing.proto.DeleteByNamespaceResultProto;
 import com.google.android.icing.proto.DeleteByQueryResultProto;
 import com.google.android.icing.proto.DeleteBySchemaTypeResultProto;
@@ -34,6 +31,7 @@
 import com.google.android.icing.proto.GetSchemaTypeResultProto;
 import com.google.android.icing.proto.IcingSearchEngineOptions;
 import com.google.android.icing.proto.InitializeResultProto;
+import com.google.android.icing.proto.LogSeverity;
 import com.google.android.icing.proto.OptimizeResultProto;
 import com.google.android.icing.proto.PersistToDiskResultProto;
 import com.google.android.icing.proto.PersistType;
@@ -79,7 +77,9 @@
     System.loadLibrary("icing");
   }
 
-  /** @throws IllegalStateException if IcingSearchEngine fails to be created */
+  /**
+   * @throws IllegalStateException if IcingSearchEngine fails to be created
+   */
   public IcingSearchEngine(@NonNull IcingSearchEngineOptions options) {
     nativePointer = nativeCreate(options.toByteArray());
     if (nativePointer == 0) {
@@ -444,9 +444,16 @@
 
   @NonNull
   public DeleteByQueryResultProto deleteByQuery(@NonNull SearchSpecProto searchSpec) {
-    throwIfClosed();
-
-    byte[] deleteResultBytes = nativeDeleteByQuery(this, searchSpec.toByteArray());
+    return deleteByQuery(searchSpec, /*returnDeletedDocumentInfo=*/ false);
+  }
+
+  @NonNull
+  public DeleteByQueryResultProto deleteByQuery(
+      @NonNull SearchSpecProto searchSpec, boolean returnDeletedDocumentInfo) {
+    throwIfClosed();
+
+    byte[] deleteResultBytes =
+        nativeDeleteByQuery(this, searchSpec.toByteArray(), returnDeletedDocumentInfo);
     if (deleteResultBytes == null) {
       Log.e(TAG, "Received null DeleteResultProto from native.");
       return DeleteByQueryResultProto.newBuilder()
@@ -544,8 +551,7 @@
     }
 
     try {
-      return StorageInfoResultProto.parseFrom(
-          storageInfoResultProtoBytes, EXTENSION_REGISTRY_LITE);
+      return StorageInfoResultProto.parseFrom(storageInfoResultProtoBytes, EXTENSION_REGISTRY_LITE);
     } catch (InvalidProtocolBufferException e) {
       Log.e(TAG, "Error parsing GetOptimizeInfoResultProto.", e);
       return StorageInfoResultProto.newBuilder()
@@ -555,8 +561,6 @@
   }
 
   @NonNull
-<<<<<<< HEAD
-=======
   public DebugInfoResultProto getDebugInfo(DebugInfoVerbosity.Code verbosity) {
     throwIfClosed();
 
@@ -579,7 +583,6 @@
   }
 
   @NonNull
->>>>>>> 20d5ec21
   public ResetResultProto reset() {
     throwIfClosed();
 
@@ -601,8 +604,6 @@
     }
   }
 
-<<<<<<< HEAD
-=======
   public static boolean shouldLog(LogSeverity.Code severity) {
     return shouldLog(severity, (short) 0);
   }
@@ -619,7 +620,6 @@
     return nativeSetLoggingLevel((short) severity.getNumber(), verbosity);
   }
 
->>>>>>> 20d5ec21
   private static native long nativeCreate(byte[] icingSearchEngineOptionsBytes);
 
   private static native void nativeDestroy(IcingSearchEngine instance);
@@ -664,7 +664,7 @@
       IcingSearchEngine instance, String schemaType);
 
   private static native byte[] nativeDeleteByQuery(
-      IcingSearchEngine instance, byte[] searchSpecBytes);
+      IcingSearchEngine instance, byte[] searchSpecBytes, boolean returnDeletedDocumentInfo);
 
   private static native byte[] nativePersistToDisk(IcingSearchEngine instance, int persistType);
 
@@ -678,13 +678,10 @@
 
   private static native byte[] nativeSearchSuggestions(
       IcingSearchEngine instance, byte[] suggestionSpecBytes);
-<<<<<<< HEAD
-=======
 
   private static native byte[] nativeGetDebugInfo(IcingSearchEngine instance, int verbosity);
 
   private static native boolean nativeShouldLog(short severity, short verbosity);
 
   private static native boolean nativeSetLoggingLevel(short severity, short verbosity);
->>>>>>> 20d5ec21
 }