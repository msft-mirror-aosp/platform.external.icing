--- conflicted
+++ resolved
@@ -77,16 +77,6 @@
     icingSearchEngineImpl.close();
   }
 
-<<<<<<< HEAD
-  @SuppressWarnings("deprecation")
-  @Override
-  protected void finalize() throws Throwable {
-    icingSearchEngineImpl.close();
-    super.finalize();
-  }
-
-=======
->>>>>>> 555cb6e3
   @NonNull
   @Override
   public InitializeResultProto initialize() {
