// Copyright (C) 2019 Google LLC
//
// Licensed under the Apache License, Version 2.0 (the "License");
// you may not use this file except in compliance with the License.
// You may obtain a copy of the License at
//
//      http://www.apache.org/licenses/LICENSE-2.0
//
// Unless required by applicable law or agreed to in writing, software
// distributed under the License is distributed on an "AS IS" BASIS,
// WITHOUT WARRANTIES OR CONDITIONS OF ANY KIND, either express or implied.
// See the License for the specific language governing permissions and
// limitations under the License.

#ifndef ICING_QUERY_QUERY_PROCESSOR_H_
#define ICING_QUERY_QUERY_PROCESSOR_H_

#include <cstdint>
#include <memory>

#include "icing/text_classifier/lib3/utils/base/statusor.h"
#include "icing/index/index.h"
#include "icing/index/iterator/doc-hit-info-iterator-filter.h"
#include "icing/index/iterator/doc-hit-info-iterator.h"
#include "icing/index/numeric/numeric-index.h"
#include "icing/proto/search.pb.h"
#include "icing/query/query-terms.h"
#include "icing/schema/schema-store.h"
#include "icing/store/document-store.h"
#include "icing/tokenization/language-segmenter.h"
#include "icing/transform/normalizer.h"

namespace icing {
namespace lib {

// Processes SearchSpecProtos and retrieves the specified DocHitInfos that
// satisfies the query and its restrictions. This does not perform any scoring,
// and returns matched documents in a descending DocumentId order.
class QueryProcessor {
 public:
  // Factory function to create a QueryProcessor which does not take ownership
  // of any input components, and all pointers must refer to valid objects that
  // outlive the created QueryProcessor instance.
  //
  // Returns:
  //   An QueryProcessor on success
  //   FAILED_PRECONDITION if any of the pointers is null.
  static libtextclassifier3::StatusOr<std::unique_ptr<QueryProcessor>> Create(
      Index* index, const NumericIndex<int64_t>* numeric_index,
      const LanguageSegmenter* language_segmenter, const Normalizer* normalizer,
      const DocumentStore* document_store, const SchemaStore* schema_store);

  struct QueryResults {
    std::unique_ptr<DocHitInfoIterator> root_iterator;
    // A map from section names to sets of terms restricted to those sections.
    // Query terms that are not restricted are found at the entry with key "".
    SectionRestrictQueryTermsMap query_terms;
    // Hit iterators for the text terms in the query. These query_term_iterators
    // are completely separate from the iterators that make the iterator tree
    // beginning with root_iterator.
    std::unordered_map<std::string, std::unique_ptr<DocHitInfoIterator>>
        query_term_iterators;
  };
  // Parse the search configurations (including the query, any additional
  // filters, etc.) in the SearchSpecProto into one DocHitInfoIterator.
  //
  // Returns:
  //   On success,
  //     - One iterator that represents the entire query
  //     - A map representing the query terms and any section restrictions
  //   INVALID_ARGUMENT if query syntax is incorrect and cannot be tokenized
  //   INTERNAL_ERROR on all other errors
  libtextclassifier3::StatusOr<QueryResults> ParseSearch(
<<<<<<< HEAD
      const SearchSpecProto& search_spec);
=======
      const SearchSpecProto& search_spec,
      ScoringSpecProto::RankingStrategy::Code ranking_strategy,
      int64_t current_time_ms);
>>>>>>> a81a0c8c

 private:
  explicit QueryProcessor(Index* index,
                          const NumericIndex<int64_t>* numeric_index,
                          const LanguageSegmenter* language_segmenter,
                          const Normalizer* normalizer,
                          const DocumentStore* document_store,
                          const SchemaStore* schema_store);

  // Parse the query into a one DocHitInfoIterator that represents the root of a
  // query tree in our new Advanced Query Language.
  //
  // Returns:
  //   On success,
  //     - One iterator that represents the entire query
  //   INVALID_ARGUMENT if query syntax is incorrect and cannot be tokenized
  libtextclassifier3::StatusOr<QueryResults> ParseAdvancedQuery(
      const SearchSpecProto& search_spec,
      ScoringSpecProto::RankingStrategy::Code ranking_strategy,
      int64_t current_time_ms) const;

  // Parse the query into a one DocHitInfoIterator that represents the root of a
  // query tree.
  //
  // Returns:
  //   On success,
  //     - One iterator that represents the entire query
  //     - A map representing the query terms and any section restrictions
  //   INVALID_ARGUMENT if query syntax is incorrect and cannot be tokenized
  //   INTERNAL_ERROR on all other errors
  libtextclassifier3::StatusOr<QueryResults> ParseRawQuery(
<<<<<<< HEAD
      const SearchSpecProto& search_spec);

  // Return the options for the DocHitInfoIteratorFilter based on the
  // search_spec.
  DocHitInfoIteratorFilter::Options getFilterOptions(
      const SearchSpecProto& search_spec);
=======
      const SearchSpecProto& search_spec,
      ScoringSpecProto::RankingStrategy::Code ranking_strategy,
      int64_t current_time_ms);
>>>>>>> a81a0c8c

  // Not const because we could modify/sort the hit buffer in the lite index at
  // query time.
  Index& index_;
  const NumericIndex<int64_t>& numeric_index_;
  const LanguageSegmenter& language_segmenter_;
  const Normalizer& normalizer_;
  const DocumentStore& document_store_;
  const SchemaStore& schema_store_;
};

}  // namespace lib
}  // namespace icing

#endif  // ICING_QUERY_QUERY_PROCESSOR_H_<|MERGE_RESOLUTION|>--- conflicted
+++ resolved
@@ -24,6 +24,7 @@
 #include "icing/index/iterator/doc-hit-info-iterator.h"
 #include "icing/index/numeric/numeric-index.h"
 #include "icing/proto/search.pb.h"
+#include "icing/query/query-results.h"
 #include "icing/query/query-terms.h"
 #include "icing/schema/schema-store.h"
 #include "icing/store/document-store.h"
@@ -50,19 +51,13 @@
       const LanguageSegmenter* language_segmenter, const Normalizer* normalizer,
       const DocumentStore* document_store, const SchemaStore* schema_store);
 
-  struct QueryResults {
-    std::unique_ptr<DocHitInfoIterator> root_iterator;
-    // A map from section names to sets of terms restricted to those sections.
-    // Query terms that are not restricted are found at the entry with key "".
-    SectionRestrictQueryTermsMap query_terms;
-    // Hit iterators for the text terms in the query. These query_term_iterators
-    // are completely separate from the iterators that make the iterator tree
-    // beginning with root_iterator.
-    std::unordered_map<std::string, std::unique_ptr<DocHitInfoIterator>>
-        query_term_iterators;
-  };
   // Parse the search configurations (including the query, any additional
   // filters, etc.) in the SearchSpecProto into one DocHitInfoIterator.
+  //
+  // When ranking_strategy == RELEVANCE_SCORE, the root_iterator and the
+  // query_term_iterators returned will keep term frequency information
+  // internally, so that term frequency stats will be collected when calling
+  // PopulateMatchedTermsStats to the iterators.
   //
   // Returns:
   //   On success,
@@ -71,13 +66,9 @@
   //   INVALID_ARGUMENT if query syntax is incorrect and cannot be tokenized
   //   INTERNAL_ERROR on all other errors
   libtextclassifier3::StatusOr<QueryResults> ParseSearch(
-<<<<<<< HEAD
-      const SearchSpecProto& search_spec);
-=======
       const SearchSpecProto& search_spec,
       ScoringSpecProto::RankingStrategy::Code ranking_strategy,
       int64_t current_time_ms);
->>>>>>> a81a0c8c
 
  private:
   explicit QueryProcessor(Index* index,
@@ -109,18 +100,9 @@
   //   INVALID_ARGUMENT if query syntax is incorrect and cannot be tokenized
   //   INTERNAL_ERROR on all other errors
   libtextclassifier3::StatusOr<QueryResults> ParseRawQuery(
-<<<<<<< HEAD
-      const SearchSpecProto& search_spec);
-
-  // Return the options for the DocHitInfoIteratorFilter based on the
-  // search_spec.
-  DocHitInfoIteratorFilter::Options getFilterOptions(
-      const SearchSpecProto& search_spec);
-=======
       const SearchSpecProto& search_spec,
       ScoringSpecProto::RankingStrategy::Code ranking_strategy,
       int64_t current_time_ms);
->>>>>>> a81a0c8c
 
   // Not const because we could modify/sort the hit buffer in the lite index at
   // query time.
