--- conflicted
+++ resolved
@@ -52,12 +52,7 @@
   //     - One vector that represents the entire TermMetadata
   //   INTERNAL_ERROR on all other errors
   libtextclassifier3::StatusOr<std::vector<TermMetadata>> QuerySuggestions(
-<<<<<<< HEAD
-      const SuggestionSpecProto& suggestion_spec,
-      const std::vector<NamespaceId>& namespace_ids);
-=======
       const SuggestionSpecProto& suggestion_spec, int64_t current_time_ms);
->>>>>>> a81a0c8c
 
  private:
   explicit SuggestionProcessor(Index* index,
