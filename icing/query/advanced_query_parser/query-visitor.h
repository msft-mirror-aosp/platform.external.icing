// Copyright (C) 2022 Google LLC
//
// Licensed under the Apache License, Version 2.0 (the "License");
// you may not use this file except in compliance with the License.
// You may obtain a copy of the License at
//
//      http://www.apache.org/licenses/LICENSE-2.0
//
// Unless required by applicable law or agreed to in writing, software
// distributed under the License is distributed on an "AS IS" BASIS,
// WITHOUT WARRANTIES OR CONDITIONS OF ANY KIND, either express or implied.
// See the License for the specific language governing permissions and
// limitations under the License.

#ifndef ICING_QUERY_ADVANCED_QUERY_PARSER_QUERY_VISITOR_H_
#define ICING_QUERY_ADVANCED_QUERY_PARSER_QUERY_VISITOR_H_

#include <cstdint>
#include <memory>
#include <stack>
#include <string>
#include <unordered_set>
#include <vector>

#include "icing/text_classifier/lib3/utils/base/status.h"
#include "icing/text_classifier/lib3/utils/base/statusor.h"
#include "icing/index/index.h"
#include "icing/index/iterator/doc-hit-info-iterator-filter.h"
#include "icing/index/iterator/doc-hit-info-iterator.h"
#include "icing/index/numeric/numeric-index.h"
#include "icing/query/advanced_query_parser/abstract-syntax-tree.h"
<<<<<<< HEAD
=======
#include "icing/query/advanced_query_parser/function.h"
#include "icing/query/advanced_query_parser/pending-value.h"
#include "icing/query/query-features.h"
#include "icing/query/query-results.h"
>>>>>>> b8e8a914
#include "icing/schema/schema-store.h"
#include "icing/store/document-store.h"
#include "icing/tokenization/tokenizer.h"
#include "icing/transform/normalizer.h"
#include "icing/query/query-features.h"

namespace icing {
namespace lib {

// The Visitor used to create the DocHitInfoIterator tree from the AST output by
// the parser.
class QueryVisitor : public AbstractSyntaxTreeVisitor {
 public:
  explicit QueryVisitor(Index* index,
                        const NumericIndex<int64_t>* numeric_index,
                        const DocumentStore* document_store,
                        const SchemaStore* schema_store,
                        const Normalizer* normalizer,
                        const Tokenizer* tokenizer,
                        std::string_view raw_query_text,
                        DocHitInfoIteratorFilter::Options filter_options,
                        TermMatchType::Code match_type,
                        bool needs_term_frequency_info, int64_t current_time_ms)
      : QueryVisitor(index, numeric_index, document_store, schema_store,
                     normalizer, tokenizer, raw_query_text, filter_options,
                     match_type, needs_term_frequency_info,
                     PendingPropertyRestricts(),
                     /*processing_not=*/false, current_time_ms) {}

  void VisitFunctionName(const FunctionNameNode* node) override;
  void VisitString(const StringNode* node) override;
  void VisitText(const TextNode* node) override;
  void VisitMember(const MemberNode* node) override;
  void VisitFunction(const FunctionNode* node) override;
  void VisitUnaryOperator(const UnaryOperatorNode* node) override;
  void VisitNaryOperator(const NaryOperatorNode* node) override;

  // RETURNS:
  //   - the DocHitInfoIterator that is the root of the query iterator tree
  //   - INVALID_ARGUMENT if the AST does not conform to supported expressions
  //   - NOT_FOUND if the AST refers to a property that does not exist
  libtextclassifier3::StatusOr<std::unique_ptr<DocHitInfoIterator>> root() && {
    if (has_pending_error()) {
      return pending_error_;
    }
    if (pending_values_.size() != 1) {
      return absl_ports::InvalidArgumentError(
          "Visitor does not contain a single root iterator.");
    }
    auto iterator_or = RetrieveIterator();
    if (!iterator_or.ok()) {
      pending_error_ = std::move(iterator_or).status();
      return pending_error_;
    }
    return std::move(iterator_or).ValueOrDie();
  }

  // Returns the set of features used in the query.
  const std::unordered_set<Feature>& features() const { return features_; }

 private:
  // An internal class to help manage property restricts being applied at
  // different levels.
  class PendingPropertyRestricts {
   public:
    // Add another set of property restricts. Elements of new_restricts that are
    // not present in active_property_rest
    void AddValidRestricts(std::set<std::string> new_restricts);

    // Pops the most recently added set of property restricts.
    void PopRestricts() {
      if (has_active_property_restricts()) {
        pending_property_restricts_.pop_back();
      }
    }

    bool has_active_property_restricts() const {
      return !pending_property_restricts_.empty();
    }

    // The set of all property restrictions that are currently being applied.
    const std::set<std::string>& active_property_restricts() const {
      return pending_property_restricts_.back();
    }

   private:
    std::vector<std::set<std::string>> pending_property_restricts_;
  };

  explicit QueryVisitor(
      Index* index, const NumericIndex<int64_t>* numeric_index,
      const DocumentStore* document_store, const SchemaStore* schema_store,
      const Normalizer* normalizer, const Tokenizer* tokenizer,
      std::string_view raw_query_text,
      DocHitInfoIteratorFilter::Options filter_options,
      TermMatchType::Code match_type, bool needs_term_frequency_info,
      PendingPropertyRestricts pending_property_restricts, bool processing_not,
      int64_t current_time_ms)
      : index_(*index),
        numeric_index_(*numeric_index),
        document_store_(*document_store),
        schema_store_(*schema_store),
        normalizer_(*normalizer),
        tokenizer_(*tokenizer),
        raw_query_text_(raw_query_text),
        filter_options_(std::move(filter_options)),
        match_type_(match_type),
        needs_term_frequency_info_(needs_term_frequency_info),
        pending_property_restricts_(std::move(pending_property_restricts)),
        processing_not_(processing_not),
        expecting_numeric_arg_(false),
        current_time_ms_(current_time_ms) {
    RegisterFunctions();
  }

  bool has_pending_error() const { return !pending_error_.ok(); }

  // Creates a DocHitInfoIterator reflecting the provided term and whether the
  // prefix operator has been applied to this term. Also populates,
  // property_query_terms_map_ and query_term_iterators_ as appropriate.
  // Returns:
  //   - On success, a DocHitInfoIterator for the provided term
  //   - INVALID_ARGUMENT if unable to create an iterator for the term.
  libtextclassifier3::StatusOr<std::unique_ptr<DocHitInfoIterator>>
  CreateTermIterator(const QueryTerm& term);

  // Processes the PendingValue at the top of pending_values_, parses it into a
  // int64_t and pops the top.
  // Returns:
  //   - On success, the int value stored in the text at the top
  //   - INVALID_ARGUMENT if pending_values_ is empty, doesn't hold a text or
  //     can't be parsed as an int.
  libtextclassifier3::StatusOr<int64_t> PopPendingIntValue();

  // Processes the PendingValue at the top of pending_values_ and pops the top.
  // Returns:
  //   - On success, the string value stored in the text at the top and a bool
  //     indicating whether or not the string value has a prefix operator.
  //   - INVALID_ARGUMENT if pending_values_ is empty or doesn't hold a string.
  libtextclassifier3::StatusOr<QueryTerm> PopPendingStringValue();

  // Processes the PendingValue at the top of pending_values_ and pops the top.
  // Returns:
  //   - On success, the string value stored in the text at the top
  //     indicating whether or not the string value has a prefix operator.
  //   - INVALID_ARGUMENT if pending_values_ is empty or doesn't hold a text.
  libtextclassifier3::StatusOr<QueryTerm> PopPendingTextValue();

  // Processes the PendingValue at the top of pending_values_ and pops the top.
  // Returns:
  //   - On success, a DocHitInfoIterator representing for the term at the top
  //   - INVALID_ARGUMENT if pending_values_ is empty or if unable to create an
  //       iterator for the term.
  libtextclassifier3::StatusOr<std::unique_ptr<DocHitInfoIterator>>
  PopPendingIterator();

  // Processes all PendingValues at the top of pending_values_ until the first
  // placeholder is encounter.
  // Returns:
  //   - On success, a vector containing all DocHitInfoIterators representing
  //     the values at the top of pending_values_
  //   - INVALID_ARGUMENT if pending_values_is empty or if unable to create an
  //       iterator for any of the terms at the top of pending_values_
  libtextclassifier3::StatusOr<std::vector<std::unique_ptr<DocHitInfoIterator>>>
  PopAllPendingIterators();

  // Processes the unary operator node as a NOT operator. A NOT can have an
  // operator type of "NOT" or "MINUS"
  //
  // RETURNS:
  //   - OK on success
  //   - INVALID_ARGUMENT if any errors are encountered while processing
  //     node->child
  libtextclassifier3::Status ProcessNotOperator(const UnaryOperatorNode* node);

  // Processes the unary operator node as a negation operator. A negation
  // operator should have an operator of type "MINUS" and it's children must
  // resolve to a numeric value.
  //
  // RETURNS:
  //   - OK on success
  //   - INVALID_ARGUMENT if the node->child can't be resolved to a numeric
  //     value.
  libtextclassifier3::Status ProcessNegationOperator(
      const UnaryOperatorNode* node);

  // Processes the NumericComparator represented by node. This must be called
  // *after* this node's children have been visited. The PendingValues added by
  // this node's children will be consumed by this function and the PendingValue
  // for this node will be returned.
  // Returns:
  //   - On success, OK
  //   - INVALID_ARGUMENT if unable to retrieve string value or int value
  //   - NOT_FOUND if there is no entry in the numeric index for the property
  libtextclassifier3::Status ProcessNumericComparator(
      const NaryOperatorNode* node);

  // Processes the AND and OR operators represented by the node. This must be
  // called *after* this node's children have been visited. The PendingValues
  // added by this node's children will be consumed by this function and the
  // PendingValue for this node will be returned.
  // Returns:
  //   - On success, then PendingValue representing this node and it's children.
  //   - INVALID_ARGUMENT if unable to retrieve iterators for any of this node's
  //       children.
  libtextclassifier3::StatusOr<PendingValue> ProcessAndOperator(
      const NaryOperatorNode* node);

  // Processes the OR operator represented by the node. This must be called
  // *after* this node's children have been visited. The PendingValues added by
  // this node's children will be consumed by this function and the PendingValue
  // for this node will be returned.
  // Returns:
  //   - On success, then PendingValue representing this node and it's children.
  //   - INVALID_ARGUMENT if unable to retrieve iterators for any of this node's
  //       children.
  libtextclassifier3::StatusOr<PendingValue> ProcessOrOperator(
      const NaryOperatorNode* node);

  // Populates registered_functions with the currently supported set of
  // functions.
  void RegisterFunctions();

  // Implementation of `search` custom function in the query language.
  // Returns:
  //   - a PendingValue holding the DocHitInfoIterator reflecting the query
  //     provided to SearchFunction
  //   - any errors returned by Lexer::ExtractTokens, Parser::ConsumeQuery or
  //     QueryVisitor::ConsumeResults.
  libtextclassifier3::StatusOr<PendingValue> SearchFunction(
      std::vector<PendingValue>&& args);

  // Implementation of the propertyDefined(member) custom function.
  // Returns:
  //   - a Pending Value holding a DocHitIterator to be implemented.
  //   - any errors returned by Lexer::ExtractTokens
  libtextclassifier3::StatusOr<PendingValue> PropertyDefinedFunction(
      std::vector<PendingValue>&& args);

  // Handles a NaryOperatorNode where the operator is HAS (':') and pushes an
  // iterator with the proper section filter applied. If the current property
  // restriction represented by pending_property_restricts and the first child
  // of this node is unsatisfiable (ex. `prop1:(prop2:foo)`), then a NONE
  // iterator is returned immediately and subtree represented by the second
  // child is not traversed.
  //
  // Returns:
  //  - OK on success
  //  - INVALID_ARGUMENT node does not have exactly two children or the two
  //    children cannot be resolved to a MEMBER or an iterator respectively.
  libtextclassifier3::Status ProcessHasOperator(const NaryOperatorNode* node);

  // Returns the correct match type to apply based on both the match type and
  // whether the prefix operator is currently present.
  TermMatchType::Code GetTermMatchType(bool is_prefix) const {
    return (is_prefix) ? TermMatchType::PREFIX : match_type_;
  }

  std::stack<PendingValue> pending_values_;
  libtextclassifier3::Status pending_error_;

<<<<<<< HEAD
=======
  // A map from function name to Function instance.
  std::unordered_map<std::string, Function> registered_functions_;

  SectionRestrictQueryTermsMap property_query_terms_map_;

  QueryTermIteratorsMap query_term_iterators_;
  // Set of features invoked in the query.
  std::unordered_set<Feature> features_;

>>>>>>> b8e8a914
  Index& index_;                                // Does not own!
  const NumericIndex<int64_t>& numeric_index_;  // Does not own!
  const DocumentStore& document_store_;         // Does not own!
  const SchemaStore& schema_store_;             // Does not own!
  const Normalizer& normalizer_;                // Does not own!
<<<<<<< HEAD
  TermMatchType::Code match_type_;
  // Set of features invoked in the query.
  std::unordered_set<Feature> features_;

=======
  const Tokenizer& tokenizer_;                  // Does not own!

  std::string_view raw_query_text_;
  DocHitInfoIteratorFilter::Options filter_options_;
  TermMatchType::Code match_type_;
  // Whether or not term_frequency information is needed. This affects:
  //  - how DocHitInfoIteratorTerms are constructed
  //  - whether the QueryTermIteratorsMap is populated in the QueryResults.
  bool needs_term_frequency_info_;

  // The stack of property restricts currently being processed by the visitor.
  PendingPropertyRestricts pending_property_restricts_;
  bool processing_not_;

  // Whether we are in the midst of processing a subtree that is expected to
  // resolve to a numeric argument.
  bool expecting_numeric_arg_;

  int64_t current_time_ms_;
>>>>>>> b8e8a914
};

}  // namespace lib
}  // namespace icing

#endif  // ICING_QUERY_ADVANCED_QUERY_PARSER_QUERY_VISITOR_H_<|MERGE_RESOLUTION|>--- conflicted
+++ resolved
@@ -29,18 +29,14 @@
 #include "icing/index/iterator/doc-hit-info-iterator.h"
 #include "icing/index/numeric/numeric-index.h"
 #include "icing/query/advanced_query_parser/abstract-syntax-tree.h"
-<<<<<<< HEAD
-=======
 #include "icing/query/advanced_query_parser/function.h"
 #include "icing/query/advanced_query_parser/pending-value.h"
 #include "icing/query/query-features.h"
 #include "icing/query/query-results.h"
->>>>>>> b8e8a914
 #include "icing/schema/schema-store.h"
 #include "icing/store/document-store.h"
 #include "icing/tokenization/tokenizer.h"
 #include "icing/transform/normalizer.h"
-#include "icing/query/query-features.h"
 
 namespace icing {
 namespace lib {
@@ -74,27 +70,10 @@
   void VisitNaryOperator(const NaryOperatorNode* node) override;
 
   // RETURNS:
-  //   - the DocHitInfoIterator that is the root of the query iterator tree
+  //   - the QueryResults reflecting the AST that was visited
   //   - INVALID_ARGUMENT if the AST does not conform to supported expressions
   //   - NOT_FOUND if the AST refers to a property that does not exist
-  libtextclassifier3::StatusOr<std::unique_ptr<DocHitInfoIterator>> root() && {
-    if (has_pending_error()) {
-      return pending_error_;
-    }
-    if (pending_values_.size() != 1) {
-      return absl_ports::InvalidArgumentError(
-          "Visitor does not contain a single root iterator.");
-    }
-    auto iterator_or = RetrieveIterator();
-    if (!iterator_or.ok()) {
-      pending_error_ = std::move(iterator_or).status();
-      return pending_error_;
-    }
-    return std::move(iterator_or).ValueOrDie();
-  }
-
-  // Returns the set of features used in the query.
-  const std::unordered_set<Feature>& features() const { return features_; }
+  libtextclassifier3::StatusOr<QueryResults> ConsumeResults() &&;
 
  private:
   // An internal class to help manage property restricts being applied at
@@ -297,8 +276,6 @@
   std::stack<PendingValue> pending_values_;
   libtextclassifier3::Status pending_error_;
 
-<<<<<<< HEAD
-=======
   // A map from function name to Function instance.
   std::unordered_map<std::string, Function> registered_functions_;
 
@@ -308,18 +285,11 @@
   // Set of features invoked in the query.
   std::unordered_set<Feature> features_;
 
->>>>>>> b8e8a914
   Index& index_;                                // Does not own!
   const NumericIndex<int64_t>& numeric_index_;  // Does not own!
   const DocumentStore& document_store_;         // Does not own!
   const SchemaStore& schema_store_;             // Does not own!
   const Normalizer& normalizer_;                // Does not own!
-<<<<<<< HEAD
-  TermMatchType::Code match_type_;
-  // Set of features invoked in the query.
-  std::unordered_set<Feature> features_;
-
-=======
   const Tokenizer& tokenizer_;                  // Does not own!
 
   std::string_view raw_query_text_;
@@ -339,7 +309,6 @@
   bool expecting_numeric_arg_;
 
   int64_t current_time_ms_;
->>>>>>> b8e8a914
 };
 
 }  // namespace lib
