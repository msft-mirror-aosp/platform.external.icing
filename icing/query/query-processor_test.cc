// Copyright (C) 2019 Google LLC
//
// Licensed under the Apache License, Version 2.0 (the "License");
// you may not use this file except in compliance with the License.
// You may obtain a copy of the License at
//
//      http://www.apache.org/licenses/LICENSE-2.0
//
// Unless required by applicable law or agreed to in writing, software
// distributed under the License is distributed on an "AS IS" BASIS,
// WITHOUT WARRANTIES OR CONDITIONS OF ANY KIND, either express or implied.
// See the License for the specific language governing permissions and
// limitations under the License.

#include "icing/query/query-processor.h"

#include <cstdint>
#include <memory>
#include <string>

#include "icing/text_classifier/lib3/utils/base/status.h"
#include "gmock/gmock.h"
#include "gtest/gtest.h"
#include "icing/document-builder.h"
#include "icing/file/filesystem.h"
#include "icing/index/hit/doc-hit-info.h"
#include "icing/index/index.h"
#include "icing/index/iterator/doc-hit-info-iterator-test-util.h"
#include "icing/index/iterator/doc-hit-info-iterator.h"
#include "icing/index/numeric/dummy-numeric-index.h"
#include "icing/index/numeric/numeric-index.h"
#include "icing/jni/jni-cache.h"
#include "icing/legacy/index/icing-filesystem.h"
#include "icing/portable/platform.h"
#include "icing/proto/schema.pb.h"
#include "icing/proto/search.pb.h"
#include "icing/proto/term.pb.h"
#include "icing/query/query-features.h"
#include "icing/schema-builder.h"
#include "icing/schema/schema-store.h"
#include "icing/schema/section.h"
#include "icing/store/document-id.h"
#include "icing/store/document-store.h"
#include "icing/testing/common-matchers.h"
#include "icing/testing/fake-clock.h"
#include "icing/testing/icu-data-file-helper.h"
#include "icing/testing/jni-test-helpers.h"
#include "icing/testing/test-data.h"
#include "icing/testing/tmp-directory.h"
#include "icing/tokenization/language-segmenter-factory.h"
#include "icing/tokenization/language-segmenter.h"
#include "icing/transform/normalizer-factory.h"
#include "icing/transform/normalizer.h"
#include "unicode/uloc.h"

namespace icing {
namespace lib {

namespace {

using ::testing::ElementsAre;
using ::testing::ElementsAreArray;
using ::testing::IsEmpty;
using ::testing::SizeIs;
using ::testing::UnorderedElementsAre;

libtextclassifier3::StatusOr<DocumentStore::CreateResult> CreateDocumentStore(
    const Filesystem* filesystem, const std::string& base_dir,
    const Clock* clock, const SchemaStore* schema_store) {
  return DocumentStore::Create(
      filesystem, base_dir, clock, schema_store,
      /*force_recovery_and_revalidate_documents=*/false,
      /*namespace_id_fingerprint=*/false,
      PortableFileBackedProtoLog<DocumentWrapper>::kDeflateCompressionLevel,
      /*initialize_stats=*/nullptr);
}

class QueryProcessorTest
    : public ::testing::TestWithParam<SearchSpecProto::SearchType::Code> {
 protected:
  QueryProcessorTest()
      : test_dir_(GetTestTempDir() + "/icing"),
        store_dir_(test_dir_ + "/store"),
        schema_store_dir_(test_dir_ + "/schema_store"),
        index_dir_(test_dir_ + "/index"),
        numeric_index_dir_(test_dir_ + "/numeric_index") {}

  void SetUp() override {
    filesystem_.DeleteDirectoryRecursively(test_dir_.c_str());
    filesystem_.CreateDirectoryRecursively(index_dir_.c_str());
    filesystem_.CreateDirectoryRecursively(store_dir_.c_str());
    filesystem_.CreateDirectoryRecursively(schema_store_dir_.c_str());

    if (!IsCfStringTokenization() && !IsReverseJniTokenization()) {
      // If we've specified using the reverse-JNI method for segmentation (i.e.
      // not ICU), then we won't have the ICU data file included to set up.
      // Technically, we could choose to use reverse-JNI for segmentation AND
      // include an ICU data file, but that seems unlikely and our current BUILD
      // setup doesn't do this.
      ICING_ASSERT_OK(
          // File generated via icu_data_file rule in //icing/BUILD.
          icu_data_file_helper::SetUpICUDataFile(
              GetTestFilePath("icing/icu.dat")));
    }
    ICING_ASSERT_OK_AND_ASSIGN(
        schema_store_,
        SchemaStore::Create(&filesystem_, schema_store_dir_, &fake_clock_));

    ICING_ASSERT_OK_AND_ASSIGN(
        DocumentStore::CreateResult create_result,
        CreateDocumentStore(&filesystem_, store_dir_, &fake_clock_,
                            schema_store_.get()));
    document_store_ = std::move(create_result.document_store);

    Index::Options options(index_dir_,
                           /*index_merge_size=*/1024 * 1024);
    ICING_ASSERT_OK_AND_ASSIGN(
        index_, Index::Create(options, &filesystem_, &icing_filesystem_));
    // TODO(b/249829533): switch to use persistent numeric index.
    ICING_ASSERT_OK_AND_ASSIGN(
        numeric_index_,
        DummyNumericIndex<int64_t>::Create(filesystem_, numeric_index_dir_));

    language_segmenter_factory::SegmenterOptions segmenter_options(
        ULOC_US, jni_cache_.get());
    ICING_ASSERT_OK_AND_ASSIGN(
        language_segmenter_,
        language_segmenter_factory::Create(segmenter_options));

    ICING_ASSERT_OK_AND_ASSIGN(normalizer_, normalizer_factory::Create(
                                                /*max_term_byte_size=*/1000));

    ICING_ASSERT_OK_AND_ASSIGN(
        query_processor_,
        QueryProcessor::Create(index_.get(), numeric_index_.get(),
                               language_segmenter_.get(), normalizer_.get(),
                               document_store_.get(), schema_store_.get()));
  }

  libtextclassifier3::Status AddTokenToIndex(
      DocumentId document_id, SectionId section_id,
      TermMatchType::Code term_match_type, const std::string& token) {
    Index::Editor editor = index_->Edit(document_id, section_id,
                                        term_match_type, /*namespace_id=*/0);
    auto status = editor.BufferTerm(token.c_str());
    return status.ok() ? editor.IndexAllBufferedTerms() : status;
  }

  libtextclassifier3::Status AddToNumericIndex(DocumentId document_id,
                                               const std::string& property,
                                               SectionId section_id,
                                               int64_t value) {
    std::unique_ptr<NumericIndex<int64_t>::Editor> editor =
        numeric_index_->Edit(property, document_id, section_id);
    ICING_RETURN_IF_ERROR(editor->BufferKey(value));
    return std::move(*editor).IndexAllBufferedKeys();
  }

  void TearDown() override {
    document_store_.reset();
    schema_store_.reset();
    filesystem_.DeleteDirectoryRecursively(test_dir_.c_str());
  }
  Filesystem filesystem_;
  const std::string test_dir_;
  const std::string store_dir_;
  const std::string schema_store_dir_;

 private:
  IcingFilesystem icing_filesystem_;
  const std::string index_dir_;
  const std::string numeric_index_dir_;

 protected:
  std::unique_ptr<Index> index_;
  std::unique_ptr<NumericIndex<int64_t>> numeric_index_;
  std::unique_ptr<LanguageSegmenter> language_segmenter_;
  std::unique_ptr<Normalizer> normalizer_;
  FakeClock fake_clock_;
  std::unique_ptr<const JniCache> jni_cache_ = GetTestJniCache();
  std::unique_ptr<SchemaStore> schema_store_;
  std::unique_ptr<DocumentStore> document_store_;
  std::unique_ptr<QueryProcessor> query_processor_;
};

TEST_P(QueryProcessorTest, CreationWithNullPointerShouldFail) {
  EXPECT_THAT(
      QueryProcessor::Create(/*index=*/nullptr, numeric_index_.get(),
                             language_segmenter_.get(), normalizer_.get(),
                             document_store_.get(), schema_store_.get()),
      StatusIs(libtextclassifier3::StatusCode::FAILED_PRECONDITION));
  EXPECT_THAT(
      QueryProcessor::Create(index_.get(), /*numeric_index_=*/nullptr,
                             language_segmenter_.get(), normalizer_.get(),
                             document_store_.get(), schema_store_.get()),
      StatusIs(libtextclassifier3::StatusCode::FAILED_PRECONDITION));
  EXPECT_THAT(
      QueryProcessor::Create(index_.get(), numeric_index_.get(),
                             /*language_segmenter=*/nullptr, normalizer_.get(),
                             document_store_.get(), schema_store_.get()),
      StatusIs(libtextclassifier3::StatusCode::FAILED_PRECONDITION));
  EXPECT_THAT(
      QueryProcessor::Create(
          index_.get(), numeric_index_.get(), language_segmenter_.get(),
          /*normalizer=*/nullptr, document_store_.get(), schema_store_.get()),
      StatusIs(libtextclassifier3::StatusCode::FAILED_PRECONDITION));
  EXPECT_THAT(
      QueryProcessor::Create(index_.get(), numeric_index_.get(),
                             language_segmenter_.get(), normalizer_.get(),
                             /*document_store=*/nullptr, schema_store_.get()),
      StatusIs(libtextclassifier3::StatusCode::FAILED_PRECONDITION));
  EXPECT_THAT(QueryProcessor::Create(index_.get(), numeric_index_.get(),
                                     language_segmenter_.get(),
                                     normalizer_.get(), document_store_.get(),
                                     /*schema_store=*/nullptr),
              StatusIs(libtextclassifier3::StatusCode::FAILED_PRECONDITION));
}

TEST_P(QueryProcessorTest, EmptyGroupMatchAllDocuments) {
  // Create the schema and document store
  SchemaProto schema = SchemaBuilder()
                           .AddType(SchemaTypeConfigBuilder().SetType("email"))
                           .Build();
  ASSERT_THAT(schema_store_->SetSchema(
                  schema, /*ignore_errors_and_delete_documents=*/false,
                  /*allow_circular_schema_definitions=*/false),
              IsOk());

  ICING_ASSERT_OK_AND_ASSIGN(DocumentId document_id1,
                             document_store_->Put(DocumentBuilder()
                                                      .SetKey("namespace", "1")
                                                      .SetSchema("email")
                                                      .Build()));
  ICING_ASSERT_OK_AND_ASSIGN(DocumentId document_id2,
                             document_store_->Put(DocumentBuilder()
                                                      .SetKey("namespace", "2")
                                                      .SetSchema("email")
                                                      .Build()));

  // We don't need to insert anything in the index since the empty query will
  // match all DocumentIds from the DocumentStore
  SearchSpecProto search_spec;
  search_spec.set_query("()");
  search_spec.set_search_type(GetParam());
  if (GetParam() !=
      SearchSpecProto::SearchType::EXPERIMENTAL_ICING_ADVANCED_QUERY) {
    ICING_ASSERT_OK_AND_ASSIGN(
        QueryResults results,
        query_processor_->ParseSearch(search_spec,
                                      ScoringSpecProto::RankingStrategy::NONE,
                                      fake_clock_.GetSystemTimeMilliseconds()));

    // Descending order of valid DocumentIds
    EXPECT_THAT(GetDocumentIds(results.root_iterator.get()),
                ElementsAre(document_id2, document_id1));
    EXPECT_THAT(results.query_terms, IsEmpty());
    EXPECT_THAT(results.query_term_iterators, IsEmpty());
  } else {
    // TODO(b/208654892): Resolve the difference between RAW_QUERY and ADVANCED
    // regarding empty composite expressions.
    EXPECT_THAT(query_processor_->ParseSearch(
                    search_spec, ScoringSpecProto::RankingStrategy::NONE,
                    fake_clock_.GetSystemTimeMilliseconds()),
                StatusIs(libtextclassifier3::StatusCode::INVALID_ARGUMENT));
  }
}

TEST_P(QueryProcessorTest, EmptyQueryMatchAllDocuments) {
  // Create the schema and document store
  SchemaProto schema = SchemaBuilder()
                           .AddType(SchemaTypeConfigBuilder().SetType("email"))
                           .Build();
  ASSERT_THAT(schema_store_->SetSchema(
                  schema, /*ignore_errors_and_delete_documents=*/false,
                  /*allow_circular_schema_definitions=*/false),
              IsOk());

  ICING_ASSERT_OK_AND_ASSIGN(DocumentId document_id1,
                             document_store_->Put(DocumentBuilder()
                                                      .SetKey("namespace", "1")
                                                      .SetSchema("email")
                                                      .Build()));
  ICING_ASSERT_OK_AND_ASSIGN(DocumentId document_id2,
                             document_store_->Put(DocumentBuilder()
                                                      .SetKey("namespace", "2")
                                                      .SetSchema("email")
                                                      .Build()));

  // We don't need to insert anything in the index since the empty query will
  // match all DocumentIds from the DocumentStore
  SearchSpecProto search_spec;
  search_spec.set_query("");
  search_spec.set_search_type(GetParam());

  ICING_ASSERT_OK_AND_ASSIGN(
      QueryResults results,
      query_processor_->ParseSearch(search_spec,
                                    ScoringSpecProto::RankingStrategy::NONE,
                                    fake_clock_.GetSystemTimeMilliseconds()));

  // Descending order of valid DocumentIds
  EXPECT_THAT(GetDocumentIds(results.root_iterator.get()),
              ElementsAre(document_id2, document_id1));
  EXPECT_THAT(results.query_terms, IsEmpty());
  EXPECT_THAT(results.query_term_iterators, IsEmpty());
}

TEST_P(QueryProcessorTest, QueryTermNormalized) {
  // Create the schema and document store
  SchemaProto schema = SchemaBuilder()
                           .AddType(SchemaTypeConfigBuilder().SetType("email"))
                           .Build();
  ASSERT_THAT(schema_store_->SetSchema(
                  schema, /*ignore_errors_and_delete_documents=*/false,
                  /*allow_circular_schema_definitions=*/false),
              IsOk());

  // These documents don't actually match to the tokens in the index. We're
  // inserting the documents to get the appropriate number of documents and
  // namespaces populated.
  ICING_ASSERT_OK_AND_ASSIGN(DocumentId document_id,
                             document_store_->Put(DocumentBuilder()
                                                      .SetKey("namespace1", "1")
                                                      .SetSchema("email")
                                                      .Build()));

  // Populate the index
  SectionId section_id = 0;
  SectionIdMask section_id_mask = 1U << section_id;
  TermMatchType::Code term_match_type = TermMatchType::EXACT_ONLY;
  std::array<Hit::TermFrequency, kTotalNumSections> term_frequencies{1};

  EXPECT_THAT(
      AddTokenToIndex(document_id, section_id, term_match_type, "hello"),
      IsOk());
  EXPECT_THAT(
      AddTokenToIndex(document_id, section_id, term_match_type, "world"),
      IsOk());

  SearchSpecProto search_spec;
  search_spec.set_query("hElLo WORLD");
  search_spec.set_term_match_type(term_match_type);
  search_spec.set_search_type(GetParam());

  ICING_ASSERT_OK_AND_ASSIGN(
      QueryResults results,
      query_processor_->ParseSearch(
          search_spec, ScoringSpecProto::RankingStrategy::RELEVANCE_SCORE,
          fake_clock_.GetSystemTimeMilliseconds()));

  ASSERT_THAT(results.root_iterator->Advance(), IsOk());
  EXPECT_EQ(results.root_iterator->doc_hit_info().document_id(), document_id);
  EXPECT_EQ(results.root_iterator->doc_hit_info().hit_section_ids_mask(),
            section_id_mask);

<<<<<<< HEAD
  // TODO(b/208654892) Support Query Terms with advanced query
  if (GetParam() !=
      SearchSpecProto::SearchType::EXPERIMENTAL_ICING_ADVANCED_QUERY) {
    std::vector<TermMatchInfo> matched_terms_stats;
    results.root_iterator->PopulateMatchedTermsStats(&matched_terms_stats);
    ASSERT_THAT(matched_terms_stats, SizeIs(2));  // 2 terms
    EXPECT_EQ(matched_terms_stats.at(0).term, "hello");
    EXPECT_EQ(matched_terms_stats.at(0).section_ids_mask, section_id_mask);
    EXPECT_THAT(matched_terms_stats.at(0).term_frequencies,
                ElementsAreArray(term_frequencies));
    EXPECT_EQ(matched_terms_stats.at(1).term, "world");
    EXPECT_EQ(matched_terms_stats.at(1).section_ids_mask, section_id_mask);
    EXPECT_THAT(matched_terms_stats.at(1).term_frequencies,
                ElementsAreArray(term_frequencies));

    EXPECT_THAT(results.query_terms, SizeIs(1));
    EXPECT_THAT(results.query_terms[""],
                UnorderedElementsAre("hello", "world"));
    EXPECT_THAT(results.query_term_iterators, SizeIs(2));
  }
=======
  std::unordered_map<SectionId, Hit::TermFrequency>
      expected_section_ids_tf_map = {{section_id, 1}};
  std::vector<TermMatchInfo> matched_terms_stats;
  results.root_iterator->PopulateMatchedTermsStats(&matched_terms_stats);
  EXPECT_THAT(
      matched_terms_stats,
      ElementsAre(EqualsTermMatchInfo("hello", expected_section_ids_tf_map),
                  EqualsTermMatchInfo("world", expected_section_ids_tf_map)));
  EXPECT_THAT(results.query_term_iterators, SizeIs(2));

  EXPECT_THAT(results.query_terms, SizeIs(1));
  EXPECT_THAT(results.query_terms[""], UnorderedElementsAre("hello", "world"));
>>>>>>> b8e8a914
}

TEST_P(QueryProcessorTest, OneTermPrefixMatch) {
  // Create the schema and document store
  SchemaProto schema = SchemaBuilder()
                           .AddType(SchemaTypeConfigBuilder().SetType("email"))
                           .Build();
  ASSERT_THAT(schema_store_->SetSchema(
                  schema, /*ignore_errors_and_delete_documents=*/false,
                  /*allow_circular_schema_definitions=*/false),
              IsOk());

  // These documents don't actually match to the tokens in the index. We're
  // inserting the documents to get the appropriate number of documents and
  // namespaces populated.
  ICING_ASSERT_OK_AND_ASSIGN(DocumentId document_id,
                             document_store_->Put(DocumentBuilder()
                                                      .SetKey("namespace1", "1")
                                                      .SetSchema("email")
                                                      .Build()));

  // Populate the index
  SectionId section_id = 0;
  SectionIdMask section_id_mask = 1U << section_id;
  TermMatchType::Code term_match_type = TermMatchType::PREFIX;
  std::array<Hit::TermFrequency, kTotalNumSections> term_frequencies{1};

  EXPECT_THAT(
      AddTokenToIndex(document_id, section_id, term_match_type, "hello"),
      IsOk());

  SearchSpecProto search_spec;
  search_spec.set_query("he");
  search_spec.set_term_match_type(term_match_type);
  search_spec.set_search_type(GetParam());

  ICING_ASSERT_OK_AND_ASSIGN(
      QueryResults results,
      query_processor_->ParseSearch(
          search_spec, ScoringSpecProto::RankingStrategy::RELEVANCE_SCORE,
          fake_clock_.GetSystemTimeMilliseconds()));

  ASSERT_THAT(results.root_iterator->Advance(), IsOk());
  EXPECT_EQ(results.root_iterator->doc_hit_info().document_id(), document_id);
  EXPECT_EQ(results.root_iterator->doc_hit_info().hit_section_ids_mask(),
            section_id_mask);

<<<<<<< HEAD
  // TODO(b/208654892) Support Query Terms with advanced query
  if (GetParam() !=
      SearchSpecProto::SearchType::EXPERIMENTAL_ICING_ADVANCED_QUERY) {
    std::vector<TermMatchInfo> matched_terms_stats;
    results.root_iterator->PopulateMatchedTermsStats(&matched_terms_stats);
    ASSERT_THAT(matched_terms_stats, SizeIs(1));  // 1 term
    EXPECT_EQ(matched_terms_stats.at(0).term, "he");
    EXPECT_EQ(matched_terms_stats.at(0).section_ids_mask, section_id_mask);
    EXPECT_THAT(matched_terms_stats.at(0).term_frequencies,
                ElementsAreArray(term_frequencies));

    EXPECT_THAT(results.query_terms, SizeIs(1));
    EXPECT_THAT(results.query_terms[""], UnorderedElementsAre("he"));
    EXPECT_THAT(results.query_term_iterators, SizeIs(1));
  }
=======
  std::unordered_map<SectionId, Hit::TermFrequency>
      expected_section_ids_tf_map = {{section_id, 1}};
  std::vector<TermMatchInfo> matched_terms_stats;
  results.root_iterator->PopulateMatchedTermsStats(&matched_terms_stats);
  EXPECT_THAT(matched_terms_stats, ElementsAre(EqualsTermMatchInfo(
                                       "he", expected_section_ids_tf_map)));
  EXPECT_THAT(results.query_term_iterators, SizeIs(1));

  EXPECT_THAT(results.query_terms, SizeIs(1));
  EXPECT_THAT(results.query_terms[""], UnorderedElementsAre("he"));
>>>>>>> b8e8a914
}

TEST_P(QueryProcessorTest, OneTermPrefixMatchWithMaxSectionID) {
  // Create the schema and document store
  SchemaProto schema = SchemaBuilder()
                           .AddType(SchemaTypeConfigBuilder().SetType("email"))
                           .Build();
  ASSERT_THAT(schema_store_->SetSchema(
                  schema, /*ignore_errors_and_delete_documents=*/false,
                  /*allow_circular_schema_definitions=*/false),
              IsOk());

  // These documents don't actually match to the tokens in the index. We're
  // inserting the documents to get the appropriate number of documents and
  // namespaces populated.
  ICING_ASSERT_OK_AND_ASSIGN(DocumentId document_id,
                             document_store_->Put(DocumentBuilder()
                                                      .SetKey("namespace1", "1")
                                                      .SetSchema("email")
                                                      .Build()));

  // Populate the index
  SectionId section_id = kMaxSectionId;
  SectionIdMask section_id_mask = UINT64_C(1) << section_id;
  TermMatchType::Code term_match_type = TermMatchType::PREFIX;
  std::array<Hit::TermFrequency, kTotalNumSections> term_frequencies{};
  term_frequencies[kMaxSectionId] = 1;

  EXPECT_THAT(
      AddTokenToIndex(document_id, section_id, term_match_type, "hello"),
      IsOk());

  SearchSpecProto search_spec;
  search_spec.set_query("he");
  search_spec.set_term_match_type(term_match_type);
  search_spec.set_search_type(GetParam());

  ICING_ASSERT_OK_AND_ASSIGN(
      QueryResults results,
      query_processor_->ParseSearch(
          search_spec, ScoringSpecProto::RankingStrategy::RELEVANCE_SCORE,
          fake_clock_.GetSystemTimeMilliseconds()));

  ASSERT_THAT(results.root_iterator->Advance(), IsOk());
  EXPECT_EQ(results.root_iterator->doc_hit_info().document_id(), document_id);
  EXPECT_EQ(results.root_iterator->doc_hit_info().hit_section_ids_mask(),
            section_id_mask);

<<<<<<< HEAD
  // TODO(b/208654892) Support Query Terms with advanced query
  if (GetParam() !=
      SearchSpecProto::SearchType::EXPERIMENTAL_ICING_ADVANCED_QUERY) {
    std::vector<TermMatchInfo> matched_terms_stats;
    results.root_iterator->PopulateMatchedTermsStats(&matched_terms_stats);
    ASSERT_THAT(matched_terms_stats, SizeIs(1));  // 1 term
    EXPECT_EQ(matched_terms_stats.at(0).term, "he");
    EXPECT_EQ(matched_terms_stats.at(0).section_ids_mask, section_id_mask);
    EXPECT_THAT(matched_terms_stats.at(0).term_frequencies,
                ElementsAreArray(term_frequencies));

    EXPECT_THAT(results.query_terms, SizeIs(1));
    EXPECT_THAT(results.query_terms[""], UnorderedElementsAre("he"));
    EXPECT_THAT(results.query_term_iterators, SizeIs(1));
  }
=======
  std::unordered_map<SectionId, Hit::TermFrequency>
      expected_section_ids_tf_map = {{section_id, 1}};
  std::vector<TermMatchInfo> matched_terms_stats;
  results.root_iterator->PopulateMatchedTermsStats(&matched_terms_stats);
  EXPECT_THAT(matched_terms_stats, ElementsAre(EqualsTermMatchInfo(
                                       "he", expected_section_ids_tf_map)));
  EXPECT_THAT(results.query_term_iterators, SizeIs(1));

  EXPECT_THAT(results.query_terms, SizeIs(1));
  EXPECT_THAT(results.query_terms[""], UnorderedElementsAre("he"));
>>>>>>> b8e8a914
}

TEST_P(QueryProcessorTest, OneTermExactMatch) {
  // Create the schema and document store
  SchemaProto schema = SchemaBuilder()
                           .AddType(SchemaTypeConfigBuilder().SetType("email"))
                           .Build();
  ASSERT_THAT(schema_store_->SetSchema(
                  schema, /*ignore_errors_and_delete_documents=*/false,
                  /*allow_circular_schema_definitions=*/false),
              IsOk());

  // These documents don't actually match to the tokens in the index. We're
  // inserting the documents to get the appropriate number of documents and
  // namespaces populated.
  ICING_ASSERT_OK_AND_ASSIGN(DocumentId document_id,
                             document_store_->Put(DocumentBuilder()
                                                      .SetKey("namespace1", "1")
                                                      .SetSchema("email")
                                                      .Build()));

  // Populate the index
  SectionId section_id = 0;
  SectionIdMask section_id_mask = 1U << section_id;
  TermMatchType::Code term_match_type = TermMatchType::EXACT_ONLY;
  std::array<Hit::TermFrequency, kTotalNumSections> term_frequencies{1};

  EXPECT_THAT(
      AddTokenToIndex(document_id, section_id, term_match_type, "hello"),
      IsOk());

  SearchSpecProto search_spec;
  search_spec.set_query("hello");
  search_spec.set_term_match_type(term_match_type);
  search_spec.set_search_type(GetParam());

  ICING_ASSERT_OK_AND_ASSIGN(
      QueryResults results,
      query_processor_->ParseSearch(
          search_spec, ScoringSpecProto::RankingStrategy::RELEVANCE_SCORE,
          fake_clock_.GetSystemTimeMilliseconds()));

  ASSERT_THAT(results.root_iterator->Advance(), IsOk());
  EXPECT_EQ(results.root_iterator->doc_hit_info().document_id(), document_id);
  EXPECT_EQ(results.root_iterator->doc_hit_info().hit_section_ids_mask(),
            section_id_mask);

<<<<<<< HEAD
  // TODO(b/208654892) Support Query Terms with advanced query
  if (GetParam() !=
      SearchSpecProto::SearchType::EXPERIMENTAL_ICING_ADVANCED_QUERY) {
    std::vector<TermMatchInfo> matched_terms_stats;
    results.root_iterator->PopulateMatchedTermsStats(&matched_terms_stats);
    ASSERT_THAT(matched_terms_stats, SizeIs(1));  // 1 term
    EXPECT_EQ(matched_terms_stats.at(0).term, "hello");
    EXPECT_EQ(matched_terms_stats.at(0).section_ids_mask, section_id_mask);
    EXPECT_THAT(matched_terms_stats.at(0).term_frequencies,
                ElementsAreArray(term_frequencies));

    EXPECT_THAT(results.query_terms, SizeIs(1));
    EXPECT_THAT(results.query_terms[""], UnorderedElementsAre("hello"));
    EXPECT_THAT(results.query_term_iterators, SizeIs(1));
  }
=======
  std::unordered_map<SectionId, Hit::TermFrequency>
      expected_section_ids_tf_map = {{section_id, 1}};
  std::vector<TermMatchInfo> matched_terms_stats;
  results.root_iterator->PopulateMatchedTermsStats(&matched_terms_stats);
  EXPECT_THAT(matched_terms_stats, ElementsAre(EqualsTermMatchInfo(
                                       "hello", expected_section_ids_tf_map)));
  EXPECT_THAT(results.query_term_iterators, SizeIs(1));

  EXPECT_THAT(results.query_terms, SizeIs(1));
  EXPECT_THAT(results.query_terms[""], UnorderedElementsAre("hello"));
>>>>>>> b8e8a914
}

TEST_P(QueryProcessorTest, AndSameTermExactMatch) {
  // Create the schema and document store
  SchemaProto schema = SchemaBuilder()
                           .AddType(SchemaTypeConfigBuilder().SetType("email"))
                           .Build();
  ASSERT_THAT(schema_store_->SetSchema(
                  schema, /*ignore_errors_and_delete_documents=*/false,
                  /*allow_circular_schema_definitions=*/false),
              IsOk());

  // These documents don't actually match to the tokens in the index. We're
  // just inserting the documents so that the DocHitInfoIterators will see
  // that the document exists and not filter out the DocumentId as deleted.
  ICING_ASSERT_OK_AND_ASSIGN(DocumentId document_id,
                             document_store_->Put(DocumentBuilder()
                                                      .SetKey("namespace", "1")
                                                      .SetSchema("email")
                                                      .Build()));

  // Populate the index
  SectionId section_id = 0;
  SectionIdMask section_id_mask = 1U << section_id;
  TermMatchType::Code term_match_type = TermMatchType::EXACT_ONLY;
  std::array<Hit::TermFrequency, kTotalNumSections> term_frequencies{1};

  EXPECT_THAT(
      AddTokenToIndex(document_id, section_id, term_match_type, "hello"),
      IsOk());

  SearchSpecProto search_spec;
  search_spec.set_query("hello hello");
  search_spec.set_term_match_type(term_match_type);
  search_spec.set_search_type(GetParam());

  ICING_ASSERT_OK_AND_ASSIGN(
      QueryResults results,
      query_processor_->ParseSearch(
          search_spec, ScoringSpecProto::RankingStrategy::RELEVANCE_SCORE,
          fake_clock_.GetSystemTimeMilliseconds()));

  ASSERT_THAT(results.root_iterator->Advance(), IsOk());
  EXPECT_EQ(results.root_iterator->doc_hit_info().document_id(), document_id);
  EXPECT_EQ(results.root_iterator->doc_hit_info().hit_section_ids_mask(),
            section_id_mask);
<<<<<<< HEAD
  // TODO(b/208654892) Support Query Terms with advanced query
  if (GetParam() !=
      SearchSpecProto::SearchType::EXPERIMENTAL_ICING_ADVANCED_QUERY) {
    std::vector<TermMatchInfo> matched_terms_stats;
    results.root_iterator->PopulateMatchedTermsStats(&matched_terms_stats);
    ASSERT_THAT(matched_terms_stats, SizeIs(1));  // 1 term
    EXPECT_EQ(matched_terms_stats.at(0).term, "hello");
    EXPECT_EQ(matched_terms_stats.at(0).section_ids_mask, section_id_mask);
    EXPECT_THAT(matched_terms_stats.at(0).term_frequencies,
                ElementsAreArray(term_frequencies));
  }
=======

  std::unordered_map<SectionId, Hit::TermFrequency>
      expected_section_ids_tf_map = {{section_id, 1}};
  std::vector<TermMatchInfo> matched_terms_stats;
  results.root_iterator->PopulateMatchedTermsStats(&matched_terms_stats);
  EXPECT_THAT(matched_terms_stats, ElementsAre(EqualsTermMatchInfo(
                                       "hello", expected_section_ids_tf_map)));
>>>>>>> b8e8a914

  ASSERT_FALSE(results.root_iterator->Advance().ok());

  EXPECT_THAT(results.query_term_iterators, SizeIs(1));
  EXPECT_THAT(results.query_terms, SizeIs(1));
  EXPECT_THAT(results.query_terms[""], UnorderedElementsAre("hello"));
}

TEST_P(QueryProcessorTest, AndTwoTermExactMatch) {
  // Create the schema and document store
  SchemaProto schema = SchemaBuilder()
                           .AddType(SchemaTypeConfigBuilder().SetType("email"))
                           .Build();
  ASSERT_THAT(schema_store_->SetSchema(
                  schema, /*ignore_errors_and_delete_documents=*/false,
                  /*allow_circular_schema_definitions=*/false),
              IsOk());

  // These documents don't actually match to the tokens in the index. We're
  // just inserting the documents so that the DocHitInfoIterators will see
  // that the document exists and not filter out the DocumentId as deleted.
  ICING_ASSERT_OK_AND_ASSIGN(DocumentId document_id,
                             document_store_->Put(DocumentBuilder()
                                                      .SetKey("namespace", "1")
                                                      .SetSchema("email")
                                                      .Build()));

  // Populate the index
  SectionId section_id = 0;
  SectionIdMask section_id_mask = 1U << section_id;
  TermMatchType::Code term_match_type = TermMatchType::EXACT_ONLY;
  std::array<Hit::TermFrequency, kTotalNumSections> term_frequencies{1};

  EXPECT_THAT(
      AddTokenToIndex(document_id, section_id, term_match_type, "hello"),
      IsOk());
  EXPECT_THAT(
      AddTokenToIndex(document_id, section_id, term_match_type, "world"),
      IsOk());

  SearchSpecProto search_spec;
  search_spec.set_query("hello world");
  search_spec.set_term_match_type(term_match_type);
  search_spec.set_search_type(GetParam());

  ICING_ASSERT_OK_AND_ASSIGN(
      QueryResults results,
      query_processor_->ParseSearch(
          search_spec, ScoringSpecProto::RankingStrategy::RELEVANCE_SCORE,
          fake_clock_.GetSystemTimeMilliseconds()));

  ASSERT_THAT(results.root_iterator->Advance(), IsOk());
  EXPECT_EQ(results.root_iterator->doc_hit_info().document_id(), document_id);
  EXPECT_EQ(results.root_iterator->doc_hit_info().hit_section_ids_mask(),
            section_id_mask);

<<<<<<< HEAD
  // TODO(b/208654892) Support Query Terms with advanced query
  if (GetParam() !=
      SearchSpecProto::SearchType::EXPERIMENTAL_ICING_ADVANCED_QUERY) {
    std::vector<TermMatchInfo> matched_terms_stats;
    results.root_iterator->PopulateMatchedTermsStats(&matched_terms_stats);
    ASSERT_THAT(matched_terms_stats, SizeIs(2));  // 2 terms
    EXPECT_EQ(matched_terms_stats.at(0).term, "hello");
    EXPECT_EQ(matched_terms_stats.at(0).section_ids_mask, section_id_mask);
    EXPECT_THAT(matched_terms_stats.at(0).term_frequencies,
                ElementsAreArray(term_frequencies));
    EXPECT_EQ(matched_terms_stats.at(1).term, "world");
    EXPECT_EQ(matched_terms_stats.at(1).section_ids_mask, section_id_mask);
    EXPECT_THAT(matched_terms_stats.at(1).term_frequencies,
                ElementsAreArray(term_frequencies));

    EXPECT_THAT(results.query_terms, SizeIs(1));
    EXPECT_THAT(results.query_terms[""],
                UnorderedElementsAre("hello", "world"));
    EXPECT_THAT(results.query_term_iterators, SizeIs(2));
  }
=======
  std::unordered_map<SectionId, Hit::TermFrequency>
      expected_section_ids_tf_map = {{section_id, 1}};
  std::vector<TermMatchInfo> matched_terms_stats;
  results.root_iterator->PopulateMatchedTermsStats(&matched_terms_stats);
  EXPECT_THAT(
      matched_terms_stats,
      ElementsAre(EqualsTermMatchInfo("hello", expected_section_ids_tf_map),
                  EqualsTermMatchInfo("world", expected_section_ids_tf_map)));
  EXPECT_THAT(results.query_term_iterators, SizeIs(2));

  EXPECT_THAT(results.query_terms, SizeIs(1));
  EXPECT_THAT(results.query_terms[""], UnorderedElementsAre("hello", "world"));
>>>>>>> b8e8a914
}

TEST_P(QueryProcessorTest, AndSameTermPrefixMatch) {
  // Create the schema and document store
  SchemaProto schema = SchemaBuilder()
                           .AddType(SchemaTypeConfigBuilder().SetType("email"))
                           .Build();
  ASSERT_THAT(schema_store_->SetSchema(
                  schema, /*ignore_errors_and_delete_documents=*/false,
                  /*allow_circular_schema_definitions=*/false),
              IsOk());

  // These documents don't actually match to the tokens in the index. We're
  // just inserting the documents so that the DocHitInfoIterators will see
  // that the document exists and not filter out the DocumentId as deleted.
  ICING_ASSERT_OK_AND_ASSIGN(DocumentId document_id,
                             document_store_->Put(DocumentBuilder()
                                                      .SetKey("namespace", "1")
                                                      .SetSchema("email")
                                                      .Build()));

  // Populate the index
  SectionId section_id = 0;
  SectionIdMask section_id_mask = 1U << section_id;
  TermMatchType::Code term_match_type = TermMatchType::PREFIX;
  std::array<Hit::TermFrequency, kTotalNumSections> term_frequencies{1};

  EXPECT_THAT(
      AddTokenToIndex(document_id, section_id, term_match_type, "hello"),
      IsOk());

  SearchSpecProto search_spec;
  search_spec.set_query("he he");
  search_spec.set_term_match_type(term_match_type);
  search_spec.set_search_type(GetParam());

  ICING_ASSERT_OK_AND_ASSIGN(
      QueryResults results,
      query_processor_->ParseSearch(
          search_spec, ScoringSpecProto::RankingStrategy::RELEVANCE_SCORE,
          fake_clock_.GetSystemTimeMilliseconds()));

  ASSERT_THAT(results.root_iterator->Advance(), IsOk());
  EXPECT_EQ(results.root_iterator->doc_hit_info().document_id(), document_id);
  EXPECT_EQ(results.root_iterator->doc_hit_info().hit_section_ids_mask(),
            section_id_mask);

<<<<<<< HEAD
  // TODO(b/208654892) Support Query Terms with advanced query
  if (GetParam() !=
      SearchSpecProto::SearchType::EXPERIMENTAL_ICING_ADVANCED_QUERY) {
    std::vector<TermMatchInfo> matched_terms_stats;
    results.root_iterator->PopulateMatchedTermsStats(&matched_terms_stats);
    ASSERT_THAT(matched_terms_stats, SizeIs(1));  // 1 term
    EXPECT_EQ(matched_terms_stats.at(0).term, "he");
    EXPECT_EQ(matched_terms_stats.at(0).section_ids_mask, section_id_mask);
    EXPECT_THAT(matched_terms_stats.at(0).term_frequencies,
                ElementsAreArray(term_frequencies));
  }
=======
  std::unordered_map<SectionId, Hit::TermFrequency>
      expected_section_ids_tf_map = {{section_id, 1}};
  std::vector<TermMatchInfo> matched_terms_stats;
  results.root_iterator->PopulateMatchedTermsStats(&matched_terms_stats);
  EXPECT_THAT(matched_terms_stats, ElementsAre(EqualsTermMatchInfo(
                                       "he", expected_section_ids_tf_map)));
>>>>>>> b8e8a914

  ASSERT_FALSE(results.root_iterator->Advance().ok());

  EXPECT_THAT(results.query_term_iterators, SizeIs(1));
  EXPECT_THAT(results.query_terms, SizeIs(1));
  EXPECT_THAT(results.query_terms[""], UnorderedElementsAre("he"));
}

TEST_P(QueryProcessorTest, AndTwoTermPrefixMatch) {
  // Create the schema and document store
  SchemaProto schema = SchemaBuilder()
                           .AddType(SchemaTypeConfigBuilder().SetType("email"))
                           .Build();
  ASSERT_THAT(schema_store_->SetSchema(
                  schema, /*ignore_errors_and_delete_documents=*/false,
                  /*allow_circular_schema_definitions=*/false),
              IsOk());

  // These documents don't actually match to the tokens in the index. We're
  // just inserting the documents so that the DocHitInfoIterators will see
  // that the document exists and not filter out the DocumentId as deleted.
  ICING_ASSERT_OK_AND_ASSIGN(DocumentId document_id,
                             document_store_->Put(DocumentBuilder()
                                                      .SetKey("namespace", "1")
                                                      .SetSchema("email")
                                                      .Build()));

  // Populate the index
  SectionId section_id = 0;
  SectionIdMask section_id_mask = 1U << section_id;
  std::array<Hit::TermFrequency, kTotalNumSections> term_frequencies{1};
  TermMatchType::Code term_match_type = TermMatchType::PREFIX;

  EXPECT_THAT(
      AddTokenToIndex(document_id, section_id, term_match_type, "hello"),
      IsOk());
  EXPECT_THAT(
      AddTokenToIndex(document_id, section_id, term_match_type, "world"),
      IsOk());

  SearchSpecProto search_spec;
  search_spec.set_query("he wo");
  search_spec.set_term_match_type(term_match_type);
  search_spec.set_search_type(GetParam());

  ICING_ASSERT_OK_AND_ASSIGN(
      QueryResults results,
      query_processor_->ParseSearch(
          search_spec, ScoringSpecProto::RankingStrategy::RELEVANCE_SCORE,
          fake_clock_.GetSystemTimeMilliseconds()));

  // Descending order of valid DocumentIds
  ASSERT_THAT(results.root_iterator->Advance(), IsOk());
  EXPECT_EQ(results.root_iterator->doc_hit_info().document_id(), document_id);
  EXPECT_EQ(results.root_iterator->doc_hit_info().hit_section_ids_mask(),
            section_id_mask);

<<<<<<< HEAD
  // TODO(b/208654892) Support Query Terms with advanced query
  if (GetParam() !=
      SearchSpecProto::SearchType::EXPERIMENTAL_ICING_ADVANCED_QUERY) {
    std::vector<TermMatchInfo> matched_terms_stats;
    results.root_iterator->PopulateMatchedTermsStats(&matched_terms_stats);
    ASSERT_THAT(matched_terms_stats, SizeIs(2));  // 2 terms
    EXPECT_EQ(matched_terms_stats.at(0).term, "he");
    EXPECT_EQ(matched_terms_stats.at(0).section_ids_mask, section_id_mask);
    EXPECT_THAT(matched_terms_stats.at(0).term_frequencies,
                ElementsAreArray(term_frequencies));
    EXPECT_EQ(matched_terms_stats.at(1).term, "wo");
    EXPECT_EQ(matched_terms_stats.at(1).section_ids_mask, section_id_mask);
    EXPECT_THAT(matched_terms_stats.at(1).term_frequencies,
                ElementsAreArray(term_frequencies));

    EXPECT_THAT(results.query_terms, SizeIs(1));
    EXPECT_THAT(results.query_terms[""], UnorderedElementsAre("he", "wo"));
    EXPECT_THAT(results.query_term_iterators, SizeIs(2));
  }
=======
  std::unordered_map<SectionId, Hit::TermFrequency>
      expected_section_ids_tf_map = {{section_id, 1}};
  std::vector<TermMatchInfo> matched_terms_stats;
  results.root_iterator->PopulateMatchedTermsStats(&matched_terms_stats);
  EXPECT_THAT(
      matched_terms_stats,
      ElementsAre(EqualsTermMatchInfo("he", expected_section_ids_tf_map),
                  EqualsTermMatchInfo("wo", expected_section_ids_tf_map)));
  EXPECT_THAT(results.query_term_iterators, SizeIs(2));

  EXPECT_THAT(results.query_terms, SizeIs(1));
  EXPECT_THAT(results.query_terms[""], UnorderedElementsAre("he", "wo"));
>>>>>>> b8e8a914
}

TEST_P(QueryProcessorTest, AndTwoTermPrefixAndExactMatch) {
  // Create the schema and document store
  SchemaProto schema = SchemaBuilder()
                           .AddType(SchemaTypeConfigBuilder().SetType("email"))
                           .Build();
  ASSERT_THAT(schema_store_->SetSchema(
                  schema, /*ignore_errors_and_delete_documents=*/false,
                  /*allow_circular_schema_definitions=*/false),
              IsOk());

  // These documents don't actually match to the tokens in the index. We're
  // just inserting the documents so that the DocHitInfoIterators will see
  // that the document exists and not filter out the DocumentId as deleted.
  ICING_ASSERT_OK_AND_ASSIGN(DocumentId document_id,
                             document_store_->Put(DocumentBuilder()
                                                      .SetKey("namespace", "1")
                                                      .SetSchema("email")
                                                      .Build()));

  // Populate the index
  SectionId section_id = 0;
  SectionIdMask section_id_mask = 1U << section_id;
  std::array<Hit::TermFrequency, kTotalNumSections> term_frequencies{1};
  TermMatchType::Code term_match_type = TermMatchType::PREFIX;

  EXPECT_THAT(AddTokenToIndex(document_id, section_id,
                              TermMatchType::EXACT_ONLY, "hello"),
              IsOk());
  EXPECT_THAT(
      AddTokenToIndex(document_id, section_id, term_match_type, "world"),
      IsOk());

  SearchSpecProto search_spec;
  search_spec.set_query("hello wo");
  search_spec.set_term_match_type(term_match_type);
  search_spec.set_search_type(GetParam());

  ICING_ASSERT_OK_AND_ASSIGN(
      QueryResults results,
      query_processor_->ParseSearch(
          search_spec, ScoringSpecProto::RankingStrategy::RELEVANCE_SCORE,
          fake_clock_.GetSystemTimeMilliseconds()));

  // Descending order of valid DocumentIds
  ASSERT_THAT(results.root_iterator->Advance(), IsOk());
  EXPECT_EQ(results.root_iterator->doc_hit_info().document_id(), document_id);
  EXPECT_EQ(results.root_iterator->doc_hit_info().hit_section_ids_mask(),
            section_id_mask);

<<<<<<< HEAD
  // TODO(b/208654892) Support Query Terms with advanced query
  if (GetParam() !=
      SearchSpecProto::SearchType::EXPERIMENTAL_ICING_ADVANCED_QUERY) {
    std::vector<TermMatchInfo> matched_terms_stats;
    results.root_iterator->PopulateMatchedTermsStats(&matched_terms_stats);
    ASSERT_THAT(matched_terms_stats, SizeIs(2));  // 2 terms
    EXPECT_EQ(matched_terms_stats.at(0).term, "hello");
    EXPECT_EQ(matched_terms_stats.at(0).section_ids_mask, section_id_mask);
    EXPECT_THAT(matched_terms_stats.at(0).term_frequencies,
                ElementsAreArray(term_frequencies));
    EXPECT_EQ(matched_terms_stats.at(1).term, "wo");
    EXPECT_EQ(matched_terms_stats.at(1).section_ids_mask, section_id_mask);
    EXPECT_THAT(matched_terms_stats.at(1).term_frequencies,
                ElementsAreArray(term_frequencies));

    EXPECT_THAT(results.query_terms, SizeIs(1));
    EXPECT_THAT(results.query_terms[""], UnorderedElementsAre("hello", "wo"));
    EXPECT_THAT(results.query_term_iterators, SizeIs(2));
  }
=======
  std::unordered_map<SectionId, Hit::TermFrequency>
      expected_section_ids_tf_map = {{section_id, 1}};
  std::vector<TermMatchInfo> matched_terms_stats;
  results.root_iterator->PopulateMatchedTermsStats(&matched_terms_stats);
  EXPECT_THAT(
      matched_terms_stats,
      ElementsAre(EqualsTermMatchInfo("hello", expected_section_ids_tf_map),
                  EqualsTermMatchInfo("wo", expected_section_ids_tf_map)));
  EXPECT_THAT(results.query_term_iterators, SizeIs(2));

  EXPECT_THAT(results.query_terms, SizeIs(1));
  EXPECT_THAT(results.query_terms[""], UnorderedElementsAre("hello", "wo"));
>>>>>>> b8e8a914
}

TEST_P(QueryProcessorTest, OrTwoTermExactMatch) {
  // Create the schema and document store
  SchemaProto schema = SchemaBuilder()
                           .AddType(SchemaTypeConfigBuilder().SetType("email"))
                           .Build();
  ASSERT_THAT(schema_store_->SetSchema(
                  schema, /*ignore_errors_and_delete_documents=*/false,
                  /*allow_circular_schema_definitions=*/false),
              IsOk());

  // These documents don't actually match to the tokens in the index. We're
  // just inserting the documents so that the DocHitInfoIterators will see
  // that the document exists and not filter out the DocumentId as deleted.
  ICING_ASSERT_OK_AND_ASSIGN(DocumentId document_id1,
                             document_store_->Put(DocumentBuilder()
                                                      .SetKey("namespace", "1")
                                                      .SetSchema("email")
                                                      .Build()));
  ICING_ASSERT_OK_AND_ASSIGN(DocumentId document_id2,
                             document_store_->Put(DocumentBuilder()
                                                      .SetKey("namespace", "2")
                                                      .SetSchema("email")
                                                      .Build()));

  // Populate the index
  SectionId section_id = 0;
  SectionIdMask section_id_mask = 1U << section_id;
  std::array<Hit::TermFrequency, kTotalNumSections> term_frequencies{1};
  TermMatchType::Code term_match_type = TermMatchType::EXACT_ONLY;

  EXPECT_THAT(
      AddTokenToIndex(document_id1, section_id, term_match_type, "hello"),
      IsOk());
  EXPECT_THAT(
      AddTokenToIndex(document_id2, section_id, term_match_type, "world"),
      IsOk());

  SearchSpecProto search_spec;
  search_spec.set_query("hello OR world");
  search_spec.set_term_match_type(term_match_type);
  search_spec.set_search_type(GetParam());

  ICING_ASSERT_OK_AND_ASSIGN(
      QueryResults results,
      query_processor_->ParseSearch(
          search_spec, ScoringSpecProto::RankingStrategy::RELEVANCE_SCORE,
          fake_clock_.GetSystemTimeMilliseconds()));

  // Descending order of valid DocumentIds
  ASSERT_THAT(results.root_iterator->Advance(), IsOk());
  EXPECT_EQ(results.root_iterator->doc_hit_info().document_id(), document_id2);
  EXPECT_EQ(results.root_iterator->doc_hit_info().hit_section_ids_mask(),
            section_id_mask);
<<<<<<< HEAD
  // TODO(b/208654892) Support Query Terms with advanced query
  if (GetParam() !=
      SearchSpecProto::SearchType::EXPERIMENTAL_ICING_ADVANCED_QUERY) {
    std::vector<TermMatchInfo> matched_terms_stats;
    results.root_iterator->PopulateMatchedTermsStats(&matched_terms_stats);
    ASSERT_THAT(matched_terms_stats, SizeIs(1));  // 1 term
    EXPECT_EQ(matched_terms_stats.at(0).term, "world");
    EXPECT_EQ(matched_terms_stats.at(0).section_ids_mask, section_id_mask);
    EXPECT_THAT(matched_terms_stats.at(0).term_frequencies,
                ElementsAreArray(term_frequencies));
  }
=======

  std::unordered_map<SectionId, Hit::TermFrequency>
      expected_section_ids_tf_map = {{section_id, 1}};
  std::vector<TermMatchInfo> matched_terms_stats;
  results.root_iterator->PopulateMatchedTermsStats(&matched_terms_stats);
  EXPECT_THAT(matched_terms_stats, ElementsAre(EqualsTermMatchInfo(
                                       "world", expected_section_ids_tf_map)));
>>>>>>> b8e8a914

  ASSERT_THAT(results.root_iterator->Advance(), IsOk());
  EXPECT_EQ(results.root_iterator->doc_hit_info().document_id(), document_id1);
  EXPECT_EQ(results.root_iterator->doc_hit_info().hit_section_ids_mask(),
            section_id_mask);
<<<<<<< HEAD
  // TODO(b/208654892) Support Query Terms with advanced query
  if (GetParam() !=
      SearchSpecProto::SearchType::EXPERIMENTAL_ICING_ADVANCED_QUERY) {
    std::vector<TermMatchInfo> matched_terms_stats;
    results.root_iterator->PopulateMatchedTermsStats(&matched_terms_stats);
    ASSERT_THAT(matched_terms_stats, SizeIs(1));  // 1 term
    EXPECT_EQ(matched_terms_stats.at(0).term, "hello");
    EXPECT_EQ(matched_terms_stats.at(0).section_ids_mask, section_id_mask);
    EXPECT_THAT(matched_terms_stats.at(0).term_frequencies,
                ElementsAreArray(term_frequencies));

    EXPECT_THAT(results.query_terms, SizeIs(1));
    EXPECT_THAT(results.query_terms[""],
                UnorderedElementsAre("hello", "world"));
    EXPECT_THAT(results.query_term_iterators, SizeIs(2));
  }
=======

  matched_terms_stats.clear();
  results.root_iterator->PopulateMatchedTermsStats(&matched_terms_stats);
  EXPECT_THAT(matched_terms_stats, ElementsAre(EqualsTermMatchInfo(
                                       "hello", expected_section_ids_tf_map)));
  EXPECT_THAT(results.query_term_iterators, SizeIs(2));

  EXPECT_THAT(results.query_terms, SizeIs(1));
  EXPECT_THAT(results.query_terms[""], UnorderedElementsAre("hello", "world"));
>>>>>>> b8e8a914
}

TEST_P(QueryProcessorTest, OrTwoTermPrefixMatch) {
  // Create the schema and document store
  SchemaProto schema = SchemaBuilder()
                           .AddType(SchemaTypeConfigBuilder().SetType("email"))
                           .Build();
  ASSERT_THAT(schema_store_->SetSchema(
                  schema, /*ignore_errors_and_delete_documents=*/false,
                  /*allow_circular_schema_definitions=*/false),
              IsOk());

  // These documents don't actually match to the tokens in the index. We're
  // just inserting the documents so that the DocHitInfoIterators will see
  // that the document exists and not filter out the DocumentId as deleted.
  ICING_ASSERT_OK_AND_ASSIGN(DocumentId document_id1,
                             document_store_->Put(DocumentBuilder()
                                                      .SetKey("namespace", "1")
                                                      .SetSchema("email")
                                                      .Build()));
  ICING_ASSERT_OK_AND_ASSIGN(DocumentId document_id2,
                             document_store_->Put(DocumentBuilder()
                                                      .SetKey("namespace", "2")
                                                      .SetSchema("email")
                                                      .Build()));

  // Populate the index
  SectionId section_id = 0;
  SectionIdMask section_id_mask = 1U << section_id;
  std::array<Hit::TermFrequency, kTotalNumSections> term_frequencies{1};
  TermMatchType::Code term_match_type = TermMatchType::PREFIX;

  EXPECT_THAT(
      AddTokenToIndex(document_id1, section_id, term_match_type, "hello"),
      IsOk());
  EXPECT_THAT(
      AddTokenToIndex(document_id2, section_id, term_match_type, "world"),
      IsOk());

  SearchSpecProto search_spec;
  search_spec.set_query("he OR wo");
  search_spec.set_term_match_type(term_match_type);
  search_spec.set_search_type(GetParam());

  ICING_ASSERT_OK_AND_ASSIGN(
      QueryResults results,
      query_processor_->ParseSearch(
          search_spec, ScoringSpecProto::RankingStrategy::RELEVANCE_SCORE,
          fake_clock_.GetSystemTimeMilliseconds()));

  // Descending order of valid DocumentIds
  ASSERT_THAT(results.root_iterator->Advance(), IsOk());
  EXPECT_EQ(results.root_iterator->doc_hit_info().document_id(), document_id2);
  EXPECT_EQ(results.root_iterator->doc_hit_info().hit_section_ids_mask(),
            section_id_mask);

<<<<<<< HEAD
  // TODO(b/208654892) Support Query Terms with advanced query
  if (GetParam() !=
      SearchSpecProto::SearchType::EXPERIMENTAL_ICING_ADVANCED_QUERY) {
    std::vector<TermMatchInfo> matched_terms_stats;
    results.root_iterator->PopulateMatchedTermsStats(&matched_terms_stats);
    ASSERT_THAT(matched_terms_stats, SizeIs(1));  // 1 term
    EXPECT_EQ(matched_terms_stats.at(0).term, "wo");
    EXPECT_EQ(matched_terms_stats.at(0).section_ids_mask, section_id_mask);
    EXPECT_THAT(matched_terms_stats.at(0).term_frequencies,
                ElementsAreArray(term_frequencies));
  }
=======
  std::unordered_map<SectionId, Hit::TermFrequency>
      expected_section_ids_tf_map = {{section_id, 1}};
  std::vector<TermMatchInfo> matched_terms_stats;
  results.root_iterator->PopulateMatchedTermsStats(&matched_terms_stats);
  EXPECT_THAT(matched_terms_stats, ElementsAre(EqualsTermMatchInfo(
                                       "wo", expected_section_ids_tf_map)));
>>>>>>> b8e8a914

  ASSERT_THAT(results.root_iterator->Advance(), IsOk());
  EXPECT_EQ(results.root_iterator->doc_hit_info().document_id(), document_id1);
  EXPECT_EQ(results.root_iterator->doc_hit_info().hit_section_ids_mask(),
            section_id_mask);

<<<<<<< HEAD
  // TODO(b/208654892) Support Query Terms with advanced query
  if (GetParam() !=
      SearchSpecProto::SearchType::EXPERIMENTAL_ICING_ADVANCED_QUERY) {
    std::vector<TermMatchInfo> matched_terms_stats;
    results.root_iterator->PopulateMatchedTermsStats(&matched_terms_stats);
    ASSERT_THAT(matched_terms_stats, SizeIs(1));  // 1 term
    EXPECT_EQ(matched_terms_stats.at(0).term, "he");
    EXPECT_EQ(matched_terms_stats.at(0).section_ids_mask, section_id_mask);
    EXPECT_THAT(matched_terms_stats.at(0).term_frequencies,
                ElementsAreArray(term_frequencies));

    EXPECT_THAT(results.query_terms, SizeIs(1));
    EXPECT_THAT(results.query_terms[""], UnorderedElementsAre("he", "wo"));
    EXPECT_THAT(results.query_term_iterators, SizeIs(2));
  }
=======
  matched_terms_stats.clear();
  results.root_iterator->PopulateMatchedTermsStats(&matched_terms_stats);
  EXPECT_THAT(matched_terms_stats, ElementsAre(EqualsTermMatchInfo(
                                       "he", expected_section_ids_tf_map)));
  EXPECT_THAT(results.query_term_iterators, SizeIs(2));

  EXPECT_THAT(results.query_terms, SizeIs(1));
  EXPECT_THAT(results.query_terms[""], UnorderedElementsAre("he", "wo"));
>>>>>>> b8e8a914
}

TEST_P(QueryProcessorTest, OrTwoTermPrefixAndExactMatch) {
  // Create the schema and document store
  SchemaProto schema = SchemaBuilder()
                           .AddType(SchemaTypeConfigBuilder().SetType("email"))
                           .Build();
  ASSERT_THAT(schema_store_->SetSchema(
                  schema, /*ignore_errors_and_delete_documents=*/false,
                  /*allow_circular_schema_definitions=*/false),
              IsOk());

  // These documents don't actually match to the tokens in the index. We're
  // just inserting the documents so that the DocHitInfoIterators will see
  // that the document exists and not filter out the DocumentId as deleted.
  ICING_ASSERT_OK_AND_ASSIGN(DocumentId document_id1,
                             document_store_->Put(DocumentBuilder()
                                                      .SetKey("namespace", "1")
                                                      .SetSchema("email")
                                                      .Build()));
  ICING_ASSERT_OK_AND_ASSIGN(DocumentId document_id2,
                             document_store_->Put(DocumentBuilder()
                                                      .SetKey("namespace", "2")
                                                      .SetSchema("email")
                                                      .Build()));

  // Populate the index
  SectionId section_id = 0;
  SectionIdMask section_id_mask = 1U << section_id;
  std::array<Hit::TermFrequency, kTotalNumSections> term_frequencies{1};

  EXPECT_THAT(AddTokenToIndex(document_id1, section_id,
                              TermMatchType::EXACT_ONLY, "hello"),
              IsOk());
  EXPECT_THAT(
      AddTokenToIndex(document_id2, section_id, TermMatchType::PREFIX, "world"),
      IsOk());

  SearchSpecProto search_spec;
  search_spec.set_query("hello OR wo");
  search_spec.set_term_match_type(TermMatchType::PREFIX);
  search_spec.set_search_type(GetParam());

  ICING_ASSERT_OK_AND_ASSIGN(
      QueryResults results,
      query_processor_->ParseSearch(
          search_spec, ScoringSpecProto::RankingStrategy::RELEVANCE_SCORE,
          fake_clock_.GetSystemTimeMilliseconds()));

  // Descending order of valid DocumentIds
  ASSERT_THAT(results.root_iterator->Advance(), IsOk());
  EXPECT_EQ(results.root_iterator->doc_hit_info().document_id(), document_id2);
  EXPECT_EQ(results.root_iterator->doc_hit_info().hit_section_ids_mask(),
            section_id_mask);

<<<<<<< HEAD
  // TODO(b/208654892) Support Query Terms with advanced query
  if (GetParam() !=
      SearchSpecProto::SearchType::EXPERIMENTAL_ICING_ADVANCED_QUERY) {
    std::vector<TermMatchInfo> matched_terms_stats;
    results.root_iterator->PopulateMatchedTermsStats(&matched_terms_stats);
    ASSERT_THAT(matched_terms_stats, SizeIs(1));  // 1 term
    EXPECT_EQ(matched_terms_stats.at(0).term, "wo");
    EXPECT_EQ(matched_terms_stats.at(0).section_ids_mask, section_id_mask);
    EXPECT_THAT(matched_terms_stats.at(0).term_frequencies,
                ElementsAreArray(term_frequencies));
  }
=======
  std::unordered_map<SectionId, Hit::TermFrequency>
      expected_section_ids_tf_map = {{section_id, 1}};
  std::vector<TermMatchInfo> matched_terms_stats;
  results.root_iterator->PopulateMatchedTermsStats(&matched_terms_stats);
  EXPECT_THAT(matched_terms_stats, ElementsAre(EqualsTermMatchInfo(
                                       "wo", expected_section_ids_tf_map)));
>>>>>>> b8e8a914

  ASSERT_THAT(results.root_iterator->Advance(), IsOk());
  EXPECT_EQ(results.root_iterator->doc_hit_info().document_id(), document_id1);
  EXPECT_EQ(results.root_iterator->doc_hit_info().hit_section_ids_mask(),
            section_id_mask);

<<<<<<< HEAD
  // TODO(b/208654892) Support Query Terms with advanced query
  if (GetParam() !=
      SearchSpecProto::SearchType::EXPERIMENTAL_ICING_ADVANCED_QUERY) {
    std::vector<TermMatchInfo> matched_terms_stats;
    results.root_iterator->PopulateMatchedTermsStats(&matched_terms_stats);
    ASSERT_THAT(matched_terms_stats, SizeIs(1));  // 1 term
    EXPECT_EQ(matched_terms_stats.at(0).term, "hello");
    EXPECT_EQ(matched_terms_stats.at(0).section_ids_mask, section_id_mask);
    EXPECT_THAT(matched_terms_stats.at(0).term_frequencies,
                ElementsAreArray(term_frequencies));

    EXPECT_THAT(results.query_terms, SizeIs(1));
    EXPECT_THAT(results.query_terms[""], UnorderedElementsAre("hello", "wo"));
    EXPECT_THAT(results.query_term_iterators, SizeIs(2));
  }
=======
  matched_terms_stats.clear();
  results.root_iterator->PopulateMatchedTermsStats(&matched_terms_stats);
  EXPECT_THAT(matched_terms_stats, ElementsAre(EqualsTermMatchInfo(
                                       "hello", expected_section_ids_tf_map)));
  EXPECT_THAT(results.query_term_iterators, SizeIs(2));
  EXPECT_THAT(results.query_terms, SizeIs(1));
  EXPECT_THAT(results.query_terms[""], UnorderedElementsAre("hello", "wo"));
>>>>>>> b8e8a914
}

TEST_P(QueryProcessorTest, CombinedAndOrTerms) {
  // Create the schema and document store
  SchemaProto schema = SchemaBuilder()
                           .AddType(SchemaTypeConfigBuilder().SetType("email"))
                           .Build();
  ASSERT_THAT(schema_store_->SetSchema(
                  schema, /*ignore_errors_and_delete_documents=*/false,
                  /*allow_circular_schema_definitions=*/false),
              IsOk());

  // These documents don't actually match to the tokens in the index. We're
  // just inserting the documents so that the DocHitInfoIterators will see
  // that the document exists and not filter out the DocumentId as deleted.
  ICING_ASSERT_OK_AND_ASSIGN(DocumentId document_id1,
                             document_store_->Put(DocumentBuilder()
                                                      .SetKey("namespace", "1")
                                                      .SetSchema("email")
                                                      .Build()));
  ICING_ASSERT_OK_AND_ASSIGN(DocumentId document_id2,
                             document_store_->Put(DocumentBuilder()
                                                      .SetKey("namespace", "2")
                                                      .SetSchema("email")
                                                      .Build()));
  // Populate the index
  SectionId section_id = 0;
  SectionIdMask section_id_mask = 1U << section_id;
  std::array<Hit::TermFrequency, kTotalNumSections> term_frequencies{1};
  TermMatchType::Code term_match_type = TermMatchType::EXACT_ONLY;

  // Document 1 has content "animal puppy dog"
  EXPECT_THAT(
      AddTokenToIndex(document_id1, section_id, term_match_type, "animal"),
      IsOk());
  EXPECT_THAT(
      AddTokenToIndex(document_id1, section_id, term_match_type, "puppy"),
      IsOk());
  EXPECT_THAT(AddTokenToIndex(document_id1, section_id, term_match_type, "dog"),
              IsOk());
  index_->Merge();

  // Document 2 has content "animal kitten cat"
  EXPECT_THAT(
      AddTokenToIndex(document_id2, section_id, term_match_type, "animal"),
      IsOk());
  EXPECT_THAT(
      AddTokenToIndex(document_id2, section_id, term_match_type, "kitten"),
      IsOk());
  EXPECT_THAT(AddTokenToIndex(document_id2, section_id, term_match_type, "cat"),
              IsOk());

  {
    // OR gets precedence over AND, this is parsed as ((puppy OR kitten) AND
    // dog)
    SearchSpecProto search_spec;
    search_spec.set_query("puppy OR kitten dog");
    search_spec.set_term_match_type(term_match_type);
    search_spec.set_search_type(GetParam());

    ICING_ASSERT_OK_AND_ASSIGN(
        QueryResults results,
        query_processor_->ParseSearch(
            search_spec, ScoringSpecProto::RankingStrategy::RELEVANCE_SCORE,
            fake_clock_.GetSystemTimeMilliseconds()));

    // Only Document 1 matches since it has puppy AND dog
    ASSERT_THAT(results.root_iterator->Advance(), IsOk());
    EXPECT_EQ(results.root_iterator->doc_hit_info().document_id(),
              document_id1);
    EXPECT_EQ(results.root_iterator->doc_hit_info().hit_section_ids_mask(),
              section_id_mask);

<<<<<<< HEAD
    // TODO(b/208654892) Support Query Terms with advanced query
    if (GetParam() !=
        SearchSpecProto::SearchType::EXPERIMENTAL_ICING_ADVANCED_QUERY) {
      std::vector<TermMatchInfo> matched_terms_stats;
      results.root_iterator->PopulateMatchedTermsStats(&matched_terms_stats);
      ASSERT_THAT(matched_terms_stats, SizeIs(2));  // 2 terms
      EXPECT_EQ(matched_terms_stats.at(0).term, "puppy");
      EXPECT_EQ(matched_terms_stats.at(0).section_ids_mask, section_id_mask);
      EXPECT_THAT(matched_terms_stats.at(0).term_frequencies,
                  ElementsAreArray(term_frequencies));
      EXPECT_EQ(matched_terms_stats.at(1).term, "dog");
      EXPECT_EQ(matched_terms_stats.at(1).section_ids_mask, section_id_mask);
      EXPECT_THAT(matched_terms_stats.at(1).term_frequencies,
                  ElementsAreArray(term_frequencies));

      EXPECT_THAT(results.query_terms, SizeIs(1));
      EXPECT_THAT(results.query_terms[""],
                  UnorderedElementsAre("puppy", "kitten", "dog"));
      EXPECT_THAT(results.query_term_iterators, SizeIs(3));
    }
=======
    std::unordered_map<SectionId, Hit::TermFrequency>
        expected_section_ids_tf_map = {{section_id, 1}};
    std::vector<TermMatchInfo> matched_terms_stats;
    results.root_iterator->PopulateMatchedTermsStats(&matched_terms_stats);
    EXPECT_THAT(
        matched_terms_stats,
        ElementsAre(EqualsTermMatchInfo("puppy", expected_section_ids_tf_map),
                    EqualsTermMatchInfo("dog", expected_section_ids_tf_map)));
    EXPECT_THAT(results.query_term_iterators, SizeIs(3));

    EXPECT_THAT(results.query_terms, SizeIs(1));
    EXPECT_THAT(results.query_terms[""],
                UnorderedElementsAre("puppy", "kitten", "dog"));
>>>>>>> b8e8a914
  }

  {
    // OR gets precedence over AND, this is parsed as (animal AND (puppy OR
    // kitten))
    SearchSpecProto search_spec;
    search_spec.set_query("animal puppy OR kitten");
    search_spec.set_term_match_type(term_match_type);
    search_spec.set_search_type(GetParam());

    ICING_ASSERT_OK_AND_ASSIGN(
        QueryResults results,
        query_processor_->ParseSearch(
            search_spec, ScoringSpecProto::RankingStrategy::RELEVANCE_SCORE,
            fake_clock_.GetSystemTimeMilliseconds()));

    // Both Document 1 and 2 match since Document 1 has animal AND puppy, and
    // Document 2 has animal AND kitten
    // Descending order of valid DocumentIds
    ASSERT_THAT(results.root_iterator->Advance(), IsOk());
    EXPECT_EQ(results.root_iterator->doc_hit_info().document_id(),
              document_id2);
    EXPECT_EQ(results.root_iterator->doc_hit_info().hit_section_ids_mask(),
              section_id_mask);

<<<<<<< HEAD
    // TODO(b/208654892) Support Query Terms with advanced query
    if (GetParam() !=
        SearchSpecProto::SearchType::EXPERIMENTAL_ICING_ADVANCED_QUERY) {
      std::vector<TermMatchInfo> matched_terms_stats;
      results.root_iterator->PopulateMatchedTermsStats(&matched_terms_stats);
      ASSERT_THAT(matched_terms_stats, SizeIs(2));  // 2 terms
      EXPECT_EQ(matched_terms_stats.at(0).term, "animal");
      EXPECT_EQ(matched_terms_stats.at(0).section_ids_mask, section_id_mask);
      EXPECT_THAT(matched_terms_stats.at(0).term_frequencies,
                  ElementsAreArray(term_frequencies));
      EXPECT_EQ(matched_terms_stats.at(1).term, "kitten");
      EXPECT_EQ(matched_terms_stats.at(1).section_ids_mask, section_id_mask);
      EXPECT_THAT(matched_terms_stats.at(1).term_frequencies,
                  ElementsAreArray(term_frequencies));
    }
=======
    std::unordered_map<SectionId, Hit::TermFrequency>
        expected_section_ids_tf_map = {{section_id, 1}};
    std::vector<TermMatchInfo> matched_terms_stats;
    results.root_iterator->PopulateMatchedTermsStats(&matched_terms_stats);
    EXPECT_THAT(
        matched_terms_stats,
        ElementsAre(
            EqualsTermMatchInfo("animal", expected_section_ids_tf_map),
            EqualsTermMatchInfo("kitten", expected_section_ids_tf_map)));
>>>>>>> b8e8a914

    ASSERT_THAT(results.root_iterator->Advance(), IsOk());
    EXPECT_EQ(results.root_iterator->doc_hit_info().document_id(),
              document_id1);
    EXPECT_EQ(results.root_iterator->doc_hit_info().hit_section_ids_mask(),
              section_id_mask);

<<<<<<< HEAD
    // TODO(b/208654892) Support Query Terms with advanced query
    if (GetParam() !=
        SearchSpecProto::SearchType::EXPERIMENTAL_ICING_ADVANCED_QUERY) {
      std::vector<TermMatchInfo> matched_terms_stats;
      results.root_iterator->PopulateMatchedTermsStats(&matched_terms_stats);
      ASSERT_THAT(matched_terms_stats, SizeIs(2));  // 2 terms
      EXPECT_EQ(matched_terms_stats.at(0).term, "animal");
      EXPECT_EQ(matched_terms_stats.at(0).section_ids_mask, section_id_mask);
      EXPECT_THAT(matched_terms_stats.at(0).term_frequencies,
                  ElementsAreArray(term_frequencies));
      EXPECT_EQ(matched_terms_stats.at(1).term, "puppy");
      EXPECT_EQ(matched_terms_stats.at(1).section_ids_mask, section_id_mask);
      EXPECT_THAT(matched_terms_stats.at(1).term_frequencies,
                  ElementsAreArray(term_frequencies));

      EXPECT_THAT(results.query_terms, SizeIs(1));
      EXPECT_THAT(results.query_terms[""],
                  UnorderedElementsAre("animal", "puppy", "kitten"));
      EXPECT_THAT(results.query_term_iterators, SizeIs(3));
    }
=======
    matched_terms_stats.clear();
    results.root_iterator->PopulateMatchedTermsStats(&matched_terms_stats);
    EXPECT_THAT(
        matched_terms_stats,
        ElementsAre(EqualsTermMatchInfo("animal", expected_section_ids_tf_map),
                    EqualsTermMatchInfo("puppy", expected_section_ids_tf_map)));
    EXPECT_THAT(results.query_term_iterators, SizeIs(3));

    EXPECT_THAT(results.query_terms, SizeIs(1));
    EXPECT_THAT(results.query_terms[""],
                UnorderedElementsAre("animal", "puppy", "kitten"));
>>>>>>> b8e8a914
  }

  {
    // OR gets precedence over AND, this is parsed as (kitten AND ((foo OR
    // bar) OR cat))
    SearchSpecProto search_spec;
    search_spec.set_query("kitten foo OR bar OR cat");
    search_spec.set_term_match_type(term_match_type);
    search_spec.set_search_type(GetParam());

    ICING_ASSERT_OK_AND_ASSIGN(
        QueryResults results,
        query_processor_->ParseSearch(
            search_spec, ScoringSpecProto::RankingStrategy::RELEVANCE_SCORE,
            fake_clock_.GetSystemTimeMilliseconds()));

    // Only Document 2 matches since it has both kitten and cat
    ASSERT_THAT(results.root_iterator->Advance(), IsOk());
    EXPECT_EQ(results.root_iterator->doc_hit_info().document_id(),
              document_id2);
    EXPECT_EQ(results.root_iterator->doc_hit_info().hit_section_ids_mask(),
              section_id_mask);

<<<<<<< HEAD
    // TODO(b/208654892) Support Query Terms with advanced query
    if (GetParam() !=
        SearchSpecProto::SearchType::EXPERIMENTAL_ICING_ADVANCED_QUERY) {
      std::vector<TermMatchInfo> matched_terms_stats;
      results.root_iterator->PopulateMatchedTermsStats(&matched_terms_stats);
      ASSERT_THAT(matched_terms_stats, SizeIs(2));  // 2 terms
      EXPECT_EQ(matched_terms_stats.at(0).term, "kitten");
      EXPECT_EQ(matched_terms_stats.at(0).section_ids_mask, section_id_mask);
      EXPECT_THAT(matched_terms_stats.at(0).term_frequencies,
                  ElementsAreArray(term_frequencies));
      EXPECT_EQ(matched_terms_stats.at(1).term, "cat");
      EXPECT_EQ(matched_terms_stats.at(1).section_ids_mask, section_id_mask);
      EXPECT_THAT(matched_terms_stats.at(1).term_frequencies,
                  ElementsAreArray(term_frequencies));

      EXPECT_THAT(results.query_terms, SizeIs(1));
      EXPECT_THAT(results.query_terms[""],
                  UnorderedElementsAre("kitten", "foo", "bar", "cat"));
      EXPECT_THAT(results.query_term_iterators, SizeIs(4));
    }
=======
    std::unordered_map<SectionId, Hit::TermFrequency>
        expected_section_ids_tf_map = {{section_id, 1}};
    std::vector<TermMatchInfo> matched_terms_stats;
    results.root_iterator->PopulateMatchedTermsStats(&matched_terms_stats);
    EXPECT_THAT(
        matched_terms_stats,
        ElementsAre(EqualsTermMatchInfo("kitten", expected_section_ids_tf_map),
                    EqualsTermMatchInfo("cat", expected_section_ids_tf_map)));
    EXPECT_THAT(results.query_term_iterators, SizeIs(4));

    EXPECT_THAT(results.query_terms, SizeIs(1));
    EXPECT_THAT(results.query_terms[""],
                UnorderedElementsAre("kitten", "foo", "bar", "cat"));
>>>>>>> b8e8a914
  }
}

TEST_P(QueryProcessorTest, OneGroup) {
  // Create the schema and document store
  SchemaProto schema = SchemaBuilder()
                           .AddType(SchemaTypeConfigBuilder().SetType("email"))
                           .Build();
  ASSERT_THAT(schema_store_->SetSchema(
                  schema, /*ignore_errors_and_delete_documents=*/false,
                  /*allow_circular_schema_definitions=*/false),
              IsOk());

  // These documents don't actually match to the tokens in the index. We're
  // just inserting the documents so that the DocHitInfoIterators will see
  // that the document exists and not filter out the DocumentId as deleted.
  ICING_ASSERT_OK_AND_ASSIGN(DocumentId document_id1,
                             document_store_->Put(DocumentBuilder()
                                                      .SetKey("namespace", "1")
                                                      .SetSchema("email")
                                                      .Build()));
  ICING_ASSERT_OK_AND_ASSIGN(DocumentId document_id2,
                             document_store_->Put(DocumentBuilder()
                                                      .SetKey("namespace", "2")
                                                      .SetSchema("email")
                                                      .Build()));

  // Populate the index
  SectionId section_id = 0;
  TermMatchType::Code term_match_type = TermMatchType::EXACT_ONLY;

  // Document 1 has content "puppy dog"
  EXPECT_THAT(
      AddTokenToIndex(document_id1, section_id, term_match_type, "puppy"),
      IsOk());
  EXPECT_THAT(AddTokenToIndex(document_id1, section_id, term_match_type, "dog"),
              IsOk());

  // Document 2 has content "kitten cat"
  EXPECT_THAT(
      AddTokenToIndex(document_id2, section_id, term_match_type, "kitten"),
      IsOk());
  EXPECT_THAT(AddTokenToIndex(document_id2, section_id, term_match_type, "cat"),
              IsOk());

  // Without grouping, this would be parsed as ((puppy OR kitten) AND foo) and
  // no documents would match. But with grouping, Document 1 matches puppy
  SearchSpecProto search_spec;
  search_spec.set_query("puppy OR (kitten foo)");
  search_spec.set_term_match_type(term_match_type);
  search_spec.set_search_type(GetParam());

  ICING_ASSERT_OK_AND_ASSIGN(
      QueryResults results,
      query_processor_->ParseSearch(
          search_spec, ScoringSpecProto::RankingStrategy::RELEVANCE_SCORE,
          fake_clock_.GetSystemTimeMilliseconds()));

  // Descending order of valid DocumentIds
  DocHitInfo expectedDocHitInfo(document_id1);
  expectedDocHitInfo.UpdateSection(/*section_id=*/0);
  EXPECT_THAT(GetDocHitInfos(results.root_iterator.get()),
              ElementsAre(expectedDocHitInfo));
  EXPECT_THAT(results.query_term_iterators, SizeIs(3));

  EXPECT_THAT(results.query_terms, SizeIs(1));
  EXPECT_THAT(results.query_terms[""],
              UnorderedElementsAre("puppy", "kitten", "foo"));
}

TEST_P(QueryProcessorTest, TwoGroups) {
  // Create the schema and document store
  SchemaProto schema = SchemaBuilder()
                           .AddType(SchemaTypeConfigBuilder().SetType("email"))
                           .Build();
  ASSERT_THAT(schema_store_->SetSchema(
                  schema, /*ignore_errors_and_delete_documents=*/false,
                  /*allow_circular_schema_definitions=*/false),
              IsOk());

  // These documents don't actually match to the tokens in the index. We're
  // just inserting the documents so that the DocHitInfoIterators will see
  // that the document exists and not filter out the DocumentId as deleted.
  ICING_ASSERT_OK_AND_ASSIGN(DocumentId document_id1,
                             document_store_->Put(DocumentBuilder()
                                                      .SetKey("namespace", "1")
                                                      .SetSchema("email")
                                                      .Build()));
  ICING_ASSERT_OK_AND_ASSIGN(DocumentId document_id2,
                             document_store_->Put(DocumentBuilder()
                                                      .SetKey("namespace", "2")
                                                      .SetSchema("email")
                                                      .Build()));

  // Populate the index
  SectionId section_id = 0;
  TermMatchType::Code term_match_type = TermMatchType::EXACT_ONLY;

  // Document 1 has content "puppy dog"
  EXPECT_THAT(
      AddTokenToIndex(document_id1, section_id, term_match_type, "puppy"),
      IsOk());
  EXPECT_THAT(AddTokenToIndex(document_id1, section_id, term_match_type, "dog"),
              IsOk());

  // Document 2 has content "kitten cat"
  EXPECT_THAT(
      AddTokenToIndex(document_id2, section_id, term_match_type, "kitten"),
      IsOk());
  EXPECT_THAT(AddTokenToIndex(document_id2, section_id, term_match_type, "cat"),
              IsOk());

  // Without grouping, this would be parsed as (puppy AND (dog OR kitten) AND
  // cat) and wouldn't match any documents. But with grouping, Document 1
  // matches (puppy AND dog) and Document 2 matches (kitten and cat).
  SearchSpecProto search_spec;
  search_spec.set_query("(puppy dog) OR (kitten cat)");
  search_spec.set_term_match_type(term_match_type);
  search_spec.set_search_type(GetParam());

  ICING_ASSERT_OK_AND_ASSIGN(
      QueryResults results,
      query_processor_->ParseSearch(
          search_spec, ScoringSpecProto::RankingStrategy::RELEVANCE_SCORE,
          fake_clock_.GetSystemTimeMilliseconds()));

  // Descending order of valid DocumentIds
  DocHitInfo expectedDocHitInfo1(document_id1);
  expectedDocHitInfo1.UpdateSection(/*section_id=*/0);
  DocHitInfo expectedDocHitInfo2(document_id2);
  expectedDocHitInfo2.UpdateSection(/*section_id=*/0);
  EXPECT_THAT(GetDocHitInfos(results.root_iterator.get()),
              ElementsAre(expectedDocHitInfo2, expectedDocHitInfo1));
  EXPECT_THAT(results.query_term_iterators, SizeIs(4));

  EXPECT_THAT(results.query_terms, SizeIs(1));
  EXPECT_THAT(results.query_terms[""],
              UnorderedElementsAre("puppy", "dog", "kitten", "cat"));
}

TEST_P(QueryProcessorTest, ManyLevelNestedGrouping) {
  // Create the schema and document store
  SchemaProto schema = SchemaBuilder()
                           .AddType(SchemaTypeConfigBuilder().SetType("email"))
                           .Build();
  ASSERT_THAT(schema_store_->SetSchema(
                  schema, /*ignore_errors_and_delete_documents=*/false,
                  /*allow_circular_schema_definitions=*/false),
              IsOk());

  // These documents don't actually match to the tokens in the index. We're
  // just inserting the documents so that the DocHitInfoIterators will see
  // that the document exists and not filter out the DocumentId as deleted.
  ICING_ASSERT_OK_AND_ASSIGN(DocumentId document_id1,
                             document_store_->Put(DocumentBuilder()
                                                      .SetKey("namespace", "1")
                                                      .SetSchema("email")
                                                      .Build()));
  ICING_ASSERT_OK_AND_ASSIGN(DocumentId document_id2,
                             document_store_->Put(DocumentBuilder()
                                                      .SetKey("namespace", "2")
                                                      .SetSchema("email")
                                                      .Build()));

  // Populate the index
  SectionId section_id = 0;
  TermMatchType::Code term_match_type = TermMatchType::EXACT_ONLY;

  // Document 1 has content "puppy dog"
  EXPECT_THAT(
      AddTokenToIndex(document_id1, section_id, term_match_type, "puppy"),
      IsOk());
  EXPECT_THAT(AddTokenToIndex(document_id1, section_id, term_match_type, "dog"),
              IsOk());

  // Document 2 has content "kitten cat"
  EXPECT_THAT(
      AddTokenToIndex(document_id2, section_id, term_match_type, "kitten"),
      IsOk());
  EXPECT_THAT(AddTokenToIndex(document_id2, section_id, term_match_type, "cat"),
              IsOk());

  // Without grouping, this would be parsed as ((puppy OR kitten) AND foo) and
  // no documents would match. But with grouping, Document 1 matches puppy
  SearchSpecProto search_spec;
  search_spec.set_query("puppy OR ((((kitten foo))))");
  search_spec.set_term_match_type(term_match_type);
  search_spec.set_search_type(GetParam());

  ICING_ASSERT_OK_AND_ASSIGN(
      QueryResults results,
      query_processor_->ParseSearch(
          search_spec, ScoringSpecProto::RankingStrategy::RELEVANCE_SCORE,
          fake_clock_.GetSystemTimeMilliseconds()));

  // Descending order of valid DocumentIds
  DocHitInfo expectedDocHitInfo(document_id1);
  expectedDocHitInfo.UpdateSection(/*section_id=*/0);
  EXPECT_THAT(GetDocHitInfos(results.root_iterator.get()),
              ElementsAre(expectedDocHitInfo));
  EXPECT_THAT(results.query_term_iterators, SizeIs(3));

  EXPECT_THAT(results.query_terms, SizeIs(1));
  EXPECT_THAT(results.query_terms[""],
              UnorderedElementsAre("puppy", "kitten", "foo"));
}

TEST_P(QueryProcessorTest, OneLevelNestedGrouping) {
  // Create the schema and document store
  SchemaProto schema = SchemaBuilder()
                           .AddType(SchemaTypeConfigBuilder().SetType("email"))
                           .Build();
  ASSERT_THAT(schema_store_->SetSchema(
                  schema, /*ignore_errors_and_delete_documents=*/false,
                  /*allow_circular_schema_definitions=*/false),
              IsOk());

  // These documents don't actually match to the tokens in the index. We're
  // just inserting the documents so that the DocHitInfoIterators will see
  // that the document exists and not filter out the DocumentId as deleted.
  ICING_ASSERT_OK_AND_ASSIGN(DocumentId document_id1,
                             document_store_->Put(DocumentBuilder()
                                                      .SetKey("namespace", "1")
                                                      .SetSchema("email")
                                                      .Build()));
  ICING_ASSERT_OK_AND_ASSIGN(DocumentId document_id2,
                             document_store_->Put(DocumentBuilder()
                                                      .SetKey("namespace", "2")
                                                      .SetSchema("email")
                                                      .Build()));

  // Populate the index
  SectionId section_id = 0;
  TermMatchType::Code term_match_type = TermMatchType::EXACT_ONLY;

  // Document 1 has content "puppy dog"
  EXPECT_THAT(
      AddTokenToIndex(document_id1, section_id, term_match_type, "puppy"),
      IsOk());
  EXPECT_THAT(AddTokenToIndex(document_id1, section_id, term_match_type, "dog"),
              IsOk());

  // Document 2 has content "kitten cat"
  EXPECT_THAT(
      AddTokenToIndex(document_id2, section_id, term_match_type, "kitten"),
      IsOk());
  EXPECT_THAT(AddTokenToIndex(document_id2, section_id, term_match_type, "cat"),
              IsOk());

  // Document 1 will match puppy and Document 2 matches (kitten AND (cat))
  SearchSpecProto search_spec;
  // TODO(b/208654892) decide how we want to handle queries of the form foo(...)
  search_spec.set_query("puppy OR (kitten (cat))");
  search_spec.set_term_match_type(term_match_type);
  search_spec.set_search_type(GetParam());

  ICING_ASSERT_OK_AND_ASSIGN(
      QueryResults results,
      query_processor_->ParseSearch(
          search_spec, ScoringSpecProto::RankingStrategy::RELEVANCE_SCORE,
          fake_clock_.GetSystemTimeMilliseconds()));

  // Descending order of valid DocumentIds
  DocHitInfo expectedDocHitInfo1(document_id1);
  expectedDocHitInfo1.UpdateSection(/*section_id=*/0);
  DocHitInfo expectedDocHitInfo2(document_id2);
  expectedDocHitInfo2.UpdateSection(/*section_id=*/0);
  EXPECT_THAT(GetDocHitInfos(results.root_iterator.get()),
              ElementsAre(expectedDocHitInfo2, expectedDocHitInfo1));
  EXPECT_THAT(results.query_term_iterators, SizeIs(3));

  EXPECT_THAT(results.query_terms, SizeIs(1));
  EXPECT_THAT(results.query_terms[""],
              UnorderedElementsAre("puppy", "kitten", "cat"));
}

TEST_P(QueryProcessorTest, ExcludeTerm) {
  // Create the schema and document store
  SchemaProto schema = SchemaBuilder()
                           .AddType(SchemaTypeConfigBuilder().SetType("email"))
                           .Build();
  ASSERT_THAT(schema_store_->SetSchema(
                  schema, /*ignore_errors_and_delete_documents=*/false,
                  /*allow_circular_schema_definitions=*/false),
              IsOk());

  // These documents don't actually match to the tokens in the index. We're
  // just inserting the documents so that they'll bump the
  // last_added_document_id, which will give us the proper exclusion results
  ICING_ASSERT_OK_AND_ASSIGN(DocumentId document_id1,
                             document_store_->Put(DocumentBuilder()
                                                      .SetKey("namespace", "1")
                                                      .SetSchema("email")
                                                      .Build()));
  ICING_ASSERT_OK_AND_ASSIGN(DocumentId document_id2,
                             document_store_->Put(DocumentBuilder()
                                                      .SetKey("namespace", "2")
                                                      .SetSchema("email")
                                                      .Build()));

  // Populate the index
  SectionId section_id = 0;
  TermMatchType::Code term_match_type = TermMatchType::EXACT_ONLY;

  ASSERT_THAT(
      AddTokenToIndex(document_id1, section_id, term_match_type, "hello"),
      IsOk());
  ASSERT_THAT(
      AddTokenToIndex(document_id2, section_id, term_match_type, "world"),
      IsOk());

  SearchSpecProto search_spec;
  search_spec.set_query("-hello");
  search_spec.set_term_match_type(term_match_type);
  search_spec.set_search_type(GetParam());

  ICING_ASSERT_OK_AND_ASSIGN(
      QueryResults results,
      query_processor_->ParseSearch(search_spec,
                                    ScoringSpecProto::RankingStrategy::NONE,
                                    fake_clock_.GetSystemTimeMilliseconds()));

  // We don't know have the section mask to indicate what section "world"
  // came. It doesn't matter which section it was in since the query doesn't
  // care.  It just wanted documents that didn't have "hello"
  EXPECT_THAT(GetDocHitInfos(results.root_iterator.get()),
              ElementsAre(DocHitInfo(document_id2, kSectionIdMaskNone)));
  EXPECT_THAT(results.query_terms, IsEmpty());
  EXPECT_THAT(results.query_term_iterators, IsEmpty());
}

TEST_P(QueryProcessorTest, ExcludeNonexistentTerm) {
  // Create the schema and document store
  SchemaProto schema = SchemaBuilder()
                           .AddType(SchemaTypeConfigBuilder().SetType("email"))
                           .Build();
  ASSERT_THAT(schema_store_->SetSchema(
                  schema, /*ignore_errors_and_delete_documents=*/false,
                  /*allow_circular_schema_definitions=*/false),
              IsOk());

  // These documents don't actually match to the tokens in the index. We're
  // just inserting the documents so that they'll bump the
  // last_added_document_id, which will give us the proper exclusion results
  ICING_ASSERT_OK_AND_ASSIGN(DocumentId document_id1,
                             document_store_->Put(DocumentBuilder()
                                                      .SetKey("namespace", "1")
                                                      .SetSchema("email")
                                                      .Build()));
  ICING_ASSERT_OK_AND_ASSIGN(DocumentId document_id2,
                             document_store_->Put(DocumentBuilder()
                                                      .SetKey("namespace", "2")
                                                      .SetSchema("email")
                                                      .Build()));
  // Populate the index
  SectionId section_id = 0;
  TermMatchType::Code term_match_type = TermMatchType::EXACT_ONLY;

  ASSERT_THAT(
      AddTokenToIndex(document_id1, section_id, term_match_type, "hello"),
      IsOk());
  ASSERT_THAT(
      AddTokenToIndex(document_id2, section_id, term_match_type, "world"),
      IsOk());

  SearchSpecProto search_spec;
  search_spec.set_query("-foo");
  search_spec.set_term_match_type(term_match_type);
  search_spec.set_search_type(GetParam());

  ICING_ASSERT_OK_AND_ASSIGN(
      QueryResults results,
      query_processor_->ParseSearch(search_spec,
                                    ScoringSpecProto::RankingStrategy::NONE,
                                    fake_clock_.GetSystemTimeMilliseconds()));

  // Descending order of valid DocumentIds
  EXPECT_THAT(GetDocHitInfos(results.root_iterator.get()),
              ElementsAre(DocHitInfo(document_id2, kSectionIdMaskNone),
                          DocHitInfo(document_id1, kSectionIdMaskNone)));
  EXPECT_THAT(results.query_terms, IsEmpty());
  EXPECT_THAT(results.query_term_iterators, IsEmpty());
}

TEST_P(QueryProcessorTest, ExcludeAnd) {
  // Create the schema and document store
  SchemaProto schema = SchemaBuilder()
                           .AddType(SchemaTypeConfigBuilder().SetType("email"))
                           .Build();
  ASSERT_THAT(schema_store_->SetSchema(
                  schema, /*ignore_errors_and_delete_documents=*/false,
                  /*allow_circular_schema_definitions=*/false),
              IsOk());

  // These documents don't actually match to the tokens in the index. We're
  // just inserting the documents so that they'll bump the
  // last_added_document_id, which will give us the proper exclusion results
  ICING_ASSERT_OK_AND_ASSIGN(DocumentId document_id1,
                             document_store_->Put(DocumentBuilder()
                                                      .SetKey("namespace", "1")
                                                      .SetSchema("email")
                                                      .Build()));
  ICING_ASSERT_OK_AND_ASSIGN(DocumentId document_id2,
                             document_store_->Put(DocumentBuilder()
                                                      .SetKey("namespace", "2")
                                                      .SetSchema("email")
                                                      .Build()));

  // Populate the index
  SectionId section_id = 0;
  TermMatchType::Code term_match_type = TermMatchType::EXACT_ONLY;

  // Document 1 has content "animal dog"
  ASSERT_THAT(
      AddTokenToIndex(document_id1, section_id, term_match_type, "animal"),
      IsOk());
  ASSERT_THAT(AddTokenToIndex(document_id1, section_id, term_match_type, "dog"),
              IsOk());

  // Document 2 has content "animal cat"
  ASSERT_THAT(
      AddTokenToIndex(document_id2, section_id, term_match_type, "animal"),
      IsOk());
  ASSERT_THAT(AddTokenToIndex(document_id2, section_id, term_match_type, "cat"),
              IsOk());

  {
    SearchSpecProto search_spec;
    search_spec.set_query("-dog -cat");
    search_spec.set_term_match_type(term_match_type);
    search_spec.set_search_type(GetParam());

    ICING_ASSERT_OK_AND_ASSIGN(
        QueryResults results,
        query_processor_->ParseSearch(
            search_spec, ScoringSpecProto::RankingStrategy::RELEVANCE_SCORE,
            fake_clock_.GetSystemTimeMilliseconds()));

    // The query is interpreted as "exclude all documents that have animal,
    // and exclude all documents that have cat". Since both documents contain
    // animal, there are no results.
    EXPECT_THAT(GetDocHitInfos(results.root_iterator.get()), IsEmpty());
    EXPECT_THAT(results.query_term_iterators, IsEmpty());

    EXPECT_THAT(results.query_terms, IsEmpty());
  }

  {
    SearchSpecProto search_spec;
    search_spec.set_query("-animal cat");
    search_spec.set_term_match_type(term_match_type);
    search_spec.set_search_type(GetParam());

    ICING_ASSERT_OK_AND_ASSIGN(
        QueryResults results,
        query_processor_->ParseSearch(
            search_spec, ScoringSpecProto::RankingStrategy::RELEVANCE_SCORE,
            fake_clock_.GetSystemTimeMilliseconds()));

    // The query is interpreted as "exclude all documents that have animal,
    // and include all documents that have cat". Since both documents contain
    // animal, there are no results.
    EXPECT_THAT(GetDocHitInfos(results.root_iterator.get()), IsEmpty());
    EXPECT_THAT(results.query_term_iterators, SizeIs(1));

    EXPECT_THAT(results.query_terms, SizeIs(1));
    EXPECT_THAT(results.query_terms[""], UnorderedElementsAre("cat"));
  }
}

TEST_P(QueryProcessorTest, ExcludeOr) {
  // Create the schema and document store
  SchemaProto schema = SchemaBuilder()
                           .AddType(SchemaTypeConfigBuilder().SetType("email"))
                           .Build();
  ASSERT_THAT(schema_store_->SetSchema(
                  schema, /*ignore_errors_and_delete_documents=*/false,
                  /*allow_circular_schema_definitions=*/false),
              IsOk());

  // These documents don't actually match to the tokens in the index. We're
  // just inserting the documents so that they'll bump the
  // last_added_document_id, which will give us the proper exclusion results
  ICING_ASSERT_OK_AND_ASSIGN(DocumentId document_id1,
                             document_store_->Put(DocumentBuilder()
                                                      .SetKey("namespace", "1")
                                                      .SetSchema("email")
                                                      .Build()));
  ICING_ASSERT_OK_AND_ASSIGN(DocumentId document_id2,
                             document_store_->Put(DocumentBuilder()
                                                      .SetKey("namespace", "2")
                                                      .SetSchema("email")
                                                      .Build()));

  // Populate the index
  SectionId section_id = 0;
  TermMatchType::Code term_match_type = TermMatchType::EXACT_ONLY;

  // Document 1 has content "animal dog"
  ASSERT_THAT(
      AddTokenToIndex(document_id1, section_id, term_match_type, "animal"),
      IsOk());
  ASSERT_THAT(AddTokenToIndex(document_id1, section_id, term_match_type, "dog"),
              IsOk());

  // Document 2 has content "animal cat"
  ASSERT_THAT(
      AddTokenToIndex(document_id2, section_id, term_match_type, "animal"),
      IsOk());
  ASSERT_THAT(AddTokenToIndex(document_id2, section_id, term_match_type, "cat"),
              IsOk());

  {
    SearchSpecProto search_spec;
    search_spec.set_query("-animal OR -cat");
    search_spec.set_term_match_type(term_match_type);
    search_spec.set_search_type(GetParam());

    ICING_ASSERT_OK_AND_ASSIGN(
        QueryResults results,
        query_processor_->ParseSearch(
            search_spec, ScoringSpecProto::RankingStrategy::RELEVANCE_SCORE,
            fake_clock_.GetSystemTimeMilliseconds()));

    // We don't have a section mask indicating which sections in this document
    // matched the query since it's not based on section-term matching. It's
    // more based on the fact that the query excluded all the other documents.
    EXPECT_THAT(GetDocHitInfos(results.root_iterator.get()),
                ElementsAre(DocHitInfo(document_id1, kSectionIdMaskNone)));
    EXPECT_THAT(results.query_term_iterators, IsEmpty());

    EXPECT_THAT(results.query_terms, IsEmpty());
  }

  {
    SearchSpecProto search_spec;
    search_spec.set_query("animal OR -cat");
    search_spec.set_term_match_type(term_match_type);
    search_spec.set_search_type(GetParam());

    ICING_ASSERT_OK_AND_ASSIGN(
        QueryResults results,
        query_processor_->ParseSearch(
            search_spec, ScoringSpecProto::RankingStrategy::RELEVANCE_SCORE,
            fake_clock_.GetSystemTimeMilliseconds()));

    // Descending order of valid DocumentIds
    DocHitInfo expectedDocHitInfo1(document_id1);
    expectedDocHitInfo1.UpdateSection(/*section_id=*/0);
    DocHitInfo expectedDocHitInfo2(document_id2);
    expectedDocHitInfo2.UpdateSection(/*section_id=*/0);
    EXPECT_THAT(GetDocHitInfos(results.root_iterator.get()),
                ElementsAre(expectedDocHitInfo2, expectedDocHitInfo1));

    EXPECT_THAT(results.query_terms, SizeIs(1));
    EXPECT_THAT(results.query_terms[""], UnorderedElementsAre("animal"));
  }
}

TEST_P(QueryProcessorTest, WithoutTermFrequency) {
  // Create the schema and document store
  SchemaProto schema = SchemaBuilder()
                           .AddType(SchemaTypeConfigBuilder().SetType("email"))
                           .Build();
  ASSERT_THAT(schema_store_->SetSchema(
                  schema, /*ignore_errors_and_delete_documents=*/false,
                  /*allow_circular_schema_definitions=*/false),
              IsOk());

  // These documents don't actually match to the tokens in the index. We're
  // just inserting the documents so that the DocHitInfoIterators will see
  // that the document exists and not filter out the DocumentId as deleted.
  ICING_ASSERT_OK_AND_ASSIGN(DocumentId document_id1,
                             document_store_->Put(DocumentBuilder()
                                                      .SetKey("namespace", "1")
                                                      .SetSchema("email")
                                                      .Build()));
  ICING_ASSERT_OK_AND_ASSIGN(DocumentId document_id2,
                             document_store_->Put(DocumentBuilder()
                                                      .SetKey("namespace", "2")
                                                      .SetSchema("email")
                                                      .Build()));

  // Populate the index
  SectionId section_id = 0;
  SectionIdMask section_id_mask = 1U << section_id;
  TermMatchType::Code term_match_type = TermMatchType::EXACT_ONLY;

  // Document 1 has content "animal puppy dog", which is added to the main
  // index.
  EXPECT_THAT(
      AddTokenToIndex(document_id1, section_id, term_match_type, "animal"),
      IsOk());
  EXPECT_THAT(
      AddTokenToIndex(document_id1, section_id, term_match_type, "puppy"),
      IsOk());
  EXPECT_THAT(AddTokenToIndex(document_id1, section_id, term_match_type, "dog"),
              IsOk());
  ASSERT_THAT(index_->Merge(), IsOk());

  // Document 2 has content "animal kitten cat", which is added to the lite
  // index.
  EXPECT_THAT(
      AddTokenToIndex(document_id2, section_id, term_match_type, "animal"),
      IsOk());
  EXPECT_THAT(
      AddTokenToIndex(document_id2, section_id, term_match_type, "kitten"),
      IsOk());
  EXPECT_THAT(AddTokenToIndex(document_id2, section_id, term_match_type, "cat"),
              IsOk());

  // OR gets precedence over AND, this is parsed as (animal AND (puppy OR
  // kitten))
  SearchSpecProto search_spec;
  search_spec.set_query("animal puppy OR kitten");
  search_spec.set_term_match_type(term_match_type);
  search_spec.set_search_type(GetParam());

  ICING_ASSERT_OK_AND_ASSIGN(
      QueryResults results,
      query_processor_->ParseSearch(search_spec,
<<<<<<< HEAD
                                    ScoringSpecProto::RankingStrategy::NONE));
  // Since need_hit_term_frequency is false, the expected term frequencies
  // should all be 0.
  Hit::TermFrequencyArray exp_term_frequencies{0};
=======
                                    ScoringSpecProto::RankingStrategy::NONE,
                                    fake_clock_.GetSystemTimeMilliseconds()));
>>>>>>> b8e8a914

  // Descending order of valid DocumentIds
  // The first Document to match (Document 2) matches on 'animal' AND 'kitten'
  ASSERT_THAT(results.root_iterator->Advance(), IsOk());
  EXPECT_EQ(results.root_iterator->doc_hit_info().document_id(), document_id2);
  EXPECT_EQ(results.root_iterator->doc_hit_info().hit_section_ids_mask(),
            section_id_mask);

<<<<<<< HEAD
  // TODO(b/208654892) Support Query Terms with advanced query
  if (GetParam() !=
      SearchSpecProto::SearchType::EXPERIMENTAL_ICING_ADVANCED_QUERY) {
    std::vector<TermMatchInfo> matched_terms_stats;
    results.root_iterator->PopulateMatchedTermsStats(&matched_terms_stats);
    ASSERT_THAT(matched_terms_stats, SizeIs(2));  // 2 terms
    EXPECT_EQ(matched_terms_stats.at(0).term, "animal");
    EXPECT_EQ(matched_terms_stats.at(0).section_ids_mask, section_id_mask);
    EXPECT_THAT(matched_terms_stats.at(0).term_frequencies,
                ElementsAreArray(exp_term_frequencies));
    EXPECT_EQ(matched_terms_stats.at(1).term, "kitten");
    EXPECT_EQ(matched_terms_stats.at(1).section_ids_mask, section_id_mask);
    EXPECT_THAT(matched_terms_stats.at(1).term_frequencies,
                ElementsAreArray(exp_term_frequencies));
  }
=======
  // Since need_hit_term_frequency is false, the expected term frequency for
  // the section with the hit should be 0.
  std::unordered_map<SectionId, Hit::TermFrequency>
      expected_section_ids_tf_map = {{section_id, 0}};
  std::vector<TermMatchInfo> matched_terms_stats;
  results.root_iterator->PopulateMatchedTermsStats(&matched_terms_stats);
  EXPECT_THAT(
      matched_terms_stats,
      ElementsAre(EqualsTermMatchInfo("animal", expected_section_ids_tf_map),
                  EqualsTermMatchInfo("kitten", expected_section_ids_tf_map)));
>>>>>>> b8e8a914

  // The second Document to match (Document 1) matches on 'animal' AND 'puppy'
  ASSERT_THAT(results.root_iterator->Advance(), IsOk());
  EXPECT_EQ(results.root_iterator->doc_hit_info().document_id(), document_id1);
  EXPECT_EQ(results.root_iterator->doc_hit_info().hit_section_ids_mask(),
            section_id_mask);

<<<<<<< HEAD
  // TODO(b/208654892) Support Query Terms with advanced query
  if (GetParam() !=
      SearchSpecProto::SearchType::EXPERIMENTAL_ICING_ADVANCED_QUERY) {
    std::vector<TermMatchInfo> matched_terms_stats;
    results.root_iterator->PopulateMatchedTermsStats(&matched_terms_stats);
    ASSERT_THAT(matched_terms_stats, SizeIs(2));  // 2 terms
    EXPECT_EQ(matched_terms_stats.at(0).term, "animal");
    EXPECT_EQ(matched_terms_stats.at(0).section_ids_mask, section_id_mask);
    EXPECT_THAT(matched_terms_stats.at(0).term_frequencies,
                ElementsAreArray(exp_term_frequencies));
    EXPECT_EQ(matched_terms_stats.at(1).term, "puppy");
    EXPECT_EQ(matched_terms_stats.at(1).section_ids_mask, section_id_mask);
    EXPECT_THAT(matched_terms_stats.at(1).term_frequencies,
                ElementsAreArray(exp_term_frequencies));
=======
  matched_terms_stats.clear();
  results.root_iterator->PopulateMatchedTermsStats(&matched_terms_stats);
  EXPECT_THAT(
      matched_terms_stats,
      ElementsAre(EqualsTermMatchInfo("animal", expected_section_ids_tf_map),
                  EqualsTermMatchInfo("puppy", expected_section_ids_tf_map)));
>>>>>>> b8e8a914

  // This should be empty because ranking_strategy != RELEVANCE_SCORE
  EXPECT_THAT(results.query_term_iterators, IsEmpty());
}

TEST_P(QueryProcessorTest, DeletedFilter) {
  // Create the schema and document store
  SchemaProto schema = SchemaBuilder()
                           .AddType(SchemaTypeConfigBuilder().SetType("email"))
                           .Build();
  ASSERT_THAT(schema_store_->SetSchema(
                  schema, /*ignore_errors_and_delete_documents=*/false,
                  /*allow_circular_schema_definitions=*/false),
              IsOk());

  // These documents don't actually match to the tokens in the index. We're
  // inserting the documents to get the appropriate number of documents and
  // namespaces populated.
  ICING_ASSERT_OK_AND_ASSIGN(DocumentId document_id1,
                             document_store_->Put(DocumentBuilder()
                                                      .SetKey("namespace", "1")
                                                      .SetSchema("email")
                                                      .Build()));
  ICING_ASSERT_OK_AND_ASSIGN(DocumentId document_id2,
                             document_store_->Put(DocumentBuilder()
                                                      .SetKey("namespace", "2")
                                                      .SetSchema("email")
                                                      .Build()));
  EXPECT_THAT(document_store_->Delete("namespace", "1",
                                      fake_clock_.GetSystemTimeMilliseconds()),
              IsOk());

  // Populate the index
  SectionId section_id = 0;
  TermMatchType::Code term_match_type = TermMatchType::EXACT_ONLY;

  // Document 1 has content "animal dog"
  ASSERT_THAT(
      AddTokenToIndex(document_id1, section_id, term_match_type, "animal"),
      IsOk());
  ASSERT_THAT(AddTokenToIndex(document_id1, section_id, term_match_type, "dog"),
              IsOk());

  // Document 2 has content "animal cat"
  ASSERT_THAT(
      AddTokenToIndex(document_id2, section_id, term_match_type, "animal"),
      IsOk());
  ASSERT_THAT(AddTokenToIndex(document_id2, section_id, term_match_type, "cat"),
              IsOk());

  SearchSpecProto search_spec;
  search_spec.set_query("animal");
  search_spec.set_term_match_type(term_match_type);
  search_spec.set_search_type(GetParam());

  ICING_ASSERT_OK_AND_ASSIGN(
      QueryResults results,
      query_processor_->ParseSearch(
          search_spec, ScoringSpecProto::RankingStrategy::RELEVANCE_SCORE,
          fake_clock_.GetSystemTimeMilliseconds()));

  // Descending order of valid DocumentIds
  DocHitInfo expectedDocHitInfo(document_id2);
  expectedDocHitInfo.UpdateSection(/*section_id=*/0);
  EXPECT_THAT(GetDocHitInfos(results.root_iterator.get()),
              ElementsAre(expectedDocHitInfo));
<<<<<<< HEAD
  // TODO(b/208654892) Support Query Terms with advanced query
  if (GetParam() !=
      SearchSpecProto::SearchType::EXPERIMENTAL_ICING_ADVANCED_QUERY) {
    EXPECT_THAT(results.query_terms, SizeIs(1));
    EXPECT_THAT(results.query_terms[""], UnorderedElementsAre("animal"));
    EXPECT_THAT(results.query_term_iterators, SizeIs(1));
  }
=======
  EXPECT_THAT(results.query_term_iterators, SizeIs(1));

  EXPECT_THAT(results.query_terms, SizeIs(1));
  EXPECT_THAT(results.query_terms[""], UnorderedElementsAre("animal"));
>>>>>>> b8e8a914
}

TEST_P(QueryProcessorTest, NamespaceFilter) {
  // Create the schema and document store
  SchemaProto schema = SchemaBuilder()
                           .AddType(SchemaTypeConfigBuilder().SetType("email"))
                           .Build();
  ASSERT_THAT(schema_store_->SetSchema(
                  schema, /*ignore_errors_and_delete_documents=*/false,
                  /*allow_circular_schema_definitions=*/false),
              IsOk());

  // These documents don't actually match to the tokens in the index. We're
  // inserting the documents to get the appropriate number of documents and
  // namespaces populated.
  ICING_ASSERT_OK_AND_ASSIGN(DocumentId document_id1,
                             document_store_->Put(DocumentBuilder()
                                                      .SetKey("namespace1", "1")
                                                      .SetSchema("email")
                                                      .Build()));
  ICING_ASSERT_OK_AND_ASSIGN(DocumentId document_id2,
                             document_store_->Put(DocumentBuilder()
                                                      .SetKey("namespace2", "2")
                                                      .SetSchema("email")
                                                      .Build()));

  // Populate the index
  SectionId section_id = 0;
  TermMatchType::Code term_match_type = TermMatchType::EXACT_ONLY;

  // Document 1 has content "animal dog"
  ASSERT_THAT(
      AddTokenToIndex(document_id1, section_id, term_match_type, "animal"),
      IsOk());
  ASSERT_THAT(AddTokenToIndex(document_id1, section_id, term_match_type, "dog"),
              IsOk());

  // Document 2 has content "animal cat"
  ASSERT_THAT(
      AddTokenToIndex(document_id2, section_id, term_match_type, "animal"),
      IsOk());
  ASSERT_THAT(AddTokenToIndex(document_id2, section_id, term_match_type, "cat"),
              IsOk());

  SearchSpecProto search_spec;
  search_spec.set_query("animal");
  search_spec.set_term_match_type(term_match_type);
  search_spec.add_namespace_filters("namespace1");
  search_spec.set_search_type(GetParam());

  ICING_ASSERT_OK_AND_ASSIGN(
      QueryResults results,
      query_processor_->ParseSearch(
          search_spec, ScoringSpecProto::RankingStrategy::RELEVANCE_SCORE,
          fake_clock_.GetSystemTimeMilliseconds()));

  // Descending order of valid DocumentIds
  DocHitInfo expectedDocHitInfo(document_id1);
  expectedDocHitInfo.UpdateSection(/*section_id=*/0);
  EXPECT_THAT(GetDocHitInfos(results.root_iterator.get()),
              ElementsAre(expectedDocHitInfo));
  EXPECT_THAT(results.query_term_iterators, SizeIs(1));

  EXPECT_THAT(results.query_terms, SizeIs(1));
  EXPECT_THAT(results.query_terms[""], UnorderedElementsAre("animal"));
}

TEST_P(QueryProcessorTest, SchemaTypeFilter) {
  // Create the schema and document store
  SchemaProto schema =
      SchemaBuilder()
          .AddType(SchemaTypeConfigBuilder().SetType("email"))
          .AddType(SchemaTypeConfigBuilder().SetType("message"))
          .Build();
  ASSERT_THAT(schema_store_->SetSchema(
                  schema, /*ignore_errors_and_delete_documents=*/false,
                  /*allow_circular_schema_definitions=*/false),
              IsOk());

  // These documents don't actually match to the tokens in the index. We're
  // inserting the documents to get the appropriate number of documents and
  // schema types populated.
  ICING_ASSERT_OK_AND_ASSIGN(DocumentId document_id1,
                             document_store_->Put(DocumentBuilder()
                                                      .SetKey("namespace", "1")
                                                      .SetSchema("email")
                                                      .Build()));
  ICING_ASSERT_OK_AND_ASSIGN(DocumentId document_id2,
                             document_store_->Put(DocumentBuilder()
                                                      .SetKey("namespace", "2")
                                                      .SetSchema("message")
                                                      .Build()));

  // Populate the index
  SectionId section_id = 0;
  TermMatchType::Code term_match_type = TermMatchType::EXACT_ONLY;

  // Document 1 has content "animal dog"
  ASSERT_THAT(
      AddTokenToIndex(document_id1, section_id, term_match_type, "animal"),
      IsOk());

  // Document 2 has content "animal cat"
  ASSERT_THAT(
      AddTokenToIndex(document_id2, section_id, term_match_type, "animal"),
      IsOk());

  SearchSpecProto search_spec;
  search_spec.set_query("animal");
  search_spec.set_term_match_type(term_match_type);
  search_spec.add_schema_type_filters("email");
  search_spec.set_search_type(GetParam());

  ICING_ASSERT_OK_AND_ASSIGN(
      QueryResults results,
      query_processor_->ParseSearch(
          search_spec, ScoringSpecProto::RankingStrategy::RELEVANCE_SCORE,
          fake_clock_.GetSystemTimeMilliseconds()));

  // Descending order of valid DocumentIds
  DocHitInfo expectedDocHitInfo(document_id1);
  expectedDocHitInfo.UpdateSection(/*section_id=*/0);
  EXPECT_THAT(GetDocHitInfos(results.root_iterator.get()),
              ElementsAre(expectedDocHitInfo));
  EXPECT_THAT(results.query_term_iterators, SizeIs(1));

  EXPECT_THAT(results.query_terms, SizeIs(1));
  EXPECT_THAT(results.query_terms[""], UnorderedElementsAre("animal"));
}

TEST_P(QueryProcessorTest, PropertyFilterForOneDocument) {
  // Create the schema and document store
  SchemaProto schema =
      SchemaBuilder()
          .AddType(SchemaTypeConfigBuilder().SetType("email").AddProperty(
              PropertyConfigBuilder()
                  .SetName("subject")
                  .SetDataTypeString(TERM_MATCH_EXACT, TOKENIZER_PLAIN)
                  .SetCardinality(CARDINALITY_OPTIONAL)))
          .Build();
  // First and only indexed property, so it gets a section_id of 0
  int subject_section_id = 0;
  ASSERT_THAT(schema_store_->SetSchema(
                  schema, /*ignore_errors_and_delete_documents=*/false,
                  /*allow_circular_schema_definitions=*/false),
              IsOk());

  // These documents don't actually match to the tokens in the index. We're
  // inserting the documents to get the appropriate number of documents and
  // schema types populated.
  ICING_ASSERT_OK_AND_ASSIGN(DocumentId document_id,
                             document_store_->Put(DocumentBuilder()
                                                      .SetKey("namespace", "1")
                                                      .SetSchema("email")
                                                      .Build()));

  // Populate the index
  TermMatchType::Code term_match_type = TermMatchType::EXACT_ONLY;

  // Document has content "animal"
  ASSERT_THAT(AddTokenToIndex(document_id, subject_section_id, term_match_type,
                              "animal"),
              IsOk());

  SearchSpecProto search_spec;
  // Create a section filter '<section name>:<query term>'
  search_spec.set_query("subject:animal");
  search_spec.set_term_match_type(term_match_type);
  search_spec.set_search_type(GetParam());

  ICING_ASSERT_OK_AND_ASSIGN(
      QueryResults results,
      query_processor_->ParseSearch(
          search_spec, ScoringSpecProto::RankingStrategy::RELEVANCE_SCORE,
          fake_clock_.GetSystemTimeMilliseconds()));

  // Descending order of valid DocumentIds
  DocHitInfo expectedDocHitInfo(document_id);
  expectedDocHitInfo.UpdateSection(/*section_id=*/0);
  EXPECT_THAT(GetDocHitInfos(results.root_iterator.get()),
              ElementsAre(expectedDocHitInfo));
  EXPECT_THAT(results.query_term_iterators, SizeIs(1));

  EXPECT_THAT(results.query_terms, SizeIs(1));
  EXPECT_THAT(results.query_terms["subject"], UnorderedElementsAre("animal"));
}

TEST_P(QueryProcessorTest, PropertyFilterAcrossSchemaTypes) {
  // Create the schema and document store
  SchemaProto schema =
      SchemaBuilder()
          .AddType(SchemaTypeConfigBuilder()
                       .SetType("email")
                       // Section "a" would get sectionId 0
                       .AddProperty(PropertyConfigBuilder()
                                        .SetName("a")
                                        .SetDataTypeString(TERM_MATCH_EXACT,
                                                           TOKENIZER_PLAIN)
                                        .SetCardinality(CARDINALITY_OPTIONAL))
                       .AddProperty(PropertyConfigBuilder()
                                        .SetName("foo")
                                        .SetDataTypeString(TERM_MATCH_EXACT,
                                                           TOKENIZER_PLAIN)
                                        .SetCardinality(CARDINALITY_OPTIONAL)))
          .AddType(SchemaTypeConfigBuilder().SetType("message").AddProperty(
              PropertyConfigBuilder()
                  .SetName("foo")
                  .SetDataTypeString(TERM_MATCH_EXACT, TOKENIZER_PLAIN)
                  .SetCardinality(CARDINALITY_OPTIONAL)))
          .Build();

  // SectionIds are assigned in ascending order per schema type,
  // alphabetically.
  int email_foo_section_id = 1;
  int message_foo_section_id = 0;
  ASSERT_THAT(schema_store_->SetSchema(
                  schema, /*ignore_errors_and_delete_documents=*/false,
                  /*allow_circular_schema_definitions=*/false),
              IsOk());

  // These documents don't actually match to the tokens in the index. We're
  // inserting the documents to get the appropriate number of documents and
  // schema types populated.
  ICING_ASSERT_OK_AND_ASSIGN(DocumentId email_document_id,
                             document_store_->Put(DocumentBuilder()
                                                      .SetKey("namespace", "1")
                                                      .SetSchema("email")
                                                      .Build()));
  ICING_ASSERT_OK_AND_ASSIGN(DocumentId message_document_id,
                             document_store_->Put(DocumentBuilder()
                                                      .SetKey("namespace", "2")
                                                      .SetSchema("message")
                                                      .Build()));

  // Populate the index
  TermMatchType::Code term_match_type = TermMatchType::EXACT_ONLY;

  // Email document has content "animal"
  ASSERT_THAT(AddTokenToIndex(email_document_id, email_foo_section_id,
                              term_match_type, "animal"),
              IsOk());

  // Message document has content "animal"
  ASSERT_THAT(AddTokenToIndex(message_document_id, message_foo_section_id,
                              term_match_type, "animal"),
              IsOk());

  SearchSpecProto search_spec;
  // Create a section filter '<section name>:<query term>'
  search_spec.set_query("foo:animal");
  search_spec.set_term_match_type(term_match_type);
  search_spec.set_search_type(GetParam());

  ICING_ASSERT_OK_AND_ASSIGN(
      QueryResults results,
      query_processor_->ParseSearch(
          search_spec, ScoringSpecProto::RankingStrategy::RELEVANCE_SCORE,
          fake_clock_.GetSystemTimeMilliseconds()));

  // Ordered by descending DocumentId, so message comes first since it was
  // inserted last
  DocHitInfo expectedDocHitInfo1(message_document_id);
  expectedDocHitInfo1.UpdateSection(/*section_id=*/0);
  DocHitInfo expectedDocHitInfo2(email_document_id);
  expectedDocHitInfo2.UpdateSection(/*section_id=*/1);
  EXPECT_THAT(GetDocHitInfos(results.root_iterator.get()),
              ElementsAre(expectedDocHitInfo1, expectedDocHitInfo2));
  EXPECT_THAT(results.query_term_iterators, SizeIs(1));

  EXPECT_THAT(results.query_terms, SizeIs(1));
  EXPECT_THAT(results.query_terms["foo"], UnorderedElementsAre("animal"));
}

TEST_P(QueryProcessorTest, PropertyFilterWithinSchemaType) {
  SchemaProto schema =
      SchemaBuilder()
          .AddType(SchemaTypeConfigBuilder().SetType("email").AddProperty(
              PropertyConfigBuilder()
                  .SetName("foo")
                  .SetDataTypeString(TERM_MATCH_EXACT, TOKENIZER_PLAIN)
                  .SetCardinality(CARDINALITY_OPTIONAL)))
          .AddType(SchemaTypeConfigBuilder().SetType("message").AddProperty(
              PropertyConfigBuilder()
                  .SetName("foo")
                  .SetDataTypeString(TERM_MATCH_EXACT, TOKENIZER_PLAIN)
                  .SetCardinality(CARDINALITY_OPTIONAL)))
          .Build();
  int email_foo_section_id = 0;
  int message_foo_section_id = 0;
  ASSERT_THAT(schema_store_->SetSchema(
                  schema, /*ignore_errors_and_delete_documents=*/false,
                  /*allow_circular_schema_definitions=*/false),
              IsOk());

  // These documents don't actually match to the tokens in the index. We're
  // inserting the documents to get the appropriate number of documents and
  // schema types populated.
  ICING_ASSERT_OK_AND_ASSIGN(DocumentId email_document_id,
                             document_store_->Put(DocumentBuilder()
                                                      .SetKey("namespace", "1")
                                                      .SetSchema("email")
                                                      .Build()));
  ICING_ASSERT_OK_AND_ASSIGN(DocumentId message_document_id,
                             document_store_->Put(DocumentBuilder()
                                                      .SetKey("namespace", "2")
                                                      .SetSchema("message")
                                                      .Build()));

  // Populate the index
  TermMatchType::Code term_match_type = TermMatchType::EXACT_ONLY;

  // Email document has content "animal"
  ASSERT_THAT(AddTokenToIndex(email_document_id, email_foo_section_id,
                              term_match_type, "animal"),
              IsOk());

  // Message document has content "animal"
  ASSERT_THAT(AddTokenToIndex(message_document_id, message_foo_section_id,
                              term_match_type, "animal"),
              IsOk());

  SearchSpecProto search_spec;
  // Create a section filter '<section name>:<query term>', but only look
  // within documents of email schema
  search_spec.set_query("foo:animal");
  search_spec.add_schema_type_filters("email");
  search_spec.set_term_match_type(term_match_type);
  search_spec.set_search_type(GetParam());

  ICING_ASSERT_OK_AND_ASSIGN(
      QueryResults results,
      query_processor_->ParseSearch(
          search_spec, ScoringSpecProto::RankingStrategy::RELEVANCE_SCORE,
          fake_clock_.GetSystemTimeMilliseconds()));

  // Shouldn't include the message document since we're only looking at email
  // types
  DocHitInfo expectedDocHitInfo(email_document_id);
  expectedDocHitInfo.UpdateSection(/*section_id=*/0);
  EXPECT_THAT(GetDocHitInfos(results.root_iterator.get()),
              ElementsAre(expectedDocHitInfo));
  EXPECT_THAT(results.query_term_iterators, SizeIs(1));

  EXPECT_THAT(results.query_terms, SizeIs(1));
  EXPECT_THAT(results.query_terms["foo"], UnorderedElementsAre("animal"));
}

TEST_P(QueryProcessorTest, NestedPropertyFilter) {
  // Create the schema and document store
  SchemaProto schema =
      SchemaBuilder()
          .AddType(
              SchemaTypeConfigBuilder()
                  .SetType("email")
                  // Add an unindexed property so we generate section
                  // metadata on it
                  .AddProperty(PropertyConfigBuilder()
                                   .SetName("foo")
                                   .SetDataTypeDocument(
                                       "Foo", /*index_nested_properties=*/true)
                                   .SetCardinality(CARDINALITY_OPTIONAL)))
          .AddType(
              SchemaTypeConfigBuilder()
                  .SetType("Foo")
                  // Add an unindexed property so we generate section
                  // metadata on it
                  .AddProperty(PropertyConfigBuilder()
                                   .SetName("bar")
                                   .SetDataTypeDocument(
                                       "Bar", /*index_nested_properties=*/true)
                                   .SetCardinality(CARDINALITY_OPTIONAL)))
          .AddType(SchemaTypeConfigBuilder()
                       .SetType("Bar")
                       // Add an unindexed property so we generate section
                       // metadata on it
                       .AddProperty(PropertyConfigBuilder()
                                        .SetName("baz")
                                        .SetDataTypeString(TERM_MATCH_EXACT,
                                                           TOKENIZER_PLAIN)
                                        .SetCardinality(CARDINALITY_OPTIONAL)))
          .Build();
  ASSERT_THAT(schema_store_->SetSchema(
                  schema, /*ignore_errors_and_delete_documents=*/false,
                  /*allow_circular_schema_definitions=*/false),
              IsOk());

  // These documents don't actually match to the tokens in the index. We're
  // inserting the documents to get the appropriate number of documents and
  // schema types populated.
  ICING_ASSERT_OK_AND_ASSIGN(DocumentId email_document_id,
                             document_store_->Put(DocumentBuilder()
                                                      .SetKey("namespace", "1")
                                                      .SetSchema("email")
                                                      .Build()));

  // Populate the index
  TermMatchType::Code term_match_type = TermMatchType::EXACT_ONLY;

  // Email document has content "animal"
  ASSERT_THAT(AddTokenToIndex(email_document_id, /*section_id=*/0,
                              term_match_type, "animal"),
              IsOk());

  SearchSpecProto search_spec;
  // Create a section filter '<section name>:<query term>', but only look
  // within documents of email schema
  search_spec.set_query("foo.bar.baz:animal");
  search_spec.set_term_match_type(term_match_type);
  search_spec.set_search_type(GetParam());

  ICING_ASSERT_OK_AND_ASSIGN(
      QueryResults results,
      query_processor_->ParseSearch(
          search_spec, ScoringSpecProto::RankingStrategy::RELEVANCE_SCORE,
          fake_clock_.GetSystemTimeMilliseconds()));

  // Even though the section id is the same, we should be able to tell that it
  // doesn't match to the name of the section filter
  DocHitInfo expectedDocHitInfo1(email_document_id);
  expectedDocHitInfo1.UpdateSection(/*section_id=*/0);
  EXPECT_THAT(GetDocHitInfos(results.root_iterator.get()),
              ElementsAre(expectedDocHitInfo1));
  EXPECT_THAT(results.query_term_iterators, SizeIs(1));

  EXPECT_THAT(results.query_terms, SizeIs(1));
  EXPECT_THAT(results.query_terms["foo.bar.baz"],
              UnorderedElementsAre("animal"));
}

TEST_P(QueryProcessorTest, PropertyFilterRespectsDifferentSectionIds) {
  // Create the schema and document store
  SchemaProto schema =
      SchemaBuilder()
          .AddType(SchemaTypeConfigBuilder().SetType("email").AddProperty(
              PropertyConfigBuilder()
                  .SetName("foo")
                  .SetDataTypeString(TERM_MATCH_EXACT, TOKENIZER_PLAIN)
                  .SetCardinality(CARDINALITY_OPTIONAL)))
          .AddType(SchemaTypeConfigBuilder().SetType("message").AddProperty(
              PropertyConfigBuilder()
                  .SetName("bar")
                  .SetDataTypeString(TERM_MATCH_EXACT, TOKENIZER_PLAIN)
                  .SetCardinality(CARDINALITY_OPTIONAL)))
          .Build();
  int email_foo_section_id = 0;
  int message_foo_section_id = 0;
  ASSERT_THAT(schema_store_->SetSchema(
                  schema, /*ignore_errors_and_delete_documents=*/false,
                  /*allow_circular_schema_definitions=*/false),
              IsOk());

  // These documents don't actually match to the tokens in the index. We're
  // inserting the documents to get the appropriate number of documents and
  // schema types populated.
  ICING_ASSERT_OK_AND_ASSIGN(DocumentId email_document_id,
                             document_store_->Put(DocumentBuilder()
                                                      .SetKey("namespace", "1")
                                                      .SetSchema("email")
                                                      .Build()));
  ICING_ASSERT_OK_AND_ASSIGN(DocumentId message_document_id,
                             document_store_->Put(DocumentBuilder()
                                                      .SetKey("namespace", "2")
                                                      .SetSchema("message")
                                                      .Build()));

  // Populate the index
  TermMatchType::Code term_match_type = TermMatchType::EXACT_ONLY;

  // Email document has content "animal"
  ASSERT_THAT(AddTokenToIndex(email_document_id, email_foo_section_id,
                              term_match_type, "animal"),
              IsOk());

  // Message document has content "animal", but put in in the same section id
  // as the indexed email section id, the same id as indexed property "foo" in
  // the message type
  ASSERT_THAT(AddTokenToIndex(message_document_id, message_foo_section_id,
                              term_match_type, "animal"),
              IsOk());

  SearchSpecProto search_spec;
  // Create a section filter '<section name>:<query term>', but only look
  // within documents of email schema
  search_spec.set_query("foo:animal");
  search_spec.set_term_match_type(term_match_type);
  search_spec.set_search_type(GetParam());

  ICING_ASSERT_OK_AND_ASSIGN(
      QueryResults results,
      query_processor_->ParseSearch(
          search_spec, ScoringSpecProto::RankingStrategy::RELEVANCE_SCORE,
          fake_clock_.GetSystemTimeMilliseconds()));

  // Even though the section id is the same, we should be able to tell that it
  // doesn't match to the name of the section filter
  DocHitInfo expectedDocHitInfo(email_document_id);
  expectedDocHitInfo.UpdateSection(/*section_id=*/0);
  EXPECT_THAT(GetDocHitInfos(results.root_iterator.get()),
              ElementsAre(expectedDocHitInfo));
  EXPECT_THAT(results.query_term_iterators, SizeIs(1));

  EXPECT_THAT(results.query_terms, SizeIs(1));
  EXPECT_THAT(results.query_terms["foo"], UnorderedElementsAre("animal"));
}

TEST_P(QueryProcessorTest, NonexistentPropertyFilterReturnsEmptyResults) {
  // Create the schema and document store
  SchemaProto schema = SchemaBuilder()
                           .AddType(SchemaTypeConfigBuilder().SetType("email"))
                           .Build();
  ASSERT_THAT(schema_store_->SetSchema(
                  schema, /*ignore_errors_and_delete_documents=*/false,
                  /*allow_circular_schema_definitions=*/false),
              IsOk());

  // These documents don't actually match to the tokens in the index. We're
  // inserting the documents to get the appropriate number of documents and
  // schema types populated.
  ICING_ASSERT_OK_AND_ASSIGN(DocumentId email_document_id,
                             document_store_->Put(DocumentBuilder()
                                                      .SetKey("namespace", "1")
                                                      .SetSchema("email")
                                                      .Build()));

  // Populate the index
  TermMatchType::Code term_match_type = TermMatchType::EXACT_ONLY;

  // Email document has content "animal"
  ASSERT_THAT(AddTokenToIndex(email_document_id, /*section_id=*/0,
                              term_match_type, "animal"),
              IsOk());

  SearchSpecProto search_spec;
  // Create a section filter '<section name>:<query term>', but only look
  // within documents of email schema
  search_spec.set_query("nonexistent:animal");
  search_spec.set_term_match_type(term_match_type);
  search_spec.set_search_type(GetParam());

  ICING_ASSERT_OK_AND_ASSIGN(
      QueryResults results,
      query_processor_->ParseSearch(
          search_spec, ScoringSpecProto::RankingStrategy::RELEVANCE_SCORE,
          fake_clock_.GetSystemTimeMilliseconds()));

  // Even though the section id is the same, we should be able to tell that it
  // doesn't match to the name of the section filter
  EXPECT_THAT(GetDocHitInfos(results.root_iterator.get()), IsEmpty());
  EXPECT_THAT(results.query_term_iterators, SizeIs(1));

  EXPECT_THAT(results.query_terms, SizeIs(1));
  EXPECT_THAT(results.query_terms["nonexistent"],
              UnorderedElementsAre("animal"));
}

TEST_P(QueryProcessorTest, UnindexedPropertyFilterReturnsEmptyResults) {
  // Create the schema and document store
  SchemaProto schema =
      SchemaBuilder()
          .AddType(SchemaTypeConfigBuilder()
                       .SetType("email")
                       // Add an unindexed property so we generate section
                       // metadata on it
                       .AddProperty(PropertyConfigBuilder()
                                        .SetName("foo")
                                        .SetDataType(TYPE_STRING)
                                        .SetCardinality(CARDINALITY_OPTIONAL)))
          .Build();
  ASSERT_THAT(schema_store_->SetSchema(
                  schema, /*ignore_errors_and_delete_documents=*/false,
                  /*allow_circular_schema_definitions=*/false),
              IsOk());

  // These documents don't actually match to the tokens in the index. We're
  // inserting the documents to get the appropriate number of documents and
  // schema types populated.
  ICING_ASSERT_OK_AND_ASSIGN(DocumentId email_document_id,
                             document_store_->Put(DocumentBuilder()
                                                      .SetKey("namespace", "1")
                                                      .SetSchema("email")
                                                      .Build()));

  // Populate the index
  TermMatchType::Code term_match_type = TermMatchType::EXACT_ONLY;

  // Email document has content "animal"
  ASSERT_THAT(AddTokenToIndex(email_document_id, /*section_id=*/0,
                              term_match_type, "animal"),
              IsOk());

  SearchSpecProto search_spec;
  // Create a section filter '<section name>:<query term>', but only look
  // within documents of email schema
  search_spec.set_query("foo:animal");
  search_spec.set_term_match_type(term_match_type);
  search_spec.set_search_type(GetParam());

  ICING_ASSERT_OK_AND_ASSIGN(
      QueryResults results,
      query_processor_->ParseSearch(
          search_spec, ScoringSpecProto::RankingStrategy::RELEVANCE_SCORE,
          fake_clock_.GetSystemTimeMilliseconds()));

  // Even though the section id is the same, we should be able to tell that it
  // doesn't match to the name of the section filter
  EXPECT_THAT(GetDocHitInfos(results.root_iterator.get()), IsEmpty());
  EXPECT_THAT(results.query_term_iterators, SizeIs(1));

  EXPECT_THAT(results.query_terms, SizeIs(1));
  EXPECT_THAT(results.query_terms["foo"], UnorderedElementsAre("animal"));
}

TEST_P(QueryProcessorTest, PropertyFilterTermAndUnrestrictedTerm) {
  // Create the schema and document store
  SchemaProto schema =
      SchemaBuilder()
          .AddType(SchemaTypeConfigBuilder().SetType("email").AddProperty(
              PropertyConfigBuilder()
                  .SetName("foo")
                  .SetDataTypeString(TERM_MATCH_EXACT, TOKENIZER_PLAIN)
                  .SetCardinality(CARDINALITY_OPTIONAL)))
          .AddType(SchemaTypeConfigBuilder().SetType("message").AddProperty(
              PropertyConfigBuilder()
                  .SetName("foo")
                  .SetDataTypeString(TERM_MATCH_EXACT, TOKENIZER_PLAIN)
                  .SetCardinality(CARDINALITY_OPTIONAL)))
          .Build();
  int email_foo_section_id = 0;
  int message_foo_section_id = 0;
  ASSERT_THAT(schema_store_->SetSchema(
                  schema, /*ignore_errors_and_delete_documents=*/false,
                  /*allow_circular_schema_definitions=*/false),
              IsOk());

  // These documents don't actually match to the tokens in the index. We're
  // inserting the documents to get the appropriate number of documents and
  // schema types populated.
  ICING_ASSERT_OK_AND_ASSIGN(DocumentId email_document_id,
                             document_store_->Put(DocumentBuilder()
                                                      .SetKey("namespace", "1")
                                                      .SetSchema("email")
                                                      .Build()));
  ICING_ASSERT_OK_AND_ASSIGN(DocumentId message_document_id,
                             document_store_->Put(DocumentBuilder()
                                                      .SetKey("namespace", "2")
                                                      .SetSchema("message")
                                                      .Build()));

  // Poplate the index
  TermMatchType::Code term_match_type = TermMatchType::EXACT_ONLY;

  // Email document has content "animal"
  ASSERT_THAT(AddTokenToIndex(email_document_id, email_foo_section_id,
                              term_match_type, "animal"),
              IsOk());
  ASSERT_THAT(AddTokenToIndex(email_document_id, email_foo_section_id,
                              term_match_type, "cat"),
              IsOk());

  // Message document has content "animal"
  ASSERT_THAT(AddTokenToIndex(message_document_id, message_foo_section_id,
                              term_match_type, "animal"),
              IsOk());

  SearchSpecProto search_spec;
  // Create a section filter '<section name>:<query term>'
  search_spec.set_query("cat OR foo:animal");
  search_spec.set_term_match_type(term_match_type);
  search_spec.set_search_type(GetParam());

  ICING_ASSERT_OK_AND_ASSIGN(
      QueryResults results,
      query_processor_->ParseSearch(
          search_spec, ScoringSpecProto::RankingStrategy::RELEVANCE_SCORE,
          fake_clock_.GetSystemTimeMilliseconds()));

  // Ordered by descending DocumentId, so message comes first since it was
  // inserted last
  DocHitInfo expectedDocHitInfo1(message_document_id);
  expectedDocHitInfo1.UpdateSection(/*section_id=*/0);
  DocHitInfo expectedDocHitInfo2(email_document_id);
  expectedDocHitInfo2.UpdateSection(/*section_id=*/0);
  EXPECT_THAT(GetDocHitInfos(results.root_iterator.get()),
              ElementsAre(expectedDocHitInfo1, expectedDocHitInfo2));
  EXPECT_THAT(results.query_term_iterators, SizeIs(2));

  EXPECT_THAT(results.query_terms, SizeIs(2));
  EXPECT_THAT(results.query_terms[""], UnorderedElementsAre("cat"));
  EXPECT_THAT(results.query_terms["foo"], UnorderedElementsAre("animal"));
}

TEST_P(QueryProcessorTest, DocumentBeforeTtlNotFilteredOut) {
  // Create the schema and document store
  SchemaProto schema = SchemaBuilder()
                           .AddType(SchemaTypeConfigBuilder().SetType("email"))
                           .Build();
  ASSERT_THAT(schema_store_->SetSchema(
                  schema, /*ignore_errors_and_delete_documents=*/false,
                  /*allow_circular_schema_definitions=*/false),
              IsOk());

  // Arbitrary value, just has to be less than the document's creation
  // timestamp + ttl
  FakeClock fake_clock;
  fake_clock.SetSystemTimeMilliseconds(50);

  ICING_ASSERT_OK_AND_ASSIGN(
      DocumentStore::CreateResult create_result,
      CreateDocumentStore(&filesystem_, store_dir_, &fake_clock,
                          schema_store_.get()));
  document_store_ = std::move(create_result.document_store);

  ICING_ASSERT_OK_AND_ASSIGN(
      DocumentId document_id,
      document_store_->Put(DocumentBuilder()
                               .SetKey("namespace", "1")
                               .SetSchema("email")
                               .SetCreationTimestampMs(10)
                               .SetTtlMs(100)
                               .Build()));

  // Populate the index
  int section_id = 0;
  TermMatchType::Code term_match_type = TermMatchType::EXACT_ONLY;

  EXPECT_THAT(
      AddTokenToIndex(document_id, section_id, term_match_type, "hello"),
      IsOk());

  // Perform query
  ICING_ASSERT_OK_AND_ASSIGN(
      std::unique_ptr<QueryProcessor> local_query_processor,
      QueryProcessor::Create(index_.get(), numeric_index_.get(),
                             language_segmenter_.get(), normalizer_.get(),
                             document_store_.get(), schema_store_.get()));

  SearchSpecProto search_spec;
  search_spec.set_query("hello");
  search_spec.set_term_match_type(term_match_type);
  search_spec.set_search_type(GetParam());

  ICING_ASSERT_OK_AND_ASSIGN(
      QueryResults results,
      local_query_processor->ParseSearch(
          search_spec, ScoringSpecProto::RankingStrategy::NONE,
          fake_clock_.GetSystemTimeMilliseconds()));

  DocHitInfo expectedDocHitInfo(document_id);
  expectedDocHitInfo.UpdateSection(/*section_id=*/0);
  EXPECT_THAT(GetDocHitInfos(results.root_iterator.get()),
              ElementsAre(expectedDocHitInfo));
}

TEST_P(QueryProcessorTest, DocumentPastTtlFilteredOut) {
  // Create the schema and document store
  SchemaProto schema = SchemaBuilder()
                           .AddType(SchemaTypeConfigBuilder().SetType("email"))
                           .Build();
  ASSERT_THAT(schema_store_->SetSchema(
                  schema, /*ignore_errors_and_delete_documents=*/false,
                  /*allow_circular_schema_definitions=*/false),
              IsOk());

  // Arbitrary value, just has to be greater than the document's creation
  // timestamp + ttl
  FakeClock fake_clock_local;
  fake_clock_local.SetSystemTimeMilliseconds(200);

  ICING_ASSERT_OK_AND_ASSIGN(
      DocumentStore::CreateResult create_result,
      CreateDocumentStore(&filesystem_, store_dir_, &fake_clock_local,
                          schema_store_.get()));
  document_store_ = std::move(create_result.document_store);

  ICING_ASSERT_OK_AND_ASSIGN(
      DocumentId document_id,
      document_store_->Put(DocumentBuilder()
                               .SetKey("namespace", "1")
                               .SetSchema("email")
                               .SetCreationTimestampMs(50)
                               .SetTtlMs(100)
                               .Build()));

  // Populate the index
  int section_id = 0;
  TermMatchType::Code term_match_type = TermMatchType::EXACT_ONLY;

  EXPECT_THAT(
      AddTokenToIndex(document_id, section_id, term_match_type, "hello"),
      IsOk());

  // Perform query
  ICING_ASSERT_OK_AND_ASSIGN(
      std::unique_ptr<QueryProcessor> local_query_processor,
      QueryProcessor::Create(index_.get(), numeric_index_.get(),
                             language_segmenter_.get(), normalizer_.get(),
                             document_store_.get(), schema_store_.get()));

  SearchSpecProto search_spec;
  search_spec.set_query("hello");
  search_spec.set_term_match_type(term_match_type);
  search_spec.set_search_type(GetParam());

  ICING_ASSERT_OK_AND_ASSIGN(
      QueryResults results,
      local_query_processor->ParseSearch(
          search_spec, ScoringSpecProto::RankingStrategy::NONE,
          fake_clock_local.GetSystemTimeMilliseconds()));

  EXPECT_THAT(GetDocHitInfos(results.root_iterator.get()), IsEmpty());
}

TEST_P(QueryProcessorTest, NumericFilter) {
  if (GetParam() !=
      SearchSpecProto::SearchType::EXPERIMENTAL_ICING_ADVANCED_QUERY) {
    GTEST_SKIP() << "Numeric filter is only supported in advanced query.";
  }

  // Create the schema and document store
  SchemaProto schema =
      SchemaBuilder()
          .AddType(SchemaTypeConfigBuilder()
                       .SetType("transaction")
                       .AddProperty(PropertyConfigBuilder()
                                        .SetName("price")
                                        .SetDataTypeInt64(NUMERIC_MATCH_RANGE)
                                        .SetCardinality(CARDINALITY_OPTIONAL))
                       .AddProperty(PropertyConfigBuilder()
                                        .SetName("cost")
                                        .SetDataTypeInt64(NUMERIC_MATCH_RANGE)
                                        .SetCardinality(CARDINALITY_OPTIONAL)))
          .Build();
  // SectionIds are assigned alphabetically
  SectionId cost_section_id = 0;
  SectionId price_section_id = 1;
  ASSERT_THAT(schema_store_->SetSchema(
                  schema, /*ignore_errors_and_delete_documents=*/false,
                  /*allow_circular_schema_definitions=*/false),
              IsOk());

  ICING_ASSERT_OK_AND_ASSIGN(
      DocumentId document_one_id,
      document_store_->Put(DocumentBuilder()
                               .SetKey("namespace", "1")
                               .SetSchema("transaction")
                               .AddInt64Property("price", 10)
                               .Build()));
  ICING_ASSERT_OK(
      AddToNumericIndex(document_one_id, "price", price_section_id, 10));

  ICING_ASSERT_OK_AND_ASSIGN(
      DocumentId document_two_id,
      document_store_->Put(DocumentBuilder()
                               .SetKey("namespace", "2")
                               .SetSchema("transaction")
                               .AddInt64Property("price", 25)
                               .Build()));
  ICING_ASSERT_OK(
      AddToNumericIndex(document_two_id, "price", price_section_id, 25));

  ICING_ASSERT_OK_AND_ASSIGN(
      DocumentId document_three_id,
      document_store_->Put(DocumentBuilder()
                               .SetKey("namespace", "3")
                               .SetSchema("transaction")
                               .AddInt64Property("cost", 2)
                               .Build()));
  ICING_ASSERT_OK(
      AddToNumericIndex(document_three_id, "cost", cost_section_id, 2));

  SearchSpecProto search_spec;
  search_spec.set_query("price < 20");
  search_spec.set_search_type(GetParam());
  search_spec.add_enabled_features(std::string(kNumericSearchFeature));
  ICING_ASSERT_OK_AND_ASSIGN(
      QueryResults results,
      query_processor_->ParseSearch(search_spec,
                                    ScoringSpecProto::RankingStrategy::NONE,
                                    fake_clock_.GetSystemTimeMilliseconds()));
  EXPECT_THAT(GetDocHitInfos(results.root_iterator.get()),
              ElementsAre(EqualsDocHitInfo(
                  document_one_id, std::vector<SectionId>{price_section_id})));

  search_spec.set_query("price == 25");
  ICING_ASSERT_OK_AND_ASSIGN(
      results, query_processor_->ParseSearch(
                   search_spec, ScoringSpecProto::RankingStrategy::NONE,
                   fake_clock_.GetSystemTimeMilliseconds()));
  EXPECT_THAT(GetDocHitInfos(results.root_iterator.get()),
              ElementsAre(EqualsDocHitInfo(
                  document_two_id, std::vector<SectionId>{price_section_id})));

  search_spec.set_query("cost > 2");
  ICING_ASSERT_OK_AND_ASSIGN(
      results, query_processor_->ParseSearch(
                   search_spec, ScoringSpecProto::RankingStrategy::NONE,
                   fake_clock_.GetSystemTimeMilliseconds()));
  EXPECT_THAT(GetDocHitInfos(results.root_iterator.get()), IsEmpty());

  search_spec.set_query("cost >= 2");
  ICING_ASSERT_OK_AND_ASSIGN(
      results, query_processor_->ParseSearch(
                   search_spec, ScoringSpecProto::RankingStrategy::NONE,
                   fake_clock_.GetSystemTimeMilliseconds()));
  EXPECT_THAT(GetDocHitInfos(results.root_iterator.get()),
              ElementsAre(EqualsDocHitInfo(
                  document_three_id, std::vector<SectionId>{cost_section_id})));

  search_spec.set_query("price <= 25");
  ICING_ASSERT_OK_AND_ASSIGN(
      results, query_processor_->ParseSearch(
                   search_spec, ScoringSpecProto::RankingStrategy::NONE,
                   fake_clock_.GetSystemTimeMilliseconds()));
  EXPECT_THAT(
      GetDocHitInfos(results.root_iterator.get()),
      ElementsAre(EqualsDocHitInfo(document_two_id,
                                   std::vector<SectionId>{price_section_id}),
                  EqualsDocHitInfo(document_one_id,
                                   std::vector<SectionId>{price_section_id})));
}

TEST_P(QueryProcessorTest, NumericFilterWithoutEnablingFeatureFails) {
  if (GetParam() !=
      SearchSpecProto::SearchType::EXPERIMENTAL_ICING_ADVANCED_QUERY) {
    GTEST_SKIP() << "Numeric filter is only supported in advanced query.";
  }

  // Create the schema and document store
  SchemaProto schema =
      SchemaBuilder()
          .AddType(SchemaTypeConfigBuilder()
                       .SetType("transaction")
                       .AddProperty(PropertyConfigBuilder()
                                        .SetName("price")
                                        .SetDataTypeInt64(NUMERIC_MATCH_RANGE)
                                        .SetCardinality(CARDINALITY_OPTIONAL)))
          .Build();
  SectionId price_section_id = 0;
  ASSERT_THAT(schema_store_->SetSchema(
                  schema, /*ignore_errors_and_delete_documents=*/false,
                  /*allow_circular_schema_definitions=*/false),
              IsOk());

  ICING_ASSERT_OK_AND_ASSIGN(
      DocumentId document_one_id,
      document_store_->Put(DocumentBuilder()
                               .SetKey("namespace", "1")
                               .SetSchema("transaction")
                               .AddInt64Property("price", 10)
                               .Build()));
  ICING_ASSERT_OK(
      AddToNumericIndex(document_one_id, "price", price_section_id, 10));

  SearchSpecProto search_spec;
  search_spec.set_query("price < 20");
  search_spec.set_search_type(GetParam());

  libtextclassifier3::StatusOr<QueryResults> result_or =
      query_processor_->ParseSearch(search_spec,
                                    ScoringSpecProto::RankingStrategy::NONE,
                                    fake_clock_.GetSystemTimeMilliseconds());
  EXPECT_THAT(result_or,
              StatusIs(libtextclassifier3::StatusCode::INVALID_ARGUMENT));
}

INSTANTIATE_TEST_SUITE_P(
    QueryProcessorTest, QueryProcessorTest,
    testing::Values(
        SearchSpecProto::SearchType::ICING_RAW_QUERY,
        SearchSpecProto::SearchType::EXPERIMENTAL_ICING_ADVANCED_QUERY));

}  // namespace

}  // namespace lib
}  // namespace icing<|MERGE_RESOLUTION|>--- conflicted
+++ resolved
@@ -59,7 +59,6 @@
 namespace {
 
 using ::testing::ElementsAre;
-using ::testing::ElementsAreArray;
 using ::testing::IsEmpty;
 using ::testing::SizeIs;
 using ::testing::UnorderedElementsAre;
@@ -328,7 +327,6 @@
   SectionId section_id = 0;
   SectionIdMask section_id_mask = 1U << section_id;
   TermMatchType::Code term_match_type = TermMatchType::EXACT_ONLY;
-  std::array<Hit::TermFrequency, kTotalNumSections> term_frequencies{1};
 
   EXPECT_THAT(
       AddTokenToIndex(document_id, section_id, term_match_type, "hello"),
@@ -353,28 +351,6 @@
   EXPECT_EQ(results.root_iterator->doc_hit_info().hit_section_ids_mask(),
             section_id_mask);
 
-<<<<<<< HEAD
-  // TODO(b/208654892) Support Query Terms with advanced query
-  if (GetParam() !=
-      SearchSpecProto::SearchType::EXPERIMENTAL_ICING_ADVANCED_QUERY) {
-    std::vector<TermMatchInfo> matched_terms_stats;
-    results.root_iterator->PopulateMatchedTermsStats(&matched_terms_stats);
-    ASSERT_THAT(matched_terms_stats, SizeIs(2));  // 2 terms
-    EXPECT_EQ(matched_terms_stats.at(0).term, "hello");
-    EXPECT_EQ(matched_terms_stats.at(0).section_ids_mask, section_id_mask);
-    EXPECT_THAT(matched_terms_stats.at(0).term_frequencies,
-                ElementsAreArray(term_frequencies));
-    EXPECT_EQ(matched_terms_stats.at(1).term, "world");
-    EXPECT_EQ(matched_terms_stats.at(1).section_ids_mask, section_id_mask);
-    EXPECT_THAT(matched_terms_stats.at(1).term_frequencies,
-                ElementsAreArray(term_frequencies));
-
-    EXPECT_THAT(results.query_terms, SizeIs(1));
-    EXPECT_THAT(results.query_terms[""],
-                UnorderedElementsAre("hello", "world"));
-    EXPECT_THAT(results.query_term_iterators, SizeIs(2));
-  }
-=======
   std::unordered_map<SectionId, Hit::TermFrequency>
       expected_section_ids_tf_map = {{section_id, 1}};
   std::vector<TermMatchInfo> matched_terms_stats;
@@ -387,7 +363,6 @@
 
   EXPECT_THAT(results.query_terms, SizeIs(1));
   EXPECT_THAT(results.query_terms[""], UnorderedElementsAre("hello", "world"));
->>>>>>> b8e8a914
 }
 
 TEST_P(QueryProcessorTest, OneTermPrefixMatch) {
@@ -413,7 +388,6 @@
   SectionId section_id = 0;
   SectionIdMask section_id_mask = 1U << section_id;
   TermMatchType::Code term_match_type = TermMatchType::PREFIX;
-  std::array<Hit::TermFrequency, kTotalNumSections> term_frequencies{1};
 
   EXPECT_THAT(
       AddTokenToIndex(document_id, section_id, term_match_type, "hello"),
@@ -435,23 +409,6 @@
   EXPECT_EQ(results.root_iterator->doc_hit_info().hit_section_ids_mask(),
             section_id_mask);
 
-<<<<<<< HEAD
-  // TODO(b/208654892) Support Query Terms with advanced query
-  if (GetParam() !=
-      SearchSpecProto::SearchType::EXPERIMENTAL_ICING_ADVANCED_QUERY) {
-    std::vector<TermMatchInfo> matched_terms_stats;
-    results.root_iterator->PopulateMatchedTermsStats(&matched_terms_stats);
-    ASSERT_THAT(matched_terms_stats, SizeIs(1));  // 1 term
-    EXPECT_EQ(matched_terms_stats.at(0).term, "he");
-    EXPECT_EQ(matched_terms_stats.at(0).section_ids_mask, section_id_mask);
-    EXPECT_THAT(matched_terms_stats.at(0).term_frequencies,
-                ElementsAreArray(term_frequencies));
-
-    EXPECT_THAT(results.query_terms, SizeIs(1));
-    EXPECT_THAT(results.query_terms[""], UnorderedElementsAre("he"));
-    EXPECT_THAT(results.query_term_iterators, SizeIs(1));
-  }
-=======
   std::unordered_map<SectionId, Hit::TermFrequency>
       expected_section_ids_tf_map = {{section_id, 1}};
   std::vector<TermMatchInfo> matched_terms_stats;
@@ -462,7 +419,6 @@
 
   EXPECT_THAT(results.query_terms, SizeIs(1));
   EXPECT_THAT(results.query_terms[""], UnorderedElementsAre("he"));
->>>>>>> b8e8a914
 }
 
 TEST_P(QueryProcessorTest, OneTermPrefixMatchWithMaxSectionID) {
@@ -511,23 +467,6 @@
   EXPECT_EQ(results.root_iterator->doc_hit_info().hit_section_ids_mask(),
             section_id_mask);
 
-<<<<<<< HEAD
-  // TODO(b/208654892) Support Query Terms with advanced query
-  if (GetParam() !=
-      SearchSpecProto::SearchType::EXPERIMENTAL_ICING_ADVANCED_QUERY) {
-    std::vector<TermMatchInfo> matched_terms_stats;
-    results.root_iterator->PopulateMatchedTermsStats(&matched_terms_stats);
-    ASSERT_THAT(matched_terms_stats, SizeIs(1));  // 1 term
-    EXPECT_EQ(matched_terms_stats.at(0).term, "he");
-    EXPECT_EQ(matched_terms_stats.at(0).section_ids_mask, section_id_mask);
-    EXPECT_THAT(matched_terms_stats.at(0).term_frequencies,
-                ElementsAreArray(term_frequencies));
-
-    EXPECT_THAT(results.query_terms, SizeIs(1));
-    EXPECT_THAT(results.query_terms[""], UnorderedElementsAre("he"));
-    EXPECT_THAT(results.query_term_iterators, SizeIs(1));
-  }
-=======
   std::unordered_map<SectionId, Hit::TermFrequency>
       expected_section_ids_tf_map = {{section_id, 1}};
   std::vector<TermMatchInfo> matched_terms_stats;
@@ -538,7 +477,6 @@
 
   EXPECT_THAT(results.query_terms, SizeIs(1));
   EXPECT_THAT(results.query_terms[""], UnorderedElementsAre("he"));
->>>>>>> b8e8a914
 }
 
 TEST_P(QueryProcessorTest, OneTermExactMatch) {
@@ -564,7 +502,6 @@
   SectionId section_id = 0;
   SectionIdMask section_id_mask = 1U << section_id;
   TermMatchType::Code term_match_type = TermMatchType::EXACT_ONLY;
-  std::array<Hit::TermFrequency, kTotalNumSections> term_frequencies{1};
 
   EXPECT_THAT(
       AddTokenToIndex(document_id, section_id, term_match_type, "hello"),
@@ -586,23 +523,6 @@
   EXPECT_EQ(results.root_iterator->doc_hit_info().hit_section_ids_mask(),
             section_id_mask);
 
-<<<<<<< HEAD
-  // TODO(b/208654892) Support Query Terms with advanced query
-  if (GetParam() !=
-      SearchSpecProto::SearchType::EXPERIMENTAL_ICING_ADVANCED_QUERY) {
-    std::vector<TermMatchInfo> matched_terms_stats;
-    results.root_iterator->PopulateMatchedTermsStats(&matched_terms_stats);
-    ASSERT_THAT(matched_terms_stats, SizeIs(1));  // 1 term
-    EXPECT_EQ(matched_terms_stats.at(0).term, "hello");
-    EXPECT_EQ(matched_terms_stats.at(0).section_ids_mask, section_id_mask);
-    EXPECT_THAT(matched_terms_stats.at(0).term_frequencies,
-                ElementsAreArray(term_frequencies));
-
-    EXPECT_THAT(results.query_terms, SizeIs(1));
-    EXPECT_THAT(results.query_terms[""], UnorderedElementsAre("hello"));
-    EXPECT_THAT(results.query_term_iterators, SizeIs(1));
-  }
-=======
   std::unordered_map<SectionId, Hit::TermFrequency>
       expected_section_ids_tf_map = {{section_id, 1}};
   std::vector<TermMatchInfo> matched_terms_stats;
@@ -613,7 +533,6 @@
 
   EXPECT_THAT(results.query_terms, SizeIs(1));
   EXPECT_THAT(results.query_terms[""], UnorderedElementsAre("hello"));
->>>>>>> b8e8a914
 }
 
 TEST_P(QueryProcessorTest, AndSameTermExactMatch) {
@@ -639,7 +558,6 @@
   SectionId section_id = 0;
   SectionIdMask section_id_mask = 1U << section_id;
   TermMatchType::Code term_match_type = TermMatchType::EXACT_ONLY;
-  std::array<Hit::TermFrequency, kTotalNumSections> term_frequencies{1};
 
   EXPECT_THAT(
       AddTokenToIndex(document_id, section_id, term_match_type, "hello"),
@@ -660,19 +578,6 @@
   EXPECT_EQ(results.root_iterator->doc_hit_info().document_id(), document_id);
   EXPECT_EQ(results.root_iterator->doc_hit_info().hit_section_ids_mask(),
             section_id_mask);
-<<<<<<< HEAD
-  // TODO(b/208654892) Support Query Terms with advanced query
-  if (GetParam() !=
-      SearchSpecProto::SearchType::EXPERIMENTAL_ICING_ADVANCED_QUERY) {
-    std::vector<TermMatchInfo> matched_terms_stats;
-    results.root_iterator->PopulateMatchedTermsStats(&matched_terms_stats);
-    ASSERT_THAT(matched_terms_stats, SizeIs(1));  // 1 term
-    EXPECT_EQ(matched_terms_stats.at(0).term, "hello");
-    EXPECT_EQ(matched_terms_stats.at(0).section_ids_mask, section_id_mask);
-    EXPECT_THAT(matched_terms_stats.at(0).term_frequencies,
-                ElementsAreArray(term_frequencies));
-  }
-=======
 
   std::unordered_map<SectionId, Hit::TermFrequency>
       expected_section_ids_tf_map = {{section_id, 1}};
@@ -680,7 +585,6 @@
   results.root_iterator->PopulateMatchedTermsStats(&matched_terms_stats);
   EXPECT_THAT(matched_terms_stats, ElementsAre(EqualsTermMatchInfo(
                                        "hello", expected_section_ids_tf_map)));
->>>>>>> b8e8a914
 
   ASSERT_FALSE(results.root_iterator->Advance().ok());
 
@@ -712,7 +616,6 @@
   SectionId section_id = 0;
   SectionIdMask section_id_mask = 1U << section_id;
   TermMatchType::Code term_match_type = TermMatchType::EXACT_ONLY;
-  std::array<Hit::TermFrequency, kTotalNumSections> term_frequencies{1};
 
   EXPECT_THAT(
       AddTokenToIndex(document_id, section_id, term_match_type, "hello"),
@@ -737,28 +640,6 @@
   EXPECT_EQ(results.root_iterator->doc_hit_info().hit_section_ids_mask(),
             section_id_mask);
 
-<<<<<<< HEAD
-  // TODO(b/208654892) Support Query Terms with advanced query
-  if (GetParam() !=
-      SearchSpecProto::SearchType::EXPERIMENTAL_ICING_ADVANCED_QUERY) {
-    std::vector<TermMatchInfo> matched_terms_stats;
-    results.root_iterator->PopulateMatchedTermsStats(&matched_terms_stats);
-    ASSERT_THAT(matched_terms_stats, SizeIs(2));  // 2 terms
-    EXPECT_EQ(matched_terms_stats.at(0).term, "hello");
-    EXPECT_EQ(matched_terms_stats.at(0).section_ids_mask, section_id_mask);
-    EXPECT_THAT(matched_terms_stats.at(0).term_frequencies,
-                ElementsAreArray(term_frequencies));
-    EXPECT_EQ(matched_terms_stats.at(1).term, "world");
-    EXPECT_EQ(matched_terms_stats.at(1).section_ids_mask, section_id_mask);
-    EXPECT_THAT(matched_terms_stats.at(1).term_frequencies,
-                ElementsAreArray(term_frequencies));
-
-    EXPECT_THAT(results.query_terms, SizeIs(1));
-    EXPECT_THAT(results.query_terms[""],
-                UnorderedElementsAre("hello", "world"));
-    EXPECT_THAT(results.query_term_iterators, SizeIs(2));
-  }
-=======
   std::unordered_map<SectionId, Hit::TermFrequency>
       expected_section_ids_tf_map = {{section_id, 1}};
   std::vector<TermMatchInfo> matched_terms_stats;
@@ -771,7 +652,6 @@
 
   EXPECT_THAT(results.query_terms, SizeIs(1));
   EXPECT_THAT(results.query_terms[""], UnorderedElementsAre("hello", "world"));
->>>>>>> b8e8a914
 }
 
 TEST_P(QueryProcessorTest, AndSameTermPrefixMatch) {
@@ -797,7 +677,6 @@
   SectionId section_id = 0;
   SectionIdMask section_id_mask = 1U << section_id;
   TermMatchType::Code term_match_type = TermMatchType::PREFIX;
-  std::array<Hit::TermFrequency, kTotalNumSections> term_frequencies{1};
 
   EXPECT_THAT(
       AddTokenToIndex(document_id, section_id, term_match_type, "hello"),
@@ -819,26 +698,12 @@
   EXPECT_EQ(results.root_iterator->doc_hit_info().hit_section_ids_mask(),
             section_id_mask);
 
-<<<<<<< HEAD
-  // TODO(b/208654892) Support Query Terms with advanced query
-  if (GetParam() !=
-      SearchSpecProto::SearchType::EXPERIMENTAL_ICING_ADVANCED_QUERY) {
-    std::vector<TermMatchInfo> matched_terms_stats;
-    results.root_iterator->PopulateMatchedTermsStats(&matched_terms_stats);
-    ASSERT_THAT(matched_terms_stats, SizeIs(1));  // 1 term
-    EXPECT_EQ(matched_terms_stats.at(0).term, "he");
-    EXPECT_EQ(matched_terms_stats.at(0).section_ids_mask, section_id_mask);
-    EXPECT_THAT(matched_terms_stats.at(0).term_frequencies,
-                ElementsAreArray(term_frequencies));
-  }
-=======
   std::unordered_map<SectionId, Hit::TermFrequency>
       expected_section_ids_tf_map = {{section_id, 1}};
   std::vector<TermMatchInfo> matched_terms_stats;
   results.root_iterator->PopulateMatchedTermsStats(&matched_terms_stats);
   EXPECT_THAT(matched_terms_stats, ElementsAre(EqualsTermMatchInfo(
                                        "he", expected_section_ids_tf_map)));
->>>>>>> b8e8a914
 
   ASSERT_FALSE(results.root_iterator->Advance().ok());
 
@@ -869,7 +734,6 @@
   // Populate the index
   SectionId section_id = 0;
   SectionIdMask section_id_mask = 1U << section_id;
-  std::array<Hit::TermFrequency, kTotalNumSections> term_frequencies{1};
   TermMatchType::Code term_match_type = TermMatchType::PREFIX;
 
   EXPECT_THAT(
@@ -896,27 +760,6 @@
   EXPECT_EQ(results.root_iterator->doc_hit_info().hit_section_ids_mask(),
             section_id_mask);
 
-<<<<<<< HEAD
-  // TODO(b/208654892) Support Query Terms with advanced query
-  if (GetParam() !=
-      SearchSpecProto::SearchType::EXPERIMENTAL_ICING_ADVANCED_QUERY) {
-    std::vector<TermMatchInfo> matched_terms_stats;
-    results.root_iterator->PopulateMatchedTermsStats(&matched_terms_stats);
-    ASSERT_THAT(matched_terms_stats, SizeIs(2));  // 2 terms
-    EXPECT_EQ(matched_terms_stats.at(0).term, "he");
-    EXPECT_EQ(matched_terms_stats.at(0).section_ids_mask, section_id_mask);
-    EXPECT_THAT(matched_terms_stats.at(0).term_frequencies,
-                ElementsAreArray(term_frequencies));
-    EXPECT_EQ(matched_terms_stats.at(1).term, "wo");
-    EXPECT_EQ(matched_terms_stats.at(1).section_ids_mask, section_id_mask);
-    EXPECT_THAT(matched_terms_stats.at(1).term_frequencies,
-                ElementsAreArray(term_frequencies));
-
-    EXPECT_THAT(results.query_terms, SizeIs(1));
-    EXPECT_THAT(results.query_terms[""], UnorderedElementsAre("he", "wo"));
-    EXPECT_THAT(results.query_term_iterators, SizeIs(2));
-  }
-=======
   std::unordered_map<SectionId, Hit::TermFrequency>
       expected_section_ids_tf_map = {{section_id, 1}};
   std::vector<TermMatchInfo> matched_terms_stats;
@@ -929,7 +772,6 @@
 
   EXPECT_THAT(results.query_terms, SizeIs(1));
   EXPECT_THAT(results.query_terms[""], UnorderedElementsAre("he", "wo"));
->>>>>>> b8e8a914
 }
 
 TEST_P(QueryProcessorTest, AndTwoTermPrefixAndExactMatch) {
@@ -954,7 +796,6 @@
   // Populate the index
   SectionId section_id = 0;
   SectionIdMask section_id_mask = 1U << section_id;
-  std::array<Hit::TermFrequency, kTotalNumSections> term_frequencies{1};
   TermMatchType::Code term_match_type = TermMatchType::PREFIX;
 
   EXPECT_THAT(AddTokenToIndex(document_id, section_id,
@@ -981,27 +822,6 @@
   EXPECT_EQ(results.root_iterator->doc_hit_info().hit_section_ids_mask(),
             section_id_mask);
 
-<<<<<<< HEAD
-  // TODO(b/208654892) Support Query Terms with advanced query
-  if (GetParam() !=
-      SearchSpecProto::SearchType::EXPERIMENTAL_ICING_ADVANCED_QUERY) {
-    std::vector<TermMatchInfo> matched_terms_stats;
-    results.root_iterator->PopulateMatchedTermsStats(&matched_terms_stats);
-    ASSERT_THAT(matched_terms_stats, SizeIs(2));  // 2 terms
-    EXPECT_EQ(matched_terms_stats.at(0).term, "hello");
-    EXPECT_EQ(matched_terms_stats.at(0).section_ids_mask, section_id_mask);
-    EXPECT_THAT(matched_terms_stats.at(0).term_frequencies,
-                ElementsAreArray(term_frequencies));
-    EXPECT_EQ(matched_terms_stats.at(1).term, "wo");
-    EXPECT_EQ(matched_terms_stats.at(1).section_ids_mask, section_id_mask);
-    EXPECT_THAT(matched_terms_stats.at(1).term_frequencies,
-                ElementsAreArray(term_frequencies));
-
-    EXPECT_THAT(results.query_terms, SizeIs(1));
-    EXPECT_THAT(results.query_terms[""], UnorderedElementsAre("hello", "wo"));
-    EXPECT_THAT(results.query_term_iterators, SizeIs(2));
-  }
-=======
   std::unordered_map<SectionId, Hit::TermFrequency>
       expected_section_ids_tf_map = {{section_id, 1}};
   std::vector<TermMatchInfo> matched_terms_stats;
@@ -1014,7 +834,6 @@
 
   EXPECT_THAT(results.query_terms, SizeIs(1));
   EXPECT_THAT(results.query_terms[""], UnorderedElementsAre("hello", "wo"));
->>>>>>> b8e8a914
 }
 
 TEST_P(QueryProcessorTest, OrTwoTermExactMatch) {
@@ -1044,7 +863,6 @@
   // Populate the index
   SectionId section_id = 0;
   SectionIdMask section_id_mask = 1U << section_id;
-  std::array<Hit::TermFrequency, kTotalNumSections> term_frequencies{1};
   TermMatchType::Code term_match_type = TermMatchType::EXACT_ONLY;
 
   EXPECT_THAT(
@@ -1070,19 +888,6 @@
   EXPECT_EQ(results.root_iterator->doc_hit_info().document_id(), document_id2);
   EXPECT_EQ(results.root_iterator->doc_hit_info().hit_section_ids_mask(),
             section_id_mask);
-<<<<<<< HEAD
-  // TODO(b/208654892) Support Query Terms with advanced query
-  if (GetParam() !=
-      SearchSpecProto::SearchType::EXPERIMENTAL_ICING_ADVANCED_QUERY) {
-    std::vector<TermMatchInfo> matched_terms_stats;
-    results.root_iterator->PopulateMatchedTermsStats(&matched_terms_stats);
-    ASSERT_THAT(matched_terms_stats, SizeIs(1));  // 1 term
-    EXPECT_EQ(matched_terms_stats.at(0).term, "world");
-    EXPECT_EQ(matched_terms_stats.at(0).section_ids_mask, section_id_mask);
-    EXPECT_THAT(matched_terms_stats.at(0).term_frequencies,
-                ElementsAreArray(term_frequencies));
-  }
-=======
 
   std::unordered_map<SectionId, Hit::TermFrequency>
       expected_section_ids_tf_map = {{section_id, 1}};
@@ -1090,30 +895,11 @@
   results.root_iterator->PopulateMatchedTermsStats(&matched_terms_stats);
   EXPECT_THAT(matched_terms_stats, ElementsAre(EqualsTermMatchInfo(
                                        "world", expected_section_ids_tf_map)));
->>>>>>> b8e8a914
 
   ASSERT_THAT(results.root_iterator->Advance(), IsOk());
   EXPECT_EQ(results.root_iterator->doc_hit_info().document_id(), document_id1);
   EXPECT_EQ(results.root_iterator->doc_hit_info().hit_section_ids_mask(),
             section_id_mask);
-<<<<<<< HEAD
-  // TODO(b/208654892) Support Query Terms with advanced query
-  if (GetParam() !=
-      SearchSpecProto::SearchType::EXPERIMENTAL_ICING_ADVANCED_QUERY) {
-    std::vector<TermMatchInfo> matched_terms_stats;
-    results.root_iterator->PopulateMatchedTermsStats(&matched_terms_stats);
-    ASSERT_THAT(matched_terms_stats, SizeIs(1));  // 1 term
-    EXPECT_EQ(matched_terms_stats.at(0).term, "hello");
-    EXPECT_EQ(matched_terms_stats.at(0).section_ids_mask, section_id_mask);
-    EXPECT_THAT(matched_terms_stats.at(0).term_frequencies,
-                ElementsAreArray(term_frequencies));
-
-    EXPECT_THAT(results.query_terms, SizeIs(1));
-    EXPECT_THAT(results.query_terms[""],
-                UnorderedElementsAre("hello", "world"));
-    EXPECT_THAT(results.query_term_iterators, SizeIs(2));
-  }
-=======
 
   matched_terms_stats.clear();
   results.root_iterator->PopulateMatchedTermsStats(&matched_terms_stats);
@@ -1123,7 +909,6 @@
 
   EXPECT_THAT(results.query_terms, SizeIs(1));
   EXPECT_THAT(results.query_terms[""], UnorderedElementsAre("hello", "world"));
->>>>>>> b8e8a914
 }
 
 TEST_P(QueryProcessorTest, OrTwoTermPrefixMatch) {
@@ -1153,7 +938,6 @@
   // Populate the index
   SectionId section_id = 0;
   SectionIdMask section_id_mask = 1U << section_id;
-  std::array<Hit::TermFrequency, kTotalNumSections> term_frequencies{1};
   TermMatchType::Code term_match_type = TermMatchType::PREFIX;
 
   EXPECT_THAT(
@@ -1180,49 +964,18 @@
   EXPECT_EQ(results.root_iterator->doc_hit_info().hit_section_ids_mask(),
             section_id_mask);
 
-<<<<<<< HEAD
-  // TODO(b/208654892) Support Query Terms with advanced query
-  if (GetParam() !=
-      SearchSpecProto::SearchType::EXPERIMENTAL_ICING_ADVANCED_QUERY) {
-    std::vector<TermMatchInfo> matched_terms_stats;
-    results.root_iterator->PopulateMatchedTermsStats(&matched_terms_stats);
-    ASSERT_THAT(matched_terms_stats, SizeIs(1));  // 1 term
-    EXPECT_EQ(matched_terms_stats.at(0).term, "wo");
-    EXPECT_EQ(matched_terms_stats.at(0).section_ids_mask, section_id_mask);
-    EXPECT_THAT(matched_terms_stats.at(0).term_frequencies,
-                ElementsAreArray(term_frequencies));
-  }
-=======
   std::unordered_map<SectionId, Hit::TermFrequency>
       expected_section_ids_tf_map = {{section_id, 1}};
   std::vector<TermMatchInfo> matched_terms_stats;
   results.root_iterator->PopulateMatchedTermsStats(&matched_terms_stats);
   EXPECT_THAT(matched_terms_stats, ElementsAre(EqualsTermMatchInfo(
                                        "wo", expected_section_ids_tf_map)));
->>>>>>> b8e8a914
 
   ASSERT_THAT(results.root_iterator->Advance(), IsOk());
   EXPECT_EQ(results.root_iterator->doc_hit_info().document_id(), document_id1);
   EXPECT_EQ(results.root_iterator->doc_hit_info().hit_section_ids_mask(),
             section_id_mask);
 
-<<<<<<< HEAD
-  // TODO(b/208654892) Support Query Terms with advanced query
-  if (GetParam() !=
-      SearchSpecProto::SearchType::EXPERIMENTAL_ICING_ADVANCED_QUERY) {
-    std::vector<TermMatchInfo> matched_terms_stats;
-    results.root_iterator->PopulateMatchedTermsStats(&matched_terms_stats);
-    ASSERT_THAT(matched_terms_stats, SizeIs(1));  // 1 term
-    EXPECT_EQ(matched_terms_stats.at(0).term, "he");
-    EXPECT_EQ(matched_terms_stats.at(0).section_ids_mask, section_id_mask);
-    EXPECT_THAT(matched_terms_stats.at(0).term_frequencies,
-                ElementsAreArray(term_frequencies));
-
-    EXPECT_THAT(results.query_terms, SizeIs(1));
-    EXPECT_THAT(results.query_terms[""], UnorderedElementsAre("he", "wo"));
-    EXPECT_THAT(results.query_term_iterators, SizeIs(2));
-  }
-=======
   matched_terms_stats.clear();
   results.root_iterator->PopulateMatchedTermsStats(&matched_terms_stats);
   EXPECT_THAT(matched_terms_stats, ElementsAre(EqualsTermMatchInfo(
@@ -1231,7 +984,6 @@
 
   EXPECT_THAT(results.query_terms, SizeIs(1));
   EXPECT_THAT(results.query_terms[""], UnorderedElementsAre("he", "wo"));
->>>>>>> b8e8a914
 }
 
 TEST_P(QueryProcessorTest, OrTwoTermPrefixAndExactMatch) {
@@ -1261,7 +1013,6 @@
   // Populate the index
   SectionId section_id = 0;
   SectionIdMask section_id_mask = 1U << section_id;
-  std::array<Hit::TermFrequency, kTotalNumSections> term_frequencies{1};
 
   EXPECT_THAT(AddTokenToIndex(document_id1, section_id,
                               TermMatchType::EXACT_ONLY, "hello"),
@@ -1287,49 +1038,18 @@
   EXPECT_EQ(results.root_iterator->doc_hit_info().hit_section_ids_mask(),
             section_id_mask);
 
-<<<<<<< HEAD
-  // TODO(b/208654892) Support Query Terms with advanced query
-  if (GetParam() !=
-      SearchSpecProto::SearchType::EXPERIMENTAL_ICING_ADVANCED_QUERY) {
-    std::vector<TermMatchInfo> matched_terms_stats;
-    results.root_iterator->PopulateMatchedTermsStats(&matched_terms_stats);
-    ASSERT_THAT(matched_terms_stats, SizeIs(1));  // 1 term
-    EXPECT_EQ(matched_terms_stats.at(0).term, "wo");
-    EXPECT_EQ(matched_terms_stats.at(0).section_ids_mask, section_id_mask);
-    EXPECT_THAT(matched_terms_stats.at(0).term_frequencies,
-                ElementsAreArray(term_frequencies));
-  }
-=======
   std::unordered_map<SectionId, Hit::TermFrequency>
       expected_section_ids_tf_map = {{section_id, 1}};
   std::vector<TermMatchInfo> matched_terms_stats;
   results.root_iterator->PopulateMatchedTermsStats(&matched_terms_stats);
   EXPECT_THAT(matched_terms_stats, ElementsAre(EqualsTermMatchInfo(
                                        "wo", expected_section_ids_tf_map)));
->>>>>>> b8e8a914
 
   ASSERT_THAT(results.root_iterator->Advance(), IsOk());
   EXPECT_EQ(results.root_iterator->doc_hit_info().document_id(), document_id1);
   EXPECT_EQ(results.root_iterator->doc_hit_info().hit_section_ids_mask(),
             section_id_mask);
 
-<<<<<<< HEAD
-  // TODO(b/208654892) Support Query Terms with advanced query
-  if (GetParam() !=
-      SearchSpecProto::SearchType::EXPERIMENTAL_ICING_ADVANCED_QUERY) {
-    std::vector<TermMatchInfo> matched_terms_stats;
-    results.root_iterator->PopulateMatchedTermsStats(&matched_terms_stats);
-    ASSERT_THAT(matched_terms_stats, SizeIs(1));  // 1 term
-    EXPECT_EQ(matched_terms_stats.at(0).term, "hello");
-    EXPECT_EQ(matched_terms_stats.at(0).section_ids_mask, section_id_mask);
-    EXPECT_THAT(matched_terms_stats.at(0).term_frequencies,
-                ElementsAreArray(term_frequencies));
-
-    EXPECT_THAT(results.query_terms, SizeIs(1));
-    EXPECT_THAT(results.query_terms[""], UnorderedElementsAre("hello", "wo"));
-    EXPECT_THAT(results.query_term_iterators, SizeIs(2));
-  }
-=======
   matched_terms_stats.clear();
   results.root_iterator->PopulateMatchedTermsStats(&matched_terms_stats);
   EXPECT_THAT(matched_terms_stats, ElementsAre(EqualsTermMatchInfo(
@@ -1337,7 +1057,6 @@
   EXPECT_THAT(results.query_term_iterators, SizeIs(2));
   EXPECT_THAT(results.query_terms, SizeIs(1));
   EXPECT_THAT(results.query_terms[""], UnorderedElementsAre("hello", "wo"));
->>>>>>> b8e8a914
 }
 
 TEST_P(QueryProcessorTest, CombinedAndOrTerms) {
@@ -1366,7 +1085,6 @@
   // Populate the index
   SectionId section_id = 0;
   SectionIdMask section_id_mask = 1U << section_id;
-  std::array<Hit::TermFrequency, kTotalNumSections> term_frequencies{1};
   TermMatchType::Code term_match_type = TermMatchType::EXACT_ONLY;
 
   // Document 1 has content "animal puppy dog"
@@ -1411,28 +1129,6 @@
     EXPECT_EQ(results.root_iterator->doc_hit_info().hit_section_ids_mask(),
               section_id_mask);
 
-<<<<<<< HEAD
-    // TODO(b/208654892) Support Query Terms with advanced query
-    if (GetParam() !=
-        SearchSpecProto::SearchType::EXPERIMENTAL_ICING_ADVANCED_QUERY) {
-      std::vector<TermMatchInfo> matched_terms_stats;
-      results.root_iterator->PopulateMatchedTermsStats(&matched_terms_stats);
-      ASSERT_THAT(matched_terms_stats, SizeIs(2));  // 2 terms
-      EXPECT_EQ(matched_terms_stats.at(0).term, "puppy");
-      EXPECT_EQ(matched_terms_stats.at(0).section_ids_mask, section_id_mask);
-      EXPECT_THAT(matched_terms_stats.at(0).term_frequencies,
-                  ElementsAreArray(term_frequencies));
-      EXPECT_EQ(matched_terms_stats.at(1).term, "dog");
-      EXPECT_EQ(matched_terms_stats.at(1).section_ids_mask, section_id_mask);
-      EXPECT_THAT(matched_terms_stats.at(1).term_frequencies,
-                  ElementsAreArray(term_frequencies));
-
-      EXPECT_THAT(results.query_terms, SizeIs(1));
-      EXPECT_THAT(results.query_terms[""],
-                  UnorderedElementsAre("puppy", "kitten", "dog"));
-      EXPECT_THAT(results.query_term_iterators, SizeIs(3));
-    }
-=======
     std::unordered_map<SectionId, Hit::TermFrequency>
         expected_section_ids_tf_map = {{section_id, 1}};
     std::vector<TermMatchInfo> matched_terms_stats;
@@ -1446,7 +1142,6 @@
     EXPECT_THAT(results.query_terms, SizeIs(1));
     EXPECT_THAT(results.query_terms[""],
                 UnorderedElementsAre("puppy", "kitten", "dog"));
->>>>>>> b8e8a914
   }
 
   {
@@ -1472,23 +1167,6 @@
     EXPECT_EQ(results.root_iterator->doc_hit_info().hit_section_ids_mask(),
               section_id_mask);
 
-<<<<<<< HEAD
-    // TODO(b/208654892) Support Query Terms with advanced query
-    if (GetParam() !=
-        SearchSpecProto::SearchType::EXPERIMENTAL_ICING_ADVANCED_QUERY) {
-      std::vector<TermMatchInfo> matched_terms_stats;
-      results.root_iterator->PopulateMatchedTermsStats(&matched_terms_stats);
-      ASSERT_THAT(matched_terms_stats, SizeIs(2));  // 2 terms
-      EXPECT_EQ(matched_terms_stats.at(0).term, "animal");
-      EXPECT_EQ(matched_terms_stats.at(0).section_ids_mask, section_id_mask);
-      EXPECT_THAT(matched_terms_stats.at(0).term_frequencies,
-                  ElementsAreArray(term_frequencies));
-      EXPECT_EQ(matched_terms_stats.at(1).term, "kitten");
-      EXPECT_EQ(matched_terms_stats.at(1).section_ids_mask, section_id_mask);
-      EXPECT_THAT(matched_terms_stats.at(1).term_frequencies,
-                  ElementsAreArray(term_frequencies));
-    }
-=======
     std::unordered_map<SectionId, Hit::TermFrequency>
         expected_section_ids_tf_map = {{section_id, 1}};
     std::vector<TermMatchInfo> matched_terms_stats;
@@ -1498,7 +1176,6 @@
         ElementsAre(
             EqualsTermMatchInfo("animal", expected_section_ids_tf_map),
             EqualsTermMatchInfo("kitten", expected_section_ids_tf_map)));
->>>>>>> b8e8a914
 
     ASSERT_THAT(results.root_iterator->Advance(), IsOk());
     EXPECT_EQ(results.root_iterator->doc_hit_info().document_id(),
@@ -1506,28 +1183,6 @@
     EXPECT_EQ(results.root_iterator->doc_hit_info().hit_section_ids_mask(),
               section_id_mask);
 
-<<<<<<< HEAD
-    // TODO(b/208654892) Support Query Terms with advanced query
-    if (GetParam() !=
-        SearchSpecProto::SearchType::EXPERIMENTAL_ICING_ADVANCED_QUERY) {
-      std::vector<TermMatchInfo> matched_terms_stats;
-      results.root_iterator->PopulateMatchedTermsStats(&matched_terms_stats);
-      ASSERT_THAT(matched_terms_stats, SizeIs(2));  // 2 terms
-      EXPECT_EQ(matched_terms_stats.at(0).term, "animal");
-      EXPECT_EQ(matched_terms_stats.at(0).section_ids_mask, section_id_mask);
-      EXPECT_THAT(matched_terms_stats.at(0).term_frequencies,
-                  ElementsAreArray(term_frequencies));
-      EXPECT_EQ(matched_terms_stats.at(1).term, "puppy");
-      EXPECT_EQ(matched_terms_stats.at(1).section_ids_mask, section_id_mask);
-      EXPECT_THAT(matched_terms_stats.at(1).term_frequencies,
-                  ElementsAreArray(term_frequencies));
-
-      EXPECT_THAT(results.query_terms, SizeIs(1));
-      EXPECT_THAT(results.query_terms[""],
-                  UnorderedElementsAre("animal", "puppy", "kitten"));
-      EXPECT_THAT(results.query_term_iterators, SizeIs(3));
-    }
-=======
     matched_terms_stats.clear();
     results.root_iterator->PopulateMatchedTermsStats(&matched_terms_stats);
     EXPECT_THAT(
@@ -1539,7 +1194,6 @@
     EXPECT_THAT(results.query_terms, SizeIs(1));
     EXPECT_THAT(results.query_terms[""],
                 UnorderedElementsAre("animal", "puppy", "kitten"));
->>>>>>> b8e8a914
   }
 
   {
@@ -1563,28 +1217,6 @@
     EXPECT_EQ(results.root_iterator->doc_hit_info().hit_section_ids_mask(),
               section_id_mask);
 
-<<<<<<< HEAD
-    // TODO(b/208654892) Support Query Terms with advanced query
-    if (GetParam() !=
-        SearchSpecProto::SearchType::EXPERIMENTAL_ICING_ADVANCED_QUERY) {
-      std::vector<TermMatchInfo> matched_terms_stats;
-      results.root_iterator->PopulateMatchedTermsStats(&matched_terms_stats);
-      ASSERT_THAT(matched_terms_stats, SizeIs(2));  // 2 terms
-      EXPECT_EQ(matched_terms_stats.at(0).term, "kitten");
-      EXPECT_EQ(matched_terms_stats.at(0).section_ids_mask, section_id_mask);
-      EXPECT_THAT(matched_terms_stats.at(0).term_frequencies,
-                  ElementsAreArray(term_frequencies));
-      EXPECT_EQ(matched_terms_stats.at(1).term, "cat");
-      EXPECT_EQ(matched_terms_stats.at(1).section_ids_mask, section_id_mask);
-      EXPECT_THAT(matched_terms_stats.at(1).term_frequencies,
-                  ElementsAreArray(term_frequencies));
-
-      EXPECT_THAT(results.query_terms, SizeIs(1));
-      EXPECT_THAT(results.query_terms[""],
-                  UnorderedElementsAre("kitten", "foo", "bar", "cat"));
-      EXPECT_THAT(results.query_term_iterators, SizeIs(4));
-    }
-=======
     std::unordered_map<SectionId, Hit::TermFrequency>
         expected_section_ids_tf_map = {{section_id, 1}};
     std::vector<TermMatchInfo> matched_terms_stats;
@@ -1598,7 +1230,6 @@
     EXPECT_THAT(results.query_terms, SizeIs(1));
     EXPECT_THAT(results.query_terms[""],
                 UnorderedElementsAre("kitten", "foo", "bar", "cat"));
->>>>>>> b8e8a914
   }
 }
 
@@ -2220,15 +1851,8 @@
   ICING_ASSERT_OK_AND_ASSIGN(
       QueryResults results,
       query_processor_->ParseSearch(search_spec,
-<<<<<<< HEAD
-                                    ScoringSpecProto::RankingStrategy::NONE));
-  // Since need_hit_term_frequency is false, the expected term frequencies
-  // should all be 0.
-  Hit::TermFrequencyArray exp_term_frequencies{0};
-=======
                                     ScoringSpecProto::RankingStrategy::NONE,
                                     fake_clock_.GetSystemTimeMilliseconds()));
->>>>>>> b8e8a914
 
   // Descending order of valid DocumentIds
   // The first Document to match (Document 2) matches on 'animal' AND 'kitten'
@@ -2237,23 +1861,6 @@
   EXPECT_EQ(results.root_iterator->doc_hit_info().hit_section_ids_mask(),
             section_id_mask);
 
-<<<<<<< HEAD
-  // TODO(b/208654892) Support Query Terms with advanced query
-  if (GetParam() !=
-      SearchSpecProto::SearchType::EXPERIMENTAL_ICING_ADVANCED_QUERY) {
-    std::vector<TermMatchInfo> matched_terms_stats;
-    results.root_iterator->PopulateMatchedTermsStats(&matched_terms_stats);
-    ASSERT_THAT(matched_terms_stats, SizeIs(2));  // 2 terms
-    EXPECT_EQ(matched_terms_stats.at(0).term, "animal");
-    EXPECT_EQ(matched_terms_stats.at(0).section_ids_mask, section_id_mask);
-    EXPECT_THAT(matched_terms_stats.at(0).term_frequencies,
-                ElementsAreArray(exp_term_frequencies));
-    EXPECT_EQ(matched_terms_stats.at(1).term, "kitten");
-    EXPECT_EQ(matched_terms_stats.at(1).section_ids_mask, section_id_mask);
-    EXPECT_THAT(matched_terms_stats.at(1).term_frequencies,
-                ElementsAreArray(exp_term_frequencies));
-  }
-=======
   // Since need_hit_term_frequency is false, the expected term frequency for
   // the section with the hit should be 0.
   std::unordered_map<SectionId, Hit::TermFrequency>
@@ -2264,7 +1871,6 @@
       matched_terms_stats,
       ElementsAre(EqualsTermMatchInfo("animal", expected_section_ids_tf_map),
                   EqualsTermMatchInfo("kitten", expected_section_ids_tf_map)));
->>>>>>> b8e8a914
 
   // The second Document to match (Document 1) matches on 'animal' AND 'puppy'
   ASSERT_THAT(results.root_iterator->Advance(), IsOk());
@@ -2272,29 +1878,12 @@
   EXPECT_EQ(results.root_iterator->doc_hit_info().hit_section_ids_mask(),
             section_id_mask);
 
-<<<<<<< HEAD
-  // TODO(b/208654892) Support Query Terms with advanced query
-  if (GetParam() !=
-      SearchSpecProto::SearchType::EXPERIMENTAL_ICING_ADVANCED_QUERY) {
-    std::vector<TermMatchInfo> matched_terms_stats;
-    results.root_iterator->PopulateMatchedTermsStats(&matched_terms_stats);
-    ASSERT_THAT(matched_terms_stats, SizeIs(2));  // 2 terms
-    EXPECT_EQ(matched_terms_stats.at(0).term, "animal");
-    EXPECT_EQ(matched_terms_stats.at(0).section_ids_mask, section_id_mask);
-    EXPECT_THAT(matched_terms_stats.at(0).term_frequencies,
-                ElementsAreArray(exp_term_frequencies));
-    EXPECT_EQ(matched_terms_stats.at(1).term, "puppy");
-    EXPECT_EQ(matched_terms_stats.at(1).section_ids_mask, section_id_mask);
-    EXPECT_THAT(matched_terms_stats.at(1).term_frequencies,
-                ElementsAreArray(exp_term_frequencies));
-=======
   matched_terms_stats.clear();
   results.root_iterator->PopulateMatchedTermsStats(&matched_terms_stats);
   EXPECT_THAT(
       matched_terms_stats,
       ElementsAre(EqualsTermMatchInfo("animal", expected_section_ids_tf_map),
                   EqualsTermMatchInfo("puppy", expected_section_ids_tf_map)));
->>>>>>> b8e8a914
 
   // This should be empty because ranking_strategy != RELEVANCE_SCORE
   EXPECT_THAT(results.query_term_iterators, IsEmpty());
@@ -2361,20 +1950,10 @@
   expectedDocHitInfo.UpdateSection(/*section_id=*/0);
   EXPECT_THAT(GetDocHitInfos(results.root_iterator.get()),
               ElementsAre(expectedDocHitInfo));
-<<<<<<< HEAD
-  // TODO(b/208654892) Support Query Terms with advanced query
-  if (GetParam() !=
-      SearchSpecProto::SearchType::EXPERIMENTAL_ICING_ADVANCED_QUERY) {
-    EXPECT_THAT(results.query_terms, SizeIs(1));
-    EXPECT_THAT(results.query_terms[""], UnorderedElementsAre("animal"));
-    EXPECT_THAT(results.query_term_iterators, SizeIs(1));
-  }
-=======
   EXPECT_THAT(results.query_term_iterators, SizeIs(1));
 
   EXPECT_THAT(results.query_terms, SizeIs(1));
   EXPECT_THAT(results.query_terms[""], UnorderedElementsAre("animal"));
->>>>>>> b8e8a914
 }
 
 TEST_P(QueryProcessorTest, NamespaceFilter) {
