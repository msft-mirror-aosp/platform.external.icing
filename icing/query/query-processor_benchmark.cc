// Copyright (C) 2019 Google LLC
//
// Licensed under the Apache License, Version 2.0 (the "License");
// you may not use this file except in compliance with the License.
// You may obtain a copy of the License at
//
//      http://www.apache.org/licenses/LICENSE-2.0
//
// Unless required by applicable law or agreed to in writing, software
// distributed under the License is distributed on an "AS IS" BASIS,
// WITHOUT WARRANTIES OR CONDITIONS OF ANY KIND, either express or implied.
// See the License for the specific language governing permissions and
// limitations under the License.

#include "testing/base/public/benchmark.h"
#include "gmock/gmock.h"
#include "third_party/absl/flags/flag.h"
#include "icing/document-builder.h"
#include "icing/helpers/icu/icu-data-file-helper.h"
#include "icing/index/index.h"
<<<<<<< HEAD
=======
#include "icing/index/numeric/dummy-numeric-index.h"
#include "icing/index/numeric/numeric-index.h"
#include "icing/proto/schema.pb.h"
#include "icing/proto/search.pb.h"
>>>>>>> a81a0c8c
#include "icing/proto/term.pb.h"
#include "icing/query/query-processor.h"
#include "icing/schema/schema-store.h"
#include "icing/schema/section.h"
#include "icing/store/document-id.h"
#include "icing/testing/common-matchers.h"
#include "icing/testing/test-data.h"
#include "icing/testing/tmp-directory.h"
#include "icing/tokenization/language-segmenter-factory.h"
#include "icing/transform/normalizer-factory.h"
#include "icing/util/clock.h"
#include "icing/util/logging.h"
#include "unicode/uloc.h"

// Run on a Linux workstation:
//    $ blaze build -c opt --dynamic_mode=off --copt=-gmlt
//    //icing/query:query-processor_benchmark
//
//    $ blaze-bin/icing/query/query-processor_benchmark
//    --benchmarks=all
//
// Run on an Android device:
//    Make target //icing/tokenization:language-segmenter depend on
//    //third_party/icu
//
//    Make target //icing/transform:normalizer depend on
//    //third_party/icu
//
//    $ blaze build --copt="-DGOOGLE_COMMANDLINEFLAGS_FULL_API=1"
//    --config=android_arm64 -c opt --dynamic_mode=off --copt=-gmlt
//    //icing/query:query-processor_benchmark
//
//    $ adb push blaze-bin/icing/query/query-processor_benchmark
//    /data/local/tmp/
//
<<<<<<< HEAD
//    $ adb shell /data/local/tmp/query-processor_benchmark --benchmarks=all
//    --adb
=======
//    $ adb shell /data/local/tmp/query-processor_benchmark
//    --benchmark_filter=all --adb
>>>>>>> a81a0c8c

// Flag to tell the benchmark that it'll be run on an Android device via adb,
// the benchmark will set up data files accordingly.
ABSL_FLAG(bool, adb, false, "run benchmark via ADB on an Android device");

namespace icing {
namespace lib {

namespace {

void AddTokenToIndex(Index* index, DocumentId document_id, SectionId section_id,
                     TermMatchType::Code term_match_type,
                     const std::string& token) {
  Index::Editor editor =
      index->Edit(document_id, section_id, term_match_type, /*namespace_id=*/0);
  ICING_ASSERT_OK(editor.BufferTerm(token.c_str()));
  ICING_ASSERT_OK(editor.IndexAllBufferedTerms());
}

std::unique_ptr<Index> CreateIndex(const IcingFilesystem& icing_filesystem,
                                   const Filesystem& filesystem,
                                   const std::string& index_dir) {
  Index::Options options(index_dir, /*index_merge_size=*/1024 * 1024 * 10,
                         /*lite_index_sort_at_indexing=*/true,
                         /*lite_index_sort_size=*/1024 * 8);
  return Index::Create(options, &filesystem, &icing_filesystem).ValueOrDie();
}

std::unique_ptr<Normalizer> CreateNormalizer() {
  return normalizer_factory::Create(

             /*max_term_byte_size=*/std::numeric_limits<int>::max())
      .ValueOrDie();
}

libtextclassifier3::StatusOr<DocumentStore::CreateResult> CreateDocumentStore(
    const Filesystem* filesystem, const std::string& base_dir,
    const Clock* clock, const SchemaStore* schema_store) {
  return DocumentStore::Create(
      filesystem, base_dir, clock, schema_store,
      /*force_recovery_and_revalidate_documents=*/false,
      /*namespace_id_fingerprint=*/false, /*pre_mapping_fbv=*/false,
      /*use_persistent_hash_map=*/false,
      PortableFileBackedProtoLog<DocumentWrapper>::kDeflateCompressionLevel,
      /*initialize_stats=*/nullptr);
}

void BM_QueryOneTerm(benchmark::State& state) {
  bool run_via_adb = absl::GetFlag(FLAGS_adb);
  if (!run_via_adb) {
    ICING_ASSERT_OK(icu_data_file_helper::SetUpICUDataFile(
        GetTestFilePath("icing/icu.dat")));
  }

  IcingFilesystem icing_filesystem;
  Filesystem filesystem;
  const std::string base_dir = GetTestTempDir() + "/query_processor_benchmark";
  const std::string index_dir = base_dir + "/index";
  const std::string numeric_index_dir = base_dir + "/numeric_index";
  const std::string schema_dir = base_dir + "/schema";
  const std::string doc_store_dir = base_dir + "/store";

  filesystem.DeleteDirectoryRecursively(base_dir.c_str());
  if (!filesystem.CreateDirectoryRecursively(index_dir.c_str()) ||
      !filesystem.CreateDirectoryRecursively(schema_dir.c_str()) ||
      !filesystem.CreateDirectoryRecursively(doc_store_dir.c_str())) {
    ICING_LOG(ERROR) << "Failed to create test directories";
  }

  std::unique_ptr<Index> index =
      CreateIndex(icing_filesystem, filesystem, index_dir);
  // TODO(b/249829533): switch to use persistent numeric index.
  ICING_ASSERT_OK_AND_ASSIGN(
      auto numeric_index,
      DummyNumericIndex<int64_t>::Create(filesystem, numeric_index_dir));

  language_segmenter_factory::SegmenterOptions options(ULOC_US);
  std::unique_ptr<LanguageSegmenter> language_segmenter =
      language_segmenter_factory::Create(std::move(options)).ValueOrDie();
  std::unique_ptr<Normalizer> normalizer = CreateNormalizer();

  SchemaProto schema;
  auto type_config = schema.add_types();
  type_config->set_schema_type("type1");
  Clock clock;
  ICING_ASSERT_OK_AND_ASSIGN(
      std::unique_ptr<SchemaStore> schema_store,
      SchemaStore::Create(&filesystem, schema_dir, &clock));
  ICING_ASSERT_OK(schema_store->SetSchema(
      schema, /*ignore_errors_and_delete_documents=*/false,
      /*allow_circular_schema_definitions=*/false));

  DocumentStore::CreateResult create_result =
      CreateDocumentStore(&filesystem, doc_store_dir, &clock,
                          schema_store.get())
          .ValueOrDie();
  std::unique_ptr<DocumentStore> document_store =
      std::move(create_result.document_store);

  DocumentId document_id = document_store
                               ->Put(DocumentBuilder()
                                         .SetKey("icing", "type1")
                                         .SetSchema("type1")
                                         .Build())
                               .ValueOrDie();

  const std::string input_string(state.range(0), 'A');
  AddTokenToIndex(index.get(), document_id, /*section_id=*/0,
                  TermMatchType::EXACT_ONLY, input_string);

  ICING_ASSERT_OK_AND_ASSIGN(
      std::unique_ptr<QueryProcessor> query_processor,
      QueryProcessor::Create(index.get(), numeric_index.get(),
                             language_segmenter.get(), normalizer.get(),
                             document_store.get(), schema_store.get()));

  SearchSpecProto search_spec;
  search_spec.set_query(input_string);
  search_spec.set_term_match_type(TermMatchType::EXACT_ONLY);

  for (auto _ : state) {
<<<<<<< HEAD
    QueryProcessor::QueryResults results =
        query_processor->ParseSearch(search_spec).ValueOrDie();
=======
    QueryResults results =
        query_processor
            ->ParseSearch(search_spec,
                          ScoringSpecProto::RankingStrategy::RELEVANCE_SCORE,
                          clock.GetSystemTimeMilliseconds())
            .ValueOrDie();
>>>>>>> a81a0c8c
    while (results.root_iterator->Advance().ok()) {
      results.root_iterator->doc_hit_info();
    }
  }

  // Destroy document store and schema store before the whole directory is
  // removed because they persist data in destructor.
  document_store.reset();
  schema_store.reset();
  filesystem.DeleteDirectoryRecursively(base_dir.c_str());
}
BENCHMARK(BM_QueryOneTerm)
    // The testing numbers are in an ascending order with a fixed interval, that
    // way we can tell if the performance increments are linear, exponential, or
    // something else.
    ->Arg(1000)
    ->Arg(3000)
    ->Arg(5000)
    ->Arg(7000)
    ->Arg(9000)
    ->Arg(11000)
    ->Arg(13000)
    ->Arg(15000)
    ->Arg(17000)
    ->Arg(19000)
    ->Arg(21000)
    ->Arg(23000)
    ->Arg(25000)
    ->Arg(27000)
    ->Arg(29000)
    ->Arg(31000)
    ->Arg(33000)
    ->Arg(35000)
    ->Arg(37000)
    ->Arg(39000)
    ->Arg(41000)
    ->Arg(43000)
    ->Arg(45000)
    ->Arg(47000)
    ->Arg(49000)
    ->Arg(64000)
    ->Arg(128000)
    ->Arg(256000)
    ->Arg(384000)
    ->Arg(512000)
    ->Arg(1024000)
    ->Arg(2048000)
    ->Arg(4096000);

void BM_QueryFiveTerms(benchmark::State& state) {
  bool run_via_adb = absl::GetFlag(FLAGS_adb);
  if (!run_via_adb) {
    ICING_ASSERT_OK(icu_data_file_helper::SetUpICUDataFile(
        GetTestFilePath("icing/icu.dat")));
  }

  IcingFilesystem icing_filesystem;
  Filesystem filesystem;
  const std::string base_dir = GetTestTempDir() + "/query_processor_benchmark";
  const std::string index_dir = base_dir + "/index";
  const std::string numeric_index_dir = base_dir + "/numeric_index";
  const std::string schema_dir = base_dir + "/schema";
  const std::string doc_store_dir = base_dir + "/store";

  filesystem.DeleteDirectoryRecursively(base_dir.c_str());
  if (!filesystem.CreateDirectoryRecursively(index_dir.c_str()) ||
      !filesystem.CreateDirectoryRecursively(schema_dir.c_str()) ||
      !filesystem.CreateDirectoryRecursively(doc_store_dir.c_str())) {
    ICING_LOG(ERROR) << "Failed to create test directories";
  }

  std::unique_ptr<Index> index =
      CreateIndex(icing_filesystem, filesystem, index_dir);
  // TODO(b/249829533): switch to use persistent numeric index.
  ICING_ASSERT_OK_AND_ASSIGN(
      auto numeric_index,
      DummyNumericIndex<int64_t>::Create(filesystem, numeric_index_dir));

  language_segmenter_factory::SegmenterOptions options(ULOC_US);
  std::unique_ptr<LanguageSegmenter> language_segmenter =
      language_segmenter_factory::Create(std::move(options)).ValueOrDie();
  std::unique_ptr<Normalizer> normalizer = CreateNormalizer();

  SchemaProto schema;
  auto type_config = schema.add_types();
  type_config->set_schema_type("type1");
  Clock clock;
  ICING_ASSERT_OK_AND_ASSIGN(
      std::unique_ptr<SchemaStore> schema_store,
      SchemaStore::Create(&filesystem, schema_dir, &clock));
  ICING_ASSERT_OK(schema_store->SetSchema(
      schema, /*ignore_errors_and_delete_documents=*/false,
      /*allow_circular_schema_definitions=*/false));

  DocumentStore::CreateResult create_result =
      CreateDocumentStore(&filesystem, doc_store_dir, &clock,
                          schema_store.get())
          .ValueOrDie();
  std::unique_ptr<DocumentStore> document_store =
      std::move(create_result.document_store);

  DocumentId document_id = document_store
                               ->Put(DocumentBuilder()
                                         .SetKey("icing", "type1")
                                         .SetSchema("type1")
                                         .Build())
                               .ValueOrDie();

  int term_length = state.range(0) / 5;

  const std::string input_string_a(term_length, 'A');
  const std::string input_string_b(term_length, 'B');
  const std::string input_string_c(term_length, 'C');
  const std::string input_string_d(term_length, 'D');
  const std::string input_string_e(term_length, 'E');
  AddTokenToIndex(index.get(), document_id, /*section_id=*/0,
                  TermMatchType::EXACT_ONLY, input_string_a);
  AddTokenToIndex(index.get(), document_id, /*section_id=*/1,
                  TermMatchType::EXACT_ONLY, input_string_b);
  AddTokenToIndex(index.get(), document_id, /*section_id=*/2,
                  TermMatchType::EXACT_ONLY, input_string_c);
  AddTokenToIndex(index.get(), document_id, /*section_id=*/3,
                  TermMatchType::EXACT_ONLY, input_string_d);
  AddTokenToIndex(index.get(), document_id, /*section_id=*/4,
                  TermMatchType::EXACT_ONLY, input_string_e);

  ICING_ASSERT_OK_AND_ASSIGN(
      std::unique_ptr<QueryProcessor> query_processor,
      QueryProcessor::Create(index.get(), numeric_index.get(),
                             language_segmenter.get(), normalizer.get(),
                             document_store.get(), schema_store.get()));

  const std::string query_string = absl_ports::StrCat(
      input_string_a, " ", input_string_b, " ", input_string_c, " ",
      input_string_d, " ", input_string_e);

  SearchSpecProto search_spec;
  search_spec.set_query(query_string);
  search_spec.set_term_match_type(TermMatchType::EXACT_ONLY);

  for (auto _ : state) {
<<<<<<< HEAD
    QueryProcessor::QueryResults results =
        query_processor->ParseSearch(search_spec).ValueOrDie();
=======
    QueryResults results =
        query_processor
            ->ParseSearch(search_spec,
                          ScoringSpecProto::RankingStrategy::RELEVANCE_SCORE,
                          clock.GetSystemTimeMilliseconds())
            .ValueOrDie();
>>>>>>> a81a0c8c
    while (results.root_iterator->Advance().ok()) {
      results.root_iterator->doc_hit_info();
    }
  }

  // Destroy document store and schema store before the whole directory is
  // removed because they persist data in destructor.
  document_store.reset();
  schema_store.reset();
  filesystem.DeleteDirectoryRecursively(base_dir.c_str());
}
BENCHMARK(BM_QueryFiveTerms)
    // The testing numbers are in an ascending order with a fixed interval, that
    // way we can tell if the performance increments are linear, exponential, or
    // something else.
    ->Arg(1000)
    ->Arg(3000)
    ->Arg(5000)
    ->Arg(7000)
    ->Arg(9000)
    ->Arg(11000)
    ->Arg(13000)
    ->Arg(15000)
    ->Arg(17000)
    ->Arg(19000)
    ->Arg(21000)
    ->Arg(23000)
    ->Arg(25000)
    ->Arg(27000)
    ->Arg(29000)
    ->Arg(31000)
    ->Arg(33000)
    ->Arg(35000)
    ->Arg(37000)
    ->Arg(39000)
    ->Arg(41000)
    ->Arg(43000)
    ->Arg(45000)
    ->Arg(47000)
    ->Arg(49000)
    ->Arg(64000)
    ->Arg(128000)
    ->Arg(256000)
    ->Arg(384000)
    ->Arg(512000)
    ->Arg(1024000)
    ->Arg(2048000)
    ->Arg(4096000);

void BM_QueryDiacriticTerm(benchmark::State& state) {
  bool run_via_adb = absl::GetFlag(FLAGS_adb);
  if (!run_via_adb) {
    ICING_ASSERT_OK(icu_data_file_helper::SetUpICUDataFile(
        GetTestFilePath("icing/icu.dat")));
  }

  IcingFilesystem icing_filesystem;
  Filesystem filesystem;
  const std::string base_dir = GetTestTempDir() + "/query_processor_benchmark";
  const std::string index_dir = base_dir + "/index";
  const std::string numeric_index_dir = base_dir + "/numeric_index";
  const std::string schema_dir = base_dir + "/schema";
  const std::string doc_store_dir = base_dir + "/store";

  filesystem.DeleteDirectoryRecursively(base_dir.c_str());
  if (!filesystem.CreateDirectoryRecursively(index_dir.c_str()) ||
      !filesystem.CreateDirectoryRecursively(schema_dir.c_str()) ||
      !filesystem.CreateDirectoryRecursively(doc_store_dir.c_str())) {
    ICING_LOG(ERROR) << "Failed to create test directories";
  }

  std::unique_ptr<Index> index =
      CreateIndex(icing_filesystem, filesystem, index_dir);
  // TODO(b/249829533): switch to use persistent numeric index.
  ICING_ASSERT_OK_AND_ASSIGN(
      auto numeric_index,
      DummyNumericIndex<int64_t>::Create(filesystem, numeric_index_dir));

  language_segmenter_factory::SegmenterOptions options(ULOC_US);
  std::unique_ptr<LanguageSegmenter> language_segmenter =
      language_segmenter_factory::Create(std::move(options)).ValueOrDie();
  std::unique_ptr<Normalizer> normalizer = CreateNormalizer();

  SchemaProto schema;
  auto type_config = schema.add_types();
  type_config->set_schema_type("type1");
  Clock clock;
  ICING_ASSERT_OK_AND_ASSIGN(
      std::unique_ptr<SchemaStore> schema_store,
      SchemaStore::Create(&filesystem, schema_dir, &clock));
  ICING_ASSERT_OK(schema_store->SetSchema(
      schema, /*ignore_errors_and_delete_documents=*/false,
      /*allow_circular_schema_definitions=*/false));

  DocumentStore::CreateResult create_result =
      CreateDocumentStore(&filesystem, doc_store_dir, &clock,
                          schema_store.get())
          .ValueOrDie();
  std::unique_ptr<DocumentStore> document_store =
      std::move(create_result.document_store);

  DocumentId document_id = document_store
                               ->Put(DocumentBuilder()
                                         .SetKey("icing", "type1")
                                         .SetSchema("type1")
                                         .Build())
                               .ValueOrDie();

  std::string input_string;
  while (input_string.length() < state.range(0)) {
    input_string.append("àáâãā");
  }
  AddTokenToIndex(index.get(), document_id, /*section_id=*/0,
                  TermMatchType::EXACT_ONLY, input_string);

  ICING_ASSERT_OK_AND_ASSIGN(
      std::unique_ptr<QueryProcessor> query_processor,
      QueryProcessor::Create(index.get(), numeric_index.get(),
                             language_segmenter.get(), normalizer.get(),
                             document_store.get(), schema_store.get()));

  SearchSpecProto search_spec;
  search_spec.set_query(input_string);
  search_spec.set_term_match_type(TermMatchType::EXACT_ONLY);

  for (auto _ : state) {
<<<<<<< HEAD
    QueryProcessor::QueryResults results =
        query_processor->ParseSearch(search_spec).ValueOrDie();
=======
    QueryResults results =
        query_processor
            ->ParseSearch(search_spec,
                          ScoringSpecProto::RankingStrategy::RELEVANCE_SCORE,
                          clock.GetSystemTimeMilliseconds())
            .ValueOrDie();
>>>>>>> a81a0c8c
    while (results.root_iterator->Advance().ok()) {
      results.root_iterator->doc_hit_info();
    }
  }

  // Destroy document store and schema store before the whole directory is
  // removed because they persist data in destructor.
  document_store.reset();
  schema_store.reset();
  filesystem.DeleteDirectoryRecursively(base_dir.c_str());
}
BENCHMARK(BM_QueryDiacriticTerm)
    // The testing numbers are in an ascending order with a fixed interval, that
    // way we can tell if the performance increments are linear, exponential, or
    // something else.
    ->Arg(1000)
    ->Arg(3000)
    ->Arg(5000)
    ->Arg(7000)
    ->Arg(9000)
    ->Arg(11000)
    ->Arg(13000)
    ->Arg(15000)
    ->Arg(17000)
    ->Arg(19000)
    ->Arg(21000)
    ->Arg(23000)
    ->Arg(25000)
    ->Arg(27000)
    ->Arg(29000)
    ->Arg(31000)
    ->Arg(33000)
    ->Arg(35000)
    ->Arg(37000)
    ->Arg(39000)
    ->Arg(41000)
    ->Arg(43000)
    ->Arg(45000)
    ->Arg(47000)
    ->Arg(49000)
    ->Arg(64000)
    ->Arg(128000)
    ->Arg(256000)
    ->Arg(384000)
    ->Arg(512000)
    ->Arg(1024000)
    ->Arg(2048000)
    ->Arg(4096000);

void BM_QueryHiragana(benchmark::State& state) {
  bool run_via_adb = absl::GetFlag(FLAGS_adb);
  if (!run_via_adb) {
    ICING_ASSERT_OK(icu_data_file_helper::SetUpICUDataFile(
        GetTestFilePath("icing/icu.dat")));
  }

  IcingFilesystem icing_filesystem;
  Filesystem filesystem;
  const std::string base_dir = GetTestTempDir() + "/query_processor_benchmark";
  const std::string index_dir = base_dir + "/index";
  const std::string numeric_index_dir = base_dir + "/numeric_index";
  const std::string schema_dir = base_dir + "/schema";
  const std::string doc_store_dir = base_dir + "/store";

  filesystem.DeleteDirectoryRecursively(base_dir.c_str());
  if (!filesystem.CreateDirectoryRecursively(index_dir.c_str()) ||
      !filesystem.CreateDirectoryRecursively(schema_dir.c_str()) ||
      !filesystem.CreateDirectoryRecursively(doc_store_dir.c_str())) {
    ICING_LOG(ERROR) << "Failed to create test directories";
  }

  std::unique_ptr<Index> index =
      CreateIndex(icing_filesystem, filesystem, index_dir);
  // TODO(b/249829533): switch to use persistent numeric index.
  ICING_ASSERT_OK_AND_ASSIGN(
      auto numeric_index,
      DummyNumericIndex<int64_t>::Create(filesystem, numeric_index_dir));

  language_segmenter_factory::SegmenterOptions options(ULOC_US);
  std::unique_ptr<LanguageSegmenter> language_segmenter =
      language_segmenter_factory::Create(std::move(options)).ValueOrDie();
  std::unique_ptr<Normalizer> normalizer = CreateNormalizer();

  SchemaProto schema;
  auto type_config = schema.add_types();
  type_config->set_schema_type("type1");
  Clock clock;
  ICING_ASSERT_OK_AND_ASSIGN(
      std::unique_ptr<SchemaStore> schema_store,
      SchemaStore::Create(&filesystem, schema_dir, &clock));
  ICING_ASSERT_OK(schema_store->SetSchema(
      schema, /*ignore_errors_and_delete_documents=*/false,
      /*allow_circular_schema_definitions=*/false));

  DocumentStore::CreateResult create_result =
      CreateDocumentStore(&filesystem, doc_store_dir, &clock,
                          schema_store.get())
          .ValueOrDie();
  std::unique_ptr<DocumentStore> document_store =
      std::move(create_result.document_store);

  DocumentId document_id = document_store
                               ->Put(DocumentBuilder()
                                         .SetKey("icing", "type1")
                                         .SetSchema("type1")
                                         .Build())
                               .ValueOrDie();

  std::string input_string;
  while (input_string.length() < state.range(0)) {
    input_string.append("あいうえお");
  }
  AddTokenToIndex(index.get(), document_id, /*section_id=*/0,
                  TermMatchType::EXACT_ONLY, input_string);

  ICING_ASSERT_OK_AND_ASSIGN(
      std::unique_ptr<QueryProcessor> query_processor,
      QueryProcessor::Create(index.get(), numeric_index.get(),
                             language_segmenter.get(), normalizer.get(),
                             document_store.get(), schema_store.get()));

  SearchSpecProto search_spec;
  search_spec.set_query(input_string);
  search_spec.set_term_match_type(TermMatchType::EXACT_ONLY);

  for (auto _ : state) {
<<<<<<< HEAD
    QueryProcessor::QueryResults results =
        query_processor->ParseSearch(search_spec).ValueOrDie();
=======
    QueryResults results =
        query_processor
            ->ParseSearch(search_spec,
                          ScoringSpecProto::RankingStrategy::RELEVANCE_SCORE,
                          clock.GetSystemTimeMilliseconds())
            .ValueOrDie();
>>>>>>> a81a0c8c
    while (results.root_iterator->Advance().ok()) {
      results.root_iterator->doc_hit_info();
    }
  }

  // Destroy document store and schema store before the whole directory is
  // removed because they persist data in destructor.
  document_store.reset();
  schema_store.reset();
  filesystem.DeleteDirectoryRecursively(base_dir.c_str());
}
BENCHMARK(BM_QueryHiragana)
    // The testing numbers are in an ascending order with a fixed interval, that
    // way we can tell if the performance increments are linear, exponential, or
    // something else.
    ->Arg(1000)
    ->Arg(3000)
    ->Arg(5000)
    ->Arg(7000)
    ->Arg(9000)
    ->Arg(11000)
    ->Arg(13000)
    ->Arg(15000)
    ->Arg(17000)
    ->Arg(19000)
    ->Arg(21000)
    ->Arg(23000)
    ->Arg(25000)
    ->Arg(27000)
    ->Arg(29000)
    ->Arg(31000)
    ->Arg(33000)
    ->Arg(35000)
    ->Arg(37000)
    ->Arg(39000)
    ->Arg(41000)
    ->Arg(43000)
    ->Arg(45000)
    ->Arg(47000)
    ->Arg(49000)
    ->Arg(64000)
    ->Arg(128000)
    ->Arg(256000)
    ->Arg(384000)
    ->Arg(512000)
    ->Arg(1024000)
    ->Arg(2048000)
    ->Arg(4096000);
}  // namespace

}  // namespace lib
}  // namespace icing<|MERGE_RESOLUTION|>--- conflicted
+++ resolved
@@ -16,21 +16,18 @@
 #include "gmock/gmock.h"
 #include "third_party/absl/flags/flag.h"
 #include "icing/document-builder.h"
-#include "icing/helpers/icu/icu-data-file-helper.h"
 #include "icing/index/index.h"
-<<<<<<< HEAD
-=======
 #include "icing/index/numeric/dummy-numeric-index.h"
 #include "icing/index/numeric/numeric-index.h"
 #include "icing/proto/schema.pb.h"
 #include "icing/proto/search.pb.h"
->>>>>>> a81a0c8c
 #include "icing/proto/term.pb.h"
 #include "icing/query/query-processor.h"
 #include "icing/schema/schema-store.h"
 #include "icing/schema/section.h"
 #include "icing/store/document-id.h"
 #include "icing/testing/common-matchers.h"
+#include "icing/testing/icu-data-file-helper.h"
 #include "icing/testing/test-data.h"
 #include "icing/testing/tmp-directory.h"
 #include "icing/tokenization/language-segmenter-factory.h"
@@ -44,7 +41,7 @@
 //    //icing/query:query-processor_benchmark
 //
 //    $ blaze-bin/icing/query/query-processor_benchmark
-//    --benchmarks=all
+//    --benchmark_filter=all
 //
 // Run on an Android device:
 //    Make target //icing/tokenization:language-segmenter depend on
@@ -60,13 +57,8 @@
 //    $ adb push blaze-bin/icing/query/query-processor_benchmark
 //    /data/local/tmp/
 //
-<<<<<<< HEAD
-//    $ adb shell /data/local/tmp/query-processor_benchmark --benchmarks=all
-//    --adb
-=======
 //    $ adb shell /data/local/tmp/query-processor_benchmark
 //    --benchmark_filter=all --adb
->>>>>>> a81a0c8c
 
 // Flag to tell the benchmark that it'll be run on an Android device via adb,
 // the benchmark will set up data files accordingly.
@@ -188,17 +180,12 @@
   search_spec.set_term_match_type(TermMatchType::EXACT_ONLY);
 
   for (auto _ : state) {
-<<<<<<< HEAD
-    QueryProcessor::QueryResults results =
-        query_processor->ParseSearch(search_spec).ValueOrDie();
-=======
     QueryResults results =
         query_processor
             ->ParseSearch(search_spec,
                           ScoringSpecProto::RankingStrategy::RELEVANCE_SCORE,
                           clock.GetSystemTimeMilliseconds())
             .ValueOrDie();
->>>>>>> a81a0c8c
     while (results.root_iterator->Advance().ok()) {
       results.root_iterator->doc_hit_info();
     }
@@ -340,17 +327,12 @@
   search_spec.set_term_match_type(TermMatchType::EXACT_ONLY);
 
   for (auto _ : state) {
-<<<<<<< HEAD
-    QueryProcessor::QueryResults results =
-        query_processor->ParseSearch(search_spec).ValueOrDie();
-=======
     QueryResults results =
         query_processor
             ->ParseSearch(search_spec,
                           ScoringSpecProto::RankingStrategy::RELEVANCE_SCORE,
                           clock.GetSystemTimeMilliseconds())
             .ValueOrDie();
->>>>>>> a81a0c8c
     while (results.root_iterator->Advance().ok()) {
       results.root_iterator->doc_hit_info();
     }
@@ -477,17 +459,12 @@
   search_spec.set_term_match_type(TermMatchType::EXACT_ONLY);
 
   for (auto _ : state) {
-<<<<<<< HEAD
-    QueryProcessor::QueryResults results =
-        query_processor->ParseSearch(search_spec).ValueOrDie();
-=======
     QueryResults results =
         query_processor
             ->ParseSearch(search_spec,
                           ScoringSpecProto::RankingStrategy::RELEVANCE_SCORE,
                           clock.GetSystemTimeMilliseconds())
             .ValueOrDie();
->>>>>>> a81a0c8c
     while (results.root_iterator->Advance().ok()) {
       results.root_iterator->doc_hit_info();
     }
@@ -614,17 +591,12 @@
   search_spec.set_term_match_type(TermMatchType::EXACT_ONLY);
 
   for (auto _ : state) {
-<<<<<<< HEAD
-    QueryProcessor::QueryResults results =
-        query_processor->ParseSearch(search_spec).ValueOrDie();
-=======
     QueryResults results =
         query_processor
             ->ParseSearch(search_spec,
                           ScoringSpecProto::RankingStrategy::RELEVANCE_SCORE,
                           clock.GetSystemTimeMilliseconds())
             .ValueOrDie();
->>>>>>> a81a0c8c
     while (results.root_iterator->Advance().ok()) {
       results.root_iterator->doc_hit_info();
     }
