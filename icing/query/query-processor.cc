--- conflicted
+++ resolved
@@ -35,8 +35,6 @@
 #include "icing/index/iterator/doc-hit-info-iterator-section-restrict.h"
 #include "icing/index/iterator/doc-hit-info-iterator.h"
 #include "icing/proto/search.pb.h"
-<<<<<<< HEAD
-=======
 #include "icing/query/advanced_query_parser/abstract-syntax-tree.h"
 #include "icing/query/advanced_query_parser/lexer.h"
 #include "icing/query/advanced_query_parser/parser.h"
@@ -44,8 +42,8 @@
 #include "icing/query/query-features.h"
 #include "icing/query/query-processor.h"
 #include "icing/query/query-results.h"
->>>>>>> a81a0c8c
 #include "icing/query/query-terms.h"
+#include "icing/query/query-utils.h"
 #include "icing/schema/schema-store.h"
 #include "icing/schema/section.h"
 #include "icing/store/document-id.h"
@@ -79,7 +77,7 @@
 
   // If the last independent token was a property/section filter, then we need
   // to save the section name so we can create a section filter iterator.
-  std::string_view section_restrict = "";
+  std::string section_restrict;
 };
 
 // Combines any OR and AND iterators together into one iterator.
@@ -140,22 +138,6 @@
       document_store_(*document_store),
       schema_store_(*schema_store) {}
 
-<<<<<<< HEAD
-DocHitInfoIteratorFilter::Options QueryProcessor::getFilterOptions(
-    const SearchSpecProto& search_spec) {
-  DocHitInfoIteratorFilter::Options options;
-
-  if (search_spec.namespace_filters_size() > 0) {
-    options.namespaces =
-        std::vector<std::string_view>(search_spec.namespace_filters().begin(),
-                                      search_spec.namespace_filters().end());
-  }
-
-  if (search_spec.schema_type_filters_size() > 0) {
-    options.schema_types =
-        std::vector<std::string_view>(search_spec.schema_type_filters().begin(),
-                                      search_spec.schema_type_filters().end());
-=======
 libtextclassifier3::StatusOr<QueryResults> QueryProcessor::ParseSearch(
     const SearchSpecProto& search_spec,
     ScoringSpecProto::RankingStrategy::Code ranking_strategy,
@@ -188,16 +170,9 @@
       return absl_ports::InvalidArgumentError(
           absl_ports::StrCat("Attempted use of unenabled feature ", feature));
     }
->>>>>>> a81a0c8c
-  }
-  return options;
-}
-
-libtextclassifier3::StatusOr<QueryProcessor::QueryResults>
-QueryProcessor::ParseSearch(const SearchSpecProto& search_spec) {
-  ICING_ASSIGN_OR_RETURN(QueryResults results, ParseRawQuery(search_spec));
-
-  DocHitInfoIteratorFilter::Options options = getFilterOptions(search_spec);
+  }
+
+  DocHitInfoIteratorFilter::Options options = GetFilterOptions(search_spec);
   results.root_iterator = std::make_unique<DocHitInfoIteratorFilter>(
       std::move(results.root_iterator), &document_store_, &schema_store_,
       options, current_time_ms);
@@ -245,17 +220,11 @@
 }
 
 // TODO(cassiewang): Collect query stats to populate the SearchResultsProto
-<<<<<<< HEAD
-libtextclassifier3::StatusOr<QueryProcessor::QueryResults>
-QueryProcessor::ParseRawQuery(const SearchSpecProto& search_spec) {
-  DocHitInfoIteratorFilter::Options options = getFilterOptions(search_spec);
-=======
 libtextclassifier3::StatusOr<QueryResults> QueryProcessor::ParseRawQuery(
     const SearchSpecProto& search_spec,
     ScoringSpecProto::RankingStrategy::Code ranking_strategy,
     int64_t current_time_ms) {
   DocHitInfoIteratorFilter::Options options = GetFilterOptions(search_spec);
->>>>>>> a81a0c8c
 
   // Tokenize the incoming raw query
   //
@@ -316,7 +285,7 @@
               "Encountered empty stack of ParserStateFrames");
         }
 
-        frames.top().section_restrict = token.text;
+        frames.top().section_restrict = std::string(token.text);
         break;
       }
       case Token::Type::REGULAR: {
@@ -352,10 +321,6 @@
         // section filtering is.
         ICING_ASSIGN_OR_RETURN(
             result_iterator,
-<<<<<<< HEAD
-            index_.GetIterator(normalized_text, kSectionIdMaskAll,
-                               search_spec.term_match_type()));
-=======
             index_.GetIterator(
                 normalized_text,
                 token.text.data() - search_spec.query().c_str(),
@@ -363,7 +328,6 @@
                 search_spec.term_match_type(),
                 /*need_hit_term_frequency=*/ranking_strategy ==
                     ScoringSpecProto::RankingStrategy::RELEVANCE_SCORE));
->>>>>>> a81a0c8c
 
         // Add term iterator and terms to match if this is not a negation term.
         // WARNING: setting query terms at this point is not compatible with
@@ -371,18 +335,6 @@
         // section restricts. Those are not currently supported. If they became
         // supported, this handling for query terms would need to be altered.
         if (!frames.top().saw_exclude) {
-<<<<<<< HEAD
-          ICING_ASSIGN_OR_RETURN(
-              std::unique_ptr<DocHitInfoIterator> term_iterator,
-              index_.GetIterator(normalized_text, kSectionIdMaskAll,
-                                 search_spec.term_match_type()));
-
-          results.query_term_iterators[normalized_text] =
-              std::make_unique<DocHitInfoIteratorFilter>(
-                  std::move(term_iterator), &document_store_, &schema_store_,
-                  options);
-
-=======
           if (ranking_strategy ==
               ScoringSpecProto::RankingStrategy::RELEVANCE_SCORE) {
             ICING_ASSIGN_OR_RETURN(
@@ -399,7 +351,6 @@
                     std::move(term_iterator), &document_store_, &schema_store_,
                     options, current_time_ms);
           }
->>>>>>> a81a0c8c
           results.query_terms[frames.top().section_restrict].insert(
               std::move(normalized_text));
         }
@@ -456,11 +407,7 @@
         section_restricts.insert(std::move(frames.top().section_restrict));
         result_iterator = DocHitInfoIteratorSectionRestrict::ApplyRestrictions(
             std::move(result_iterator), &document_store_, &schema_store_,
-<<<<<<< HEAD
-            frames.top().section_restrict);
-=======
             std::move(section_restricts), current_time_ms);
->>>>>>> a81a0c8c
 
         frames.top().section_restrict = "";
       }
