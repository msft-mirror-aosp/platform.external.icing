// Copyright (C) 2019 Google LLC
//
// Licensed under the Apache License, Version 2.0 (the "License");
// you may not use this file except in compliance with the License.
// You may obtain a copy of the License at
//
//      http://www.apache.org/licenses/LICENSE-2.0
//
// Unless required by applicable law or agreed to in writing, software
// distributed under the License is distributed on an "AS IS" BASIS,
// WITHOUT WARRANTIES OR CONDITIONS OF ANY KIND, either express or implied.
// See the License for the specific language governing permissions and
// limitations under the License.

#include "icing/icing-search-engine.h"

#include <cstdint>
#include <limits>
#include <memory>
#include <string>
#include <utility>

#include "icing/text_classifier/lib3/utils/base/status.h"
#include "gmock/gmock.h"
#include "gtest/gtest.h"
#include "icing/document-builder.h"
#include "icing/file/filesystem.h"
#include "icing/file/mock-filesystem.h"
#include "icing/jni/jni-cache.h"
#include "icing/portable/endian.h"
#include "icing/portable/equals-proto.h"
#include "icing/portable/platform.h"
#include "icing/proto/debug.pb.h"
#include "icing/proto/document.pb.h"
#include "icing/proto/document_wrapper.pb.h"
#include "icing/proto/initialize.pb.h"
#include "icing/proto/logging.pb.h"
#include "icing/proto/optimize.pb.h"
#include "icing/proto/persist.pb.h"
#include "icing/proto/reset.pb.h"
#include "icing/proto/schema.pb.h"
#include "icing/proto/scoring.pb.h"
#include "icing/proto/search.pb.h"
#include "icing/proto/status.pb.h"
#include "icing/proto/storage.pb.h"
#include "icing/proto/term.pb.h"
#include "icing/proto/usage.pb.h"
#include "icing/schema-builder.h"
#include "icing/testing/common-matchers.h"
#include "icing/testing/fake-clock.h"
#include "icing/testing/icu-data-file-helper.h"
#include "icing/testing/jni-test-helpers.h"
#include "icing/testing/test-data.h"
#include "icing/testing/tmp-directory.h"

namespace icing {
namespace lib {

namespace {

using ::icing::lib::portable_equals_proto::EqualsProto;
using ::testing::Eq;
using ::testing::Ge;
using ::testing::Gt;
using ::testing::HasSubstr;
using ::testing::IsEmpty;
using ::testing::Return;
using ::testing::SizeIs;
using ::testing::StrEq;
using ::testing::UnorderedElementsAre;

// For mocking purpose, we allow tests to provide a custom Filesystem.
class TestIcingSearchEngine : public IcingSearchEngine {
 public:
  TestIcingSearchEngine(const IcingSearchEngineOptions& options,
                        std::unique_ptr<const Filesystem> filesystem,
                        std::unique_ptr<const IcingFilesystem> icing_filesystem,
                        std::unique_ptr<Clock> clock,
                        std::unique_ptr<JniCache> jni_cache)
      : IcingSearchEngine(options, std::move(filesystem),
                          std::move(icing_filesystem), std::move(clock),
                          std::move(jni_cache)) {}
};

std::string GetTestBaseDir() { return GetTestTempDir() + "/icing"; }

// This test is meant to cover all tests relating to IcingSearchEngine apis not
// specifically covered by the other IcingSearchEngine*Test.
class IcingSearchEngineTest : public testing::Test {
 protected:
  void SetUp() override {
    if (!IsCfStringTokenization() && !IsReverseJniTokenization()) {
      // If we've specified using the reverse-JNI method for segmentation (i.e.
      // not ICU), then we won't have the ICU data file included to set up.
      // Technically, we could choose to use reverse-JNI for segmentation AND
      // include an ICU data file, but that seems unlikely and our current BUILD
      // setup doesn't do this.
      // File generated via icu_data_file rule in //icing/BUILD.
      std::string icu_data_file_path =
          GetTestFilePath("icing/icu.dat");
      ICING_ASSERT_OK(
          icu_data_file_helper::SetUpICUDataFile(icu_data_file_path));
    }
    filesystem_.CreateDirectoryRecursively(GetTestBaseDir().c_str());
  }

  void TearDown() override {
    filesystem_.DeleteDirectoryRecursively(GetTestBaseDir().c_str());
  }

  const Filesystem* filesystem() const { return &filesystem_; }

 private:
  Filesystem filesystem_;
};

// Non-zero value so we don't override it to be the current time
constexpr int64_t kDefaultCreationTimestampMs = 1575492852000;

IcingSearchEngineOptions GetDefaultIcingOptions() {
  IcingSearchEngineOptions icing_options;
  icing_options.set_base_dir(GetTestBaseDir());
  return icing_options;
}

DocumentProto CreateMessageDocument(std::string name_space, std::string uri) {
  return DocumentBuilder()
      .SetKey(std::move(name_space), std::move(uri))
      .SetSchema("Message")
      .AddStringProperty("body", "message body")
      .SetCreationTimestampMs(kDefaultCreationTimestampMs)
      .Build();
}

SchemaProto CreateMessageSchema() {
  return SchemaBuilder()
      .AddType(SchemaTypeConfigBuilder().SetType("Message").AddProperty(
          PropertyConfigBuilder()
              .SetName("body")
              .SetDataTypeString(TERM_MATCH_PREFIX, TOKENIZER_PLAIN)
              .SetCardinality(CARDINALITY_REQUIRED)))
      .Build();
}

SchemaProto CreatePersonAndEmailSchema() {
  return SchemaBuilder()
      .AddType(SchemaTypeConfigBuilder()
                   .SetType("Person")
                   .AddProperty(PropertyConfigBuilder()
                                    .SetName("name")
                                    .SetDataTypeString(TERM_MATCH_PREFIX,
                                                       TOKENIZER_PLAIN)
                                    .SetCardinality(CARDINALITY_OPTIONAL))
                   .AddProperty(PropertyConfigBuilder()
                                    .SetName("emailAddress")
                                    .SetDataTypeString(TERM_MATCH_PREFIX,
                                                       TOKENIZER_PLAIN)
                                    .SetCardinality(CARDINALITY_OPTIONAL)))
      .AddType(
          SchemaTypeConfigBuilder()
              .SetType("Email")
              .AddProperty(
                  PropertyConfigBuilder()
                      .SetName("body")
                      .SetDataTypeString(TERM_MATCH_PREFIX, TOKENIZER_PLAIN)
                      .SetCardinality(CARDINALITY_OPTIONAL))
              .AddProperty(
                  PropertyConfigBuilder()
                      .SetName("subject")
                      .SetDataTypeString(TERM_MATCH_PREFIX, TOKENIZER_PLAIN)
                      .SetCardinality(CARDINALITY_OPTIONAL))
              .AddProperty(PropertyConfigBuilder()
                               .SetName("sender")
                               .SetDataTypeDocument(
                                   "Person", /*index_nested_properties=*/true)
                               .SetCardinality(CARDINALITY_OPTIONAL)))
      .Build();
}

ScoringSpecProto GetDefaultScoringSpec() {
  ScoringSpecProto scoring_spec;
  scoring_spec.set_rank_by(ScoringSpecProto::RankingStrategy::DOCUMENT_SCORE);
  return scoring_spec;
}

UsageReport CreateUsageReport(std::string name_space, std::string uri,
                              int64_t timestamp_ms,
                              UsageReport::UsageType usage_type) {
  UsageReport usage_report;
  usage_report.set_document_namespace(name_space);
  usage_report.set_document_uri(uri);
  usage_report.set_usage_timestamp_ms(timestamp_ms);
  usage_report.set_usage_type(usage_type);
  return usage_report;
}

TEST_F(IcingSearchEngineTest, GetDocument) {
  IcingSearchEngine icing(GetDefaultIcingOptions(), GetTestJniCache());
  ASSERT_THAT(icing.Initialize().status(), ProtoIsOk());
  ASSERT_THAT(icing.SetSchema(CreateMessageSchema()).status(), ProtoIsOk());

  // Simple put and get
  ASSERT_THAT(icing.Put(CreateMessageDocument("namespace", "uri")).status(),
              ProtoIsOk());

  GetResultProto expected_get_result_proto;
  expected_get_result_proto.mutable_status()->set_code(StatusProto::OK);
  *expected_get_result_proto.mutable_document() =
      CreateMessageDocument("namespace", "uri");
  ASSERT_THAT(
      icing.Get("namespace", "uri", GetResultSpecProto::default_instance()),
      EqualsProto(expected_get_result_proto));

  // Put an invalid document
  PutResultProto put_result_proto = icing.Put(DocumentProto());
  EXPECT_THAT(put_result_proto.status(),
              ProtoStatusIs(StatusProto::INVALID_ARGUMENT));
  EXPECT_THAT(put_result_proto.status().message(),
              HasSubstr("'namespace' is empty"));

  // Get a non-existing key
  expected_get_result_proto.mutable_status()->set_code(StatusProto::NOT_FOUND);
  expected_get_result_proto.mutable_status()->set_message(
      "Document (wrong, uri) not found.");
  expected_get_result_proto.clear_document();
  ASSERT_THAT(icing.Get("wrong", "uri", GetResultSpecProto::default_instance()),
              EqualsProto(expected_get_result_proto));
}

TEST_F(IcingSearchEngineTest, GetDocumentProjectionEmpty) {
  IcingSearchEngine icing(GetDefaultIcingOptions(), GetTestJniCache());
  ASSERT_THAT(icing.Initialize().status(), ProtoIsOk());
  ASSERT_THAT(icing.SetSchema(CreateMessageSchema()).status(), ProtoIsOk());

  DocumentProto document = CreateMessageDocument("namespace", "uri");
  ASSERT_THAT(icing.Put(document).status(), ProtoIsOk());

  GetResultSpecProto result_spec;
  TypePropertyMask* mask = result_spec.add_type_property_masks();
  mask->set_schema_type(document.schema());
  mask->add_paths("");

  GetResultProto expected_get_result_proto;
  expected_get_result_proto.mutable_status()->set_code(StatusProto::OK);
  *expected_get_result_proto.mutable_document() = document;
  expected_get_result_proto.mutable_document()->clear_properties();
  ASSERT_THAT(icing.Get("namespace", "uri", result_spec),
              EqualsProto(expected_get_result_proto));
}

TEST_F(IcingSearchEngineTest, GetDocumentWildCardProjectionEmpty) {
  IcingSearchEngine icing(GetDefaultIcingOptions(), GetTestJniCache());
  ASSERT_THAT(icing.Initialize().status(), ProtoIsOk());
  ASSERT_THAT(icing.SetSchema(CreateMessageSchema()).status(), ProtoIsOk());

  DocumentProto document = CreateMessageDocument("namespace", "uri");
  ASSERT_THAT(icing.Put(document).status(), ProtoIsOk());

  GetResultSpecProto result_spec;
  TypePropertyMask* mask = result_spec.add_type_property_masks();
  mask->set_schema_type("*");
  mask->add_paths("");

  GetResultProto expected_get_result_proto;
  expected_get_result_proto.mutable_status()->set_code(StatusProto::OK);
  *expected_get_result_proto.mutable_document() = document;
  expected_get_result_proto.mutable_document()->clear_properties();
  ASSERT_THAT(icing.Get("namespace", "uri", result_spec),
              EqualsProto(expected_get_result_proto));
}

TEST_F(IcingSearchEngineTest, GetDocumentProjectionMultipleFieldPaths) {
  IcingSearchEngine icing(GetDefaultIcingOptions(), GetTestJniCache());
  ASSERT_THAT(icing.Initialize().status(), ProtoIsOk());
  ASSERT_THAT(icing.SetSchema(CreatePersonAndEmailSchema()).status(),
              ProtoIsOk());

  // 1. Add an email document
  DocumentProto document =
      DocumentBuilder()
          .SetKey("namespace", "uri1")
          .SetCreationTimestampMs(1000)
          .SetSchema("Email")
          .AddDocumentProperty(
              "sender",
              DocumentBuilder()
                  .SetKey("namespace", "uri1")
                  .SetSchema("Person")
                  .AddStringProperty("name", "Meg Ryan")
                  .AddStringProperty("emailAddress", "shopgirl@aol.com")
                  .Build())
          .AddStringProperty("subject", "Hello World!")
          .AddStringProperty(
              "body", "Oh what a beautiful morning! Oh what a beautiful day!")
          .Build();
  ASSERT_THAT(icing.Put(document).status(), ProtoIsOk());

  GetResultSpecProto result_spec;
  TypePropertyMask* mask = result_spec.add_type_property_masks();
  mask->set_schema_type("Email");
  mask->add_paths("sender.name");
  mask->add_paths("subject");

  // 2. Verify that the returned result only contains the 'sender.name'
  // property and the 'subject' property.
  GetResultProto expected_get_result_proto;
  expected_get_result_proto.mutable_status()->set_code(StatusProto::OK);
  *expected_get_result_proto.mutable_document() =
      DocumentBuilder()
          .SetKey("namespace", "uri1")
          .SetCreationTimestampMs(1000)
          .SetSchema("Email")
          .AddDocumentProperty("sender",
                               DocumentBuilder()
                                   .SetKey("namespace", "uri1")
                                   .SetSchema("Person")
                                   .AddStringProperty("name", "Meg Ryan")
                                   .Build())
          .AddStringProperty("subject", "Hello World!")
          .Build();
  ASSERT_THAT(icing.Get("namespace", "uri1", result_spec),
              EqualsProto(expected_get_result_proto));
}

TEST_F(IcingSearchEngineTest, GetDocumentWildcardProjectionMultipleFieldPaths) {
  IcingSearchEngine icing(GetDefaultIcingOptions(), GetTestJniCache());
  ASSERT_THAT(icing.Initialize().status(), ProtoIsOk());
  ASSERT_THAT(icing.SetSchema(CreatePersonAndEmailSchema()).status(),
              ProtoIsOk());

  // 1. Add an email document
  DocumentProto document =
      DocumentBuilder()
          .SetKey("namespace", "uri1")
          .SetCreationTimestampMs(1000)
          .SetSchema("Email")
          .AddDocumentProperty(
              "sender",
              DocumentBuilder()
                  .SetKey("namespace", "uri1")
                  .SetSchema("Person")
                  .AddStringProperty("name", "Meg Ryan")
                  .AddStringProperty("emailAddress", "shopgirl@aol.com")
                  .Build())
          .AddStringProperty("subject", "Hello World!")
          .AddStringProperty(
              "body", "Oh what a beautiful morning! Oh what a beautiful day!")
          .Build();
  ASSERT_THAT(icing.Put(document).status(), ProtoIsOk());

  GetResultSpecProto result_spec;
  TypePropertyMask* mask = result_spec.add_type_property_masks();
  mask->set_schema_type("*");
  mask->add_paths("sender.name");
  mask->add_paths("subject");

  // 2. Verify that the returned result only contains the 'sender.name'
  // property and the 'subject' property.
  GetResultProto expected_get_result_proto;
  expected_get_result_proto.mutable_status()->set_code(StatusProto::OK);
  *expected_get_result_proto.mutable_document() =
      DocumentBuilder()
          .SetKey("namespace", "uri1")
          .SetCreationTimestampMs(1000)
          .SetSchema("Email")
          .AddDocumentProperty("sender",
                               DocumentBuilder()
                                   .SetKey("namespace", "uri1")
                                   .SetSchema("Person")
                                   .AddStringProperty("name", "Meg Ryan")
                                   .Build())
          .AddStringProperty("subject", "Hello World!")
          .Build();
  ASSERT_THAT(icing.Get("namespace", "uri1", result_spec),
              EqualsProto(expected_get_result_proto));
}

TEST_F(IcingSearchEngineTest,
       GetDocumentSpecificProjectionOverridesWildcardProjection) {
  IcingSearchEngine icing(GetDefaultIcingOptions(), GetTestJniCache());
  ASSERT_THAT(icing.Initialize().status(), ProtoIsOk());
  ASSERT_THAT(icing.SetSchema(CreatePersonAndEmailSchema()).status(),
              ProtoIsOk());

  // 1. Add an email document
  DocumentProto document =
      DocumentBuilder()
          .SetKey("namespace", "uri1")
          .SetCreationTimestampMs(1000)
          .SetSchema("Email")
          .AddDocumentProperty(
              "sender",
              DocumentBuilder()
                  .SetKey("namespace", "uri1")
                  .SetSchema("Person")
                  .AddStringProperty("name", "Meg Ryan")
                  .AddStringProperty("emailAddress", "shopgirl@aol.com")
                  .Build())
          .AddStringProperty("subject", "Hello World!")
          .AddStringProperty(
              "body", "Oh what a beautiful morning! Oh what a beautiful day!")
          .Build();
  ASSERT_THAT(icing.Put(document).status(), ProtoIsOk());

  // 2. Add type property masks for the wildcard and the specific type of the
  // document 'Email'. The wildcard should be ignored and only the 'Email'
  // projection should apply.
  GetResultSpecProto result_spec;
  TypePropertyMask* mask = result_spec.add_type_property_masks();
  mask->set_schema_type("*");
  mask->add_paths("subject");
  mask = result_spec.add_type_property_masks();
  mask->set_schema_type("Email");
  mask->add_paths("body");

  // 3. Verify that the returned result only contains the 'body' property.
  GetResultProto expected_get_result_proto;
  expected_get_result_proto.mutable_status()->set_code(StatusProto::OK);
  *expected_get_result_proto.mutable_document() =
      DocumentBuilder()
          .SetKey("namespace", "uri1")
          .SetCreationTimestampMs(1000)
          .SetSchema("Email")
          .AddStringProperty(
              "body", "Oh what a beautiful morning! Oh what a beautiful day!")
          .Build();
  ASSERT_THAT(icing.Get("namespace", "uri1", result_spec),
              EqualsProto(expected_get_result_proto));
}

TEST_F(IcingSearchEngineTest, GetDocumentProjectionPolymorphism) {
  IcingSearchEngine icing(GetDefaultIcingOptions(), GetTestJniCache());
  ASSERT_THAT(icing.Initialize().status(), ProtoIsOk());
  SchemaProto schema =
      SchemaBuilder()
          .AddType(SchemaTypeConfigBuilder()
                       .SetType("Person")
                       .AddProperty(PropertyConfigBuilder()
                                        .SetName("name")
                                        .SetDataTypeString(TERM_MATCH_PREFIX,
                                                           TOKENIZER_PLAIN)
                                        .SetCardinality(CARDINALITY_OPTIONAL))
                       .AddProperty(PropertyConfigBuilder()
                                        .SetName("emailAddress")
                                        .SetDataTypeString(TERM_MATCH_PREFIX,
                                                           TOKENIZER_PLAIN)
                                        .SetCardinality(CARDINALITY_OPTIONAL)))
          .AddType(SchemaTypeConfigBuilder()
                       .SetType("Artist")
                       .AddParentType("Person")
                       .AddProperty(PropertyConfigBuilder()
                                        .SetName("name")
                                        .SetDataTypeString(TERM_MATCH_PREFIX,
                                                           TOKENIZER_PLAIN)
                                        .SetCardinality(CARDINALITY_OPTIONAL))
                       .AddProperty(PropertyConfigBuilder()
                                        .SetName("emailAddress")
                                        .SetDataTypeString(TERM_MATCH_PREFIX,
                                                           TOKENIZER_PLAIN)
                                        .SetCardinality(CARDINALITY_OPTIONAL))
                       .AddProperty(PropertyConfigBuilder()
                                        .SetName("company")
                                        .SetDataTypeString(TERM_MATCH_PREFIX,
                                                           TOKENIZER_PLAIN)
                                        .SetCardinality(CARDINALITY_OPTIONAL)))
          .Build();
  ASSERT_THAT(icing.SetSchema(schema).status(), ProtoIsOk());

  // Add a person document and an artist document
  DocumentProto document_person =
      DocumentBuilder()
          .SetKey("namespace", "uri1")
          .SetCreationTimestampMs(1000)
          .SetSchema("Person")
          .AddStringProperty("name", "Meg Ryan")
          .AddStringProperty("emailAddress", "shopgirl@aol.com")
          .Build();
  DocumentProto document_artist =
      DocumentBuilder()
          .SetKey("namespace", "uri2")
          .SetCreationTimestampMs(1000)
          .SetSchema("Artist")
          .AddStringProperty("name", "Meg Artist")
          .AddStringProperty("emailAddress", "artist@aol.com")
          .AddStringProperty("company", "aol")
          .Build();
  ASSERT_THAT(icing.Put(document_person).status(), ProtoIsOk());
  ASSERT_THAT(icing.Put(document_artist).status(), ProtoIsOk());

  // Add type property masks
  GetResultSpecProto result_spec;
  TypePropertyMask* person_type_property_mask =
      result_spec.add_type_property_masks();
  person_type_property_mask->set_schema_type("Person");
  person_type_property_mask->add_paths("name");
  // Since Artist is a child type of Person, the TypePropertyMask for Person
  // will be merged to Artist's TypePropertyMask by polymorphism, so that 'name'
  // will also show in Artist's projection results.
  TypePropertyMask* artist_type_property_mask =
      result_spec.add_type_property_masks();
  artist_type_property_mask->set_schema_type("Artist");
  artist_type_property_mask->add_paths("emailAddress");

  // Verify that the returned person document only contains the 'name' property,
  // and the returned artist document contain both the 'name' and 'emailAddress'
  // properties.
  GetResultProto expected_get_result_proto;
  expected_get_result_proto.mutable_status()->set_code(StatusProto::OK);
  *expected_get_result_proto.mutable_document() =
      DocumentBuilder()
          .SetKey("namespace", "uri1")
          .SetCreationTimestampMs(1000)
          .SetSchema("Person")
          .AddStringProperty("name", "Meg Ryan")
          .Build();
  ASSERT_THAT(icing.Get("namespace", "uri1", result_spec),
              EqualsProto(expected_get_result_proto));

  *expected_get_result_proto.mutable_document() =
      DocumentBuilder()
          .SetKey("namespace", "uri2")
          .SetCreationTimestampMs(1000)
          .SetSchema("Artist")
          .AddStringProperty("name", "Meg Artist")
          .AddStringProperty("emailAddress", "artist@aol.com")
          .Build();
  ASSERT_THAT(icing.Get("namespace", "uri2", result_spec),
              EqualsProto(expected_get_result_proto));
}

TEST_F(IcingSearchEngineTest, GetDocumentProjectionMultipleParentPolymorphism) {
  IcingSearchEngine icing(GetDefaultIcingOptions(), GetTestJniCache());
  ASSERT_THAT(icing.Initialize().status(), ProtoIsOk());
  SchemaProto schema =
      SchemaBuilder()
          .AddType(SchemaTypeConfigBuilder()
                       .SetType("Email")
                       .AddProperty(PropertyConfigBuilder()
                                        .SetName("sender")
                                        .SetDataTypeString(TERM_MATCH_PREFIX,
                                                           TOKENIZER_PLAIN)
                                        .SetCardinality(CARDINALITY_OPTIONAL))
                       .AddProperty(PropertyConfigBuilder()
                                        .SetName("recipient")
                                        .SetDataTypeString(TERM_MATCH_PREFIX,
                                                           TOKENIZER_PLAIN)
                                        .SetCardinality(CARDINALITY_OPTIONAL)))
          .AddType(SchemaTypeConfigBuilder()
                       .SetType("Message")
                       .AddProperty(PropertyConfigBuilder()
                                        .SetName("content")
                                        .SetDataTypeString(TERM_MATCH_PREFIX,
                                                           TOKENIZER_PLAIN)
                                        .SetCardinality(CARDINALITY_OPTIONAL))
                       .AddProperty(PropertyConfigBuilder()
                                        .SetName("note")
                                        .SetDataTypeString(TERM_MATCH_PREFIX,
                                                           TOKENIZER_PLAIN)
                                        .SetCardinality(CARDINALITY_OPTIONAL)))
          .AddType(SchemaTypeConfigBuilder()
                       .SetType("EmailMessage")
                       .AddParentType("Email")
                       .AddParentType("Message")
                       .AddProperty(PropertyConfigBuilder()
                                        .SetName("sender")
                                        .SetDataTypeString(TERM_MATCH_PREFIX,
                                                           TOKENIZER_PLAIN)
                                        .SetCardinality(CARDINALITY_OPTIONAL))
                       .AddProperty(PropertyConfigBuilder()
                                        .SetName("recipient")
                                        .SetDataTypeString(TERM_MATCH_PREFIX,
                                                           TOKENIZER_PLAIN)
                                        .SetCardinality(CARDINALITY_OPTIONAL))
                       .AddProperty(PropertyConfigBuilder()
                                        .SetName("content")
                                        .SetDataTypeString(TERM_MATCH_PREFIX,
                                                           TOKENIZER_PLAIN)
                                        .SetCardinality(CARDINALITY_OPTIONAL))
                       .AddProperty(PropertyConfigBuilder()
                                        .SetName("note")
                                        .SetDataTypeString(TERM_MATCH_PREFIX,
                                                           TOKENIZER_PLAIN)
                                        .SetCardinality(CARDINALITY_OPTIONAL)))
          .Build();
  ASSERT_THAT(icing.SetSchema(schema).status(), ProtoIsOk());

  // Add an email document and a message document
  DocumentProto document_email =
      DocumentBuilder()
          .SetKey("namespace", "uri1")
          .SetCreationTimestampMs(1000)
          .SetSchema("Email")
          .AddStringProperty("sender", "sender1")
          .AddStringProperty("recipient", "recipient1")
          .Build();
  DocumentProto document_message = DocumentBuilder()
                                       .SetKey("namespace", "uri2")
                                       .SetCreationTimestampMs(1000)
                                       .SetSchema("Message")
                                       .AddStringProperty("content", "content1")
                                       .AddStringProperty("note", "note1")
                                       .Build();
  // Add an emailMessage document
  DocumentProto document_email_message =
      DocumentBuilder()
          .SetKey("namespace", "uri3")
          .SetCreationTimestampMs(1000)
          .SetSchema("EmailMessage")
          .AddStringProperty("sender", "sender2")
          .AddStringProperty("recipient", "recipient2")
          .AddStringProperty("content", "content2")
          .AddStringProperty("note", "note2")
          .Build();

  ASSERT_THAT(icing.Put(document_email).status(), ProtoIsOk());
  ASSERT_THAT(icing.Put(document_message).status(), ProtoIsOk());
  ASSERT_THAT(icing.Put(document_email_message).status(), ProtoIsOk());

  // Add type property masks for Email and Message, and both of them will apply
  // to EmailMessage.
  GetResultSpecProto result_spec;
  TypePropertyMask* email_type_property_mask =
      result_spec.add_type_property_masks();
  email_type_property_mask->set_schema_type("Email");
  email_type_property_mask->add_paths("sender");

  TypePropertyMask* message_type_property_mask =
      result_spec.add_type_property_masks();
  message_type_property_mask->set_schema_type("Message");
  message_type_property_mask->add_paths("content");

  // Verify that
  // - The returned email document only contains the 'sender' property.
  // - The returned message document only contains the 'content' property.
  // - The returned email message document contains both the 'sender' and
  //   'content' properties,
  GetResultProto expected_get_result_proto;
  expected_get_result_proto.mutable_status()->set_code(StatusProto::OK);
  *expected_get_result_proto.mutable_document() =
      DocumentBuilder()
          .SetKey("namespace", "uri1")
          .SetCreationTimestampMs(1000)
          .SetSchema("Email")
          .AddStringProperty("sender", "sender1")
          .Build();
  ASSERT_THAT(icing.Get("namespace", "uri1", result_spec),
              EqualsProto(expected_get_result_proto));

  *expected_get_result_proto.mutable_document() =
      DocumentBuilder()
          .SetKey("namespace", "uri2")
          .SetCreationTimestampMs(1000)
          .SetSchema("Message")
          .AddStringProperty("content", "content1")
          .Build();
  ASSERT_THAT(icing.Get("namespace", "uri2", result_spec),
              EqualsProto(expected_get_result_proto));

  *expected_get_result_proto.mutable_document() =
      DocumentBuilder()
          .SetKey("namespace", "uri3")
          .SetCreationTimestampMs(1000)
          .SetSchema("EmailMessage")
          .AddStringProperty("sender", "sender2")
          .AddStringProperty("content", "content2")
          .Build();
  ASSERT_THAT(icing.Get("namespace", "uri3", result_spec),
              EqualsProto(expected_get_result_proto));
}

TEST_F(IcingSearchEngineTest, GetDocumentProjectionDiamondPolymorphism) {
  IcingSearchEngine icing(GetDefaultIcingOptions(), GetTestJniCache());
  ASSERT_THAT(icing.Initialize().status(), ProtoIsOk());

  // Create a schema with a diamond inheritance relation.
  //         Object
  //      /          \
  //   Email       Message
  //       \         /
  //      EmailMessage
  SchemaProto schema =
      SchemaBuilder()
          .AddType(SchemaTypeConfigBuilder().SetType("Object").AddProperty(
              PropertyConfigBuilder()
                  .SetName("objectId")
                  .SetDataTypeString(TERM_MATCH_PREFIX, TOKENIZER_PLAIN)
                  .SetCardinality(CARDINALITY_OPTIONAL)))
          .AddType(SchemaTypeConfigBuilder()
                       .SetType("Email")
                       .AddParentType("Object")
                       .AddProperty(PropertyConfigBuilder()
                                        .SetName("objectId")
                                        .SetDataTypeString(TERM_MATCH_PREFIX,
                                                           TOKENIZER_PLAIN)
                                        .SetCardinality(CARDINALITY_OPTIONAL))
                       .AddProperty(PropertyConfigBuilder()
                                        .SetName("sender")
                                        .SetDataTypeString(TERM_MATCH_PREFIX,
                                                           TOKENIZER_PLAIN)
                                        .SetCardinality(CARDINALITY_OPTIONAL))
                       .AddProperty(PropertyConfigBuilder()
                                        .SetName("recipient")
                                        .SetDataTypeString(TERM_MATCH_PREFIX,
                                                           TOKENIZER_PLAIN)
                                        .SetCardinality(CARDINALITY_OPTIONAL)))
          .AddType(SchemaTypeConfigBuilder()
                       .SetType("Message")
                       .AddParentType("Object")
                       .AddProperty(PropertyConfigBuilder()
                                        .SetName("objectId")
                                        .SetDataTypeString(TERM_MATCH_PREFIX,
                                                           TOKENIZER_PLAIN)
                                        .SetCardinality(CARDINALITY_OPTIONAL))
                       .AddProperty(PropertyConfigBuilder()
                                        .SetName("content")
                                        .SetDataTypeString(TERM_MATCH_PREFIX,
                                                           TOKENIZER_PLAIN)
                                        .SetCardinality(CARDINALITY_OPTIONAL))
                       .AddProperty(PropertyConfigBuilder()
                                        .SetName("note")
                                        .SetDataTypeString(TERM_MATCH_PREFIX,
                                                           TOKENIZER_PLAIN)
                                        .SetCardinality(CARDINALITY_OPTIONAL)))
          .AddType(SchemaTypeConfigBuilder()
                       .SetType("EmailMessage")
                       .AddParentType("Email")
                       .AddParentType("Message")
                       .AddProperty(PropertyConfigBuilder()
                                        .SetName("objectId")
                                        .SetDataTypeString(TERM_MATCH_PREFIX,
                                                           TOKENIZER_PLAIN)
                                        .SetCardinality(CARDINALITY_OPTIONAL))
                       .AddProperty(PropertyConfigBuilder()
                                        .SetName("sender")
                                        .SetDataTypeString(TERM_MATCH_PREFIX,
                                                           TOKENIZER_PLAIN)
                                        .SetCardinality(CARDINALITY_OPTIONAL))
                       .AddProperty(PropertyConfigBuilder()
                                        .SetName("recipient")
                                        .SetDataTypeString(TERM_MATCH_PREFIX,
                                                           TOKENIZER_PLAIN)
                                        .SetCardinality(CARDINALITY_OPTIONAL))
                       .AddProperty(PropertyConfigBuilder()
                                        .SetName("content")
                                        .SetDataTypeString(TERM_MATCH_PREFIX,
                                                           TOKENIZER_PLAIN)
                                        .SetCardinality(CARDINALITY_OPTIONAL))
                       .AddProperty(PropertyConfigBuilder()
                                        .SetName("note")
                                        .SetDataTypeString(TERM_MATCH_PREFIX,
                                                           TOKENIZER_PLAIN)
                                        .SetCardinality(CARDINALITY_OPTIONAL)))
          .Build();
  ASSERT_THAT(icing.SetSchema(schema).status(), ProtoIsOk());

  // Add an email document and a message document
  DocumentProto document_email =
      DocumentBuilder()
          .SetKey("namespace", "uri1")
          .SetCreationTimestampMs(1000)
          .SetSchema("Email")
          .AddStringProperty("objectId", "object1")
          .AddStringProperty("sender", "sender1")
          .AddStringProperty("recipient", "recipient1")
          .Build();
  DocumentProto document_message = DocumentBuilder()
                                       .SetKey("namespace", "uri2")
                                       .SetCreationTimestampMs(1000)
                                       .SetSchema("Message")
                                       .AddStringProperty("objectId", "object2")
                                       .AddStringProperty("content", "content1")
                                       .AddStringProperty("note", "note1")
                                       .Build();
  // Add an emailMessage document
  DocumentProto document_email_message =
      DocumentBuilder()
          .SetKey("namespace", "uri3")
          .SetCreationTimestampMs(1000)
          .SetSchema("EmailMessage")
          .AddStringProperty("objectId", "object3")
          .AddStringProperty("sender", "sender2")
          .AddStringProperty("recipient", "recipient2")
          .AddStringProperty("content", "content2")
          .AddStringProperty("note", "note2")
          .Build();

  ASSERT_THAT(icing.Put(document_email).status(), ProtoIsOk());
  ASSERT_THAT(icing.Put(document_message).status(), ProtoIsOk());
  ASSERT_THAT(icing.Put(document_email_message).status(), ProtoIsOk());

  // Add type property masks for Object, which should apply to Email, Message
  // and EmailMessage.
  GetResultSpecProto result_spec;
  TypePropertyMask* email_type_property_mask =
      result_spec.add_type_property_masks();
  email_type_property_mask->set_schema_type("Object");
  email_type_property_mask->add_paths("objectId");

  // Verify that all the documents only contain the 'objectId' property.
  GetResultProto expected_get_result_proto;
  expected_get_result_proto.mutable_status()->set_code(StatusProto::OK);
  *expected_get_result_proto.mutable_document() =
      DocumentBuilder()
          .SetKey("namespace", "uri1")
          .SetCreationTimestampMs(1000)
          .SetSchema("Email")
          .AddStringProperty("objectId", "object1")
          .Build();
  ASSERT_THAT(icing.Get("namespace", "uri1", result_spec),
              EqualsProto(expected_get_result_proto));

  *expected_get_result_proto.mutable_document() =
      DocumentBuilder()
          .SetKey("namespace", "uri2")
          .SetCreationTimestampMs(1000)
          .SetSchema("Message")
          .AddStringProperty("objectId", "object2")
          .Build();
  ASSERT_THAT(icing.Get("namespace", "uri2", result_spec),
              EqualsProto(expected_get_result_proto));

  *expected_get_result_proto.mutable_document() =
      DocumentBuilder()
          .SetKey("namespace", "uri3")
          .SetCreationTimestampMs(1000)
          .SetSchema("EmailMessage")
          .AddStringProperty("objectId", "object3")
          .Build();
  ASSERT_THAT(icing.Get("namespace", "uri3", result_spec),
              EqualsProto(expected_get_result_proto));
}

TEST_F(IcingSearchEngineTest, OlderUsageTimestampShouldNotOverrideNewerOnes) {
  IcingSearchEngine icing(GetDefaultIcingOptions(), GetTestJniCache());
  EXPECT_THAT(icing.Initialize().status(), ProtoIsOk());
  EXPECT_THAT(icing.SetSchema(CreateMessageSchema()).status(), ProtoIsOk());

  // Creates 3 test documents
  DocumentProto document1 =
      DocumentBuilder()
          .SetKey("namespace", "uri/1")
          .SetSchema("Message")
          .AddStringProperty("body", "message1")
          .SetCreationTimestampMs(kDefaultCreationTimestampMs)
          .Build();
  DocumentProto document2 =
      DocumentBuilder()
          .SetKey("namespace", "uri/2")
          .SetSchema("Message")
          .AddStringProperty("body", "message2")
          .SetCreationTimestampMs(kDefaultCreationTimestampMs)
          .Build();

  ASSERT_THAT(icing.Put(document1).status(), ProtoIsOk());
  ASSERT_THAT(icing.Put(document2).status(), ProtoIsOk());

  // Report usage for doc1 and doc2. The older timestamp 5000 shouldn't be
  // overridden by 1000. The order will be doc1 > doc2 when ranked by
  // USAGE_TYPE1_LAST_USED_TIMESTAMP.
  UsageReport usage_report_doc1_time1 = CreateUsageReport(
      /*name_space=*/"namespace", /*uri=*/"uri/1", /*timestamp_ms=*/1000,
      UsageReport::USAGE_TYPE1);
  UsageReport usage_report_doc1_time5 = CreateUsageReport(
      /*name_space=*/"namespace", /*uri=*/"uri/1", /*timestamp_ms=*/5000,
      UsageReport::USAGE_TYPE1);
  UsageReport usage_report_doc2_time3 = CreateUsageReport(
      /*name_space=*/"namespace", /*uri=*/"uri/2", /*timestamp_ms=*/3000,
      UsageReport::USAGE_TYPE1);
  ASSERT_THAT(icing.ReportUsage(usage_report_doc1_time5).status(), ProtoIsOk());
  ASSERT_THAT(icing.ReportUsage(usage_report_doc2_time3).status(), ProtoIsOk());
  ASSERT_THAT(icing.ReportUsage(usage_report_doc1_time1).status(), ProtoIsOk());

  // "m" will match both documents
  SearchSpecProto search_spec;
  search_spec.set_term_match_type(TermMatchType::PREFIX);
  search_spec.set_query("m");

  // Result should be in descending USAGE_TYPE1_LAST_USED_TIMESTAMP order
  SearchResultProto expected_search_result_proto;
  expected_search_result_proto.mutable_status()->set_code(StatusProto::OK);
  *expected_search_result_proto.mutable_results()->Add()->mutable_document() =
      document1;
  *expected_search_result_proto.mutable_results()->Add()->mutable_document() =
      document2;

  ScoringSpecProto scoring_spec;
  scoring_spec.set_rank_by(
      ScoringSpecProto::RankingStrategy::USAGE_TYPE1_LAST_USED_TIMESTAMP);
  SearchResultProto search_result_proto = icing.Search(
      search_spec, scoring_spec, ResultSpecProto::default_instance());
  EXPECT_THAT(search_result_proto, EqualsSearchResultIgnoreStatsAndScores(
                                       expected_search_result_proto));
}

TEST_F(IcingSearchEngineTest, ImplicitPersistToDiskFullSavesEverything) {
  DocumentProto document = CreateMessageDocument("namespace", "uri");
  {
    IcingSearchEngine icing(GetDefaultIcingOptions(), GetTestJniCache());
    EXPECT_THAT(icing.Initialize().status(), ProtoIsOk());
    EXPECT_THAT(icing.SetSchema(CreateMessageSchema()).status(), ProtoIsOk());
    EXPECT_THAT(icing.Put(document).status(), ProtoIsOk());
  }  // Destructing calls a PersistToDisk(FULL)

  IcingSearchEngine icing(GetDefaultIcingOptions(), GetTestJniCache());

  // There should be no recovery since everything should be saved properly.
  InitializeResultProto init_result = icing.Initialize();
  EXPECT_THAT(init_result.status(), ProtoIsOk());
  EXPECT_THAT(init_result.initialize_stats().document_store_data_status(),
              Eq(InitializeStatsProto::NO_DATA_LOSS));
  EXPECT_THAT(init_result.initialize_stats().document_store_recovery_cause(),
              Eq(InitializeStatsProto::NONE));
  EXPECT_THAT(init_result.initialize_stats().schema_store_recovery_cause(),
              Eq(InitializeStatsProto::NONE));
  EXPECT_THAT(init_result.initialize_stats().index_restoration_cause(),
              Eq(InitializeStatsProto::NONE));

  // Schema is still intact.
  GetSchemaResultProto expected_get_schema_result_proto;
  expected_get_schema_result_proto.mutable_status()->set_code(StatusProto::OK);
  *expected_get_schema_result_proto.mutable_schema() = CreateMessageSchema();

  EXPECT_THAT(icing.GetSchema(), EqualsProto(expected_get_schema_result_proto));

  // Documents are still intact.
  GetResultProto expected_get_result_proto;
  expected_get_result_proto.mutable_status()->set_code(StatusProto::OK);
  *expected_get_result_proto.mutable_document() = document;

  EXPECT_THAT(
      icing.Get("namespace", "uri", GetResultSpecProto::default_instance()),
      EqualsProto(expected_get_result_proto));

  // Index is still intact.
  SearchSpecProto search_spec;
  search_spec.set_term_match_type(TermMatchType::PREFIX);
  search_spec.set_query("message");  // Content in the Message document.

  SearchResultProto expected_search_result_proto;
  expected_search_result_proto.mutable_status()->set_code(StatusProto::OK);
  *expected_search_result_proto.mutable_results()->Add()->mutable_document() =
      document;

  SearchResultProto actual_results =
      icing.Search(search_spec, GetDefaultScoringSpec(),
                   ResultSpecProto::default_instance());
  EXPECT_THAT(actual_results, EqualsSearchResultIgnoreStatsAndScores(
                                  expected_search_result_proto));
}

TEST_F(IcingSearchEngineTest, ExplicitPersistToDiskFullSavesEverything) {
  DocumentProto document = CreateMessageDocument("namespace", "uri");

  // Add schema and documents to our first icing1 instance.
  IcingSearchEngine icing1(GetDefaultIcingOptions(), GetTestJniCache());
  EXPECT_THAT(icing1.Initialize().status(), ProtoIsOk());
  EXPECT_THAT(icing1.SetSchema(CreateMessageSchema()).status(), ProtoIsOk());
  EXPECT_THAT(icing1.Put(document).status(), ProtoIsOk());
  EXPECT_THAT(icing1.PersistToDisk(PersistType::FULL).status(), ProtoIsOk());

  // Initialize a second icing2 instance which should have it's own memory
  // space. If data from icing1 isn't being persisted to the files, then icing2
  // won't be able to see those changes.
  IcingSearchEngine icing2(GetDefaultIcingOptions(), GetTestJniCache());

  // There should be no recovery since everything should be saved properly.
  InitializeResultProto init_result = icing2.Initialize();
  EXPECT_THAT(init_result.status(), ProtoIsOk());
  EXPECT_THAT(init_result.initialize_stats().document_store_data_status(),
              Eq(InitializeStatsProto::NO_DATA_LOSS));
  EXPECT_THAT(init_result.initialize_stats().document_store_recovery_cause(),
              Eq(InitializeStatsProto::NONE));
  EXPECT_THAT(init_result.initialize_stats().schema_store_recovery_cause(),
              Eq(InitializeStatsProto::NONE));
  EXPECT_THAT(init_result.initialize_stats().index_restoration_cause(),
              Eq(InitializeStatsProto::NONE));

  // Schema is still intact.
  GetSchemaResultProto expected_get_schema_result_proto;
  expected_get_schema_result_proto.mutable_status()->set_code(StatusProto::OK);
  *expected_get_schema_result_proto.mutable_schema() = CreateMessageSchema();

  EXPECT_THAT(icing2.GetSchema(),
              EqualsProto(expected_get_schema_result_proto));

  // Documents are still intact.
  GetResultProto expected_get_result_proto;
  expected_get_result_proto.mutable_status()->set_code(StatusProto::OK);
  *expected_get_result_proto.mutable_document() = document;

  EXPECT_THAT(
      icing2.Get("namespace", "uri", GetResultSpecProto::default_instance()),
      EqualsProto(expected_get_result_proto));

  // Index is still intact.
  SearchSpecProto search_spec;
  search_spec.set_term_match_type(TermMatchType::PREFIX);
  search_spec.set_query("message");  // Content in the Message document.

  SearchResultProto expected_search_result_proto;
  expected_search_result_proto.mutable_status()->set_code(StatusProto::OK);
  *expected_search_result_proto.mutable_results()->Add()->mutable_document() =
      document;

  SearchResultProto actual_results =
      icing2.Search(search_spec, GetDefaultScoringSpec(),
                    ResultSpecProto::default_instance());
  EXPECT_THAT(actual_results, EqualsSearchResultIgnoreStatsAndScores(
                                  expected_search_result_proto));
}

TEST_F(IcingSearchEngineTest, NoPersistToDiskLosesAllDocumentsAndIndex) {
  IcingSearchEngine icing1(GetDefaultIcingOptions(), GetTestJniCache());
  EXPECT_THAT(icing1.Initialize().status(), ProtoIsOk());
  EXPECT_THAT(icing1.SetSchema(CreateMessageSchema()).status(), ProtoIsOk());
  DocumentProto document = CreateMessageDocument("namespace", "uri");
  EXPECT_THAT(icing1.Put(document).status(), ProtoIsOk());
  EXPECT_THAT(
      icing1.Get("namespace", "uri", GetResultSpecProto::default_instance())
          .document(),
      EqualsProto(document));

  // It's intentional that no PersistToDisk call is made before initializing a
  // second instance of icing.

  IcingSearchEngine icing2(GetDefaultIcingOptions(), GetTestJniCache());
  InitializeResultProto init_result = icing2.Initialize();
  EXPECT_THAT(init_result.status(), ProtoIsOk());
  EXPECT_THAT(init_result.initialize_stats().document_store_data_status(),
              Eq(InitializeStatsProto::PARTIAL_LOSS));
  EXPECT_THAT(init_result.initialize_stats().document_store_recovery_cause(),
              Eq(InitializeStatsProto::DATA_LOSS));
  EXPECT_THAT(init_result.initialize_stats().schema_store_recovery_cause(),
              Eq(InitializeStatsProto::NONE));
  EXPECT_THAT(init_result.initialize_stats().index_restoration_cause(),
              Eq(InitializeStatsProto::NONE));

  // The document shouldn't be found because we forgot to call
  // PersistToDisk(LITE)!
  EXPECT_THAT(
      icing2.Get("namespace", "uri", GetResultSpecProto::default_instance())
          .status(),
      ProtoStatusIs(StatusProto::NOT_FOUND));

  // Searching also shouldn't get us anything because the index wasn't
  // recovered.
  SearchSpecProto search_spec;
  search_spec.set_term_match_type(TermMatchType::PREFIX);
  search_spec.set_query("message");  // Content in the Message document.

  SearchResultProto expected_search_result_proto;
  expected_search_result_proto.mutable_status()->set_code(StatusProto::OK);

  SearchResultProto actual_results =
      icing2.Search(search_spec, GetDefaultScoringSpec(),
                    ResultSpecProto::default_instance());
  EXPECT_THAT(actual_results, EqualsSearchResultIgnoreStatsAndScores(
                                  expected_search_result_proto));
}

TEST_F(IcingSearchEngineTest, PersistToDiskLiteSavesGroundTruth) {
  DocumentProto document = CreateMessageDocument("namespace", "uri");

  IcingSearchEngine icing1(GetDefaultIcingOptions(), GetTestJniCache());
  EXPECT_THAT(icing1.Initialize().status(), ProtoIsOk());
  EXPECT_THAT(icing1.SetSchema(CreateMessageSchema()).status(), ProtoIsOk());
  EXPECT_THAT(icing1.Put(document).status(), ProtoIsOk());
  EXPECT_THAT(icing1.PersistToDisk(PersistType::LITE).status(), ProtoIsOk());
  EXPECT_THAT(
      icing1.Get("namespace", "uri", GetResultSpecProto::default_instance())
          .document(),
      EqualsProto(document));

  IcingSearchEngine icing2(GetDefaultIcingOptions(), GetTestJniCache());
  InitializeResultProto init_result = icing2.Initialize();
  EXPECT_THAT(init_result.status(), ProtoIsOk());
  EXPECT_THAT(init_result.initialize_stats().document_store_data_status(),
              Eq(InitializeStatsProto::NO_DATA_LOSS));
  EXPECT_THAT(init_result.initialize_stats().schema_store_recovery_cause(),
              Eq(InitializeStatsProto::NONE));

  // A checksum mismatch gets reported as an IO error. The document store and
  // index didn't have their derived files included in the checksum previously,
  // so reinitializing will trigger a checksum mismatch.
  EXPECT_THAT(init_result.initialize_stats().document_store_recovery_cause(),
              Eq(InitializeStatsProto::IO_ERROR));
  EXPECT_THAT(init_result.initialize_stats().index_restoration_cause(),
              Eq(InitializeStatsProto::IO_ERROR));

  // Schema is still intact.
  GetSchemaResultProto expected_get_schema_result_proto;
  expected_get_schema_result_proto.mutable_status()->set_code(StatusProto::OK);
  *expected_get_schema_result_proto.mutable_schema() = CreateMessageSchema();

  EXPECT_THAT(icing2.GetSchema(),
              EqualsProto(expected_get_schema_result_proto));

  // The document should be found because we called PersistToDisk(LITE)!
  EXPECT_THAT(
      icing2.Get("namespace", "uri", GetResultSpecProto::default_instance())
          .document(),
      EqualsProto(document));

  // Recovered index is still intact.
  SearchSpecProto search_spec;
  search_spec.set_term_match_type(TermMatchType::PREFIX);
  search_spec.set_query("message");  // Content in the Message document.

  SearchResultProto expected_search_result_proto;
  expected_search_result_proto.mutable_status()->set_code(StatusProto::OK);
  *expected_search_result_proto.mutable_results()->Add()->mutable_document() =
      document;

  SearchResultProto actual_results =
      icing2.Search(search_spec, GetDefaultScoringSpec(),
                    ResultSpecProto::default_instance());
  EXPECT_THAT(actual_results, EqualsSearchResultIgnoreStatsAndScores(
                                  expected_search_result_proto));
}

TEST_F(IcingSearchEngineTest, ResetOk) {
  SchemaProto message_schema = CreateMessageSchema();
  SchemaProto empty_schema = SchemaProto(message_schema);
  empty_schema.clear_types();

  IcingSearchEngine icing(GetDefaultIcingOptions(), GetTestJniCache());
  ASSERT_THAT(icing.Initialize().status(), ProtoIsOk());
  ASSERT_THAT(icing.SetSchema(message_schema).status(), ProtoIsOk());

  int64_t empty_state_size =
      filesystem()->GetFileDiskUsage(GetTestBaseDir().c_str());

  DocumentProto document = CreateMessageDocument("namespace", "uri");
  ASSERT_THAT(icing.Put(document).status(), ProtoIsOk());

  // Check that things have been added
  EXPECT_THAT(filesystem()->GetDiskUsage(GetTestBaseDir().c_str()),
              Gt(empty_state_size));

  EXPECT_THAT(icing.Reset().status(), ProtoIsOk());

  // Check that we're back to an empty state
  EXPECT_EQ(filesystem()->GetFileDiskUsage(GetTestBaseDir().c_str()),
            empty_state_size);

  // Sanity check that we can still call other APIs. If things aren't cleared,
  // then this should raise an error since the empty schema is incompatible with
  // the old message_schema.
  EXPECT_THAT(icing.SetSchema(empty_schema).status(), ProtoIsOk());
}

TEST_F(IcingSearchEngineTest, ResetDeleteFailureCausesInternalError) {
  auto mock_filesystem = std::make_unique<MockFilesystem>();

  // This fails IcingSearchEngine::Reset() with status code INTERNAL and leaves
  // the IcingSearchEngine instance in an uninitialized state.
  ON_CALL(*mock_filesystem,
          DeleteDirectoryRecursively(StrEq(GetTestBaseDir().c_str())))
      .WillByDefault(Return(false));

  TestIcingSearchEngine icing(GetDefaultIcingOptions(),
                              std::move(mock_filesystem),
                              std::make_unique<IcingFilesystem>(),
                              std::make_unique<FakeClock>(), GetTestJniCache());
  ASSERT_THAT(icing.Initialize().status(), ProtoIsOk());
  ASSERT_THAT(icing.SetSchema(CreateMessageSchema()).status(), ProtoIsOk());

  DocumentProto document = CreateMessageDocument("namespace", "uri");
  ASSERT_THAT(icing.Put(document).status(), ProtoIsOk());
  EXPECT_THAT(icing.Reset().status(), ProtoStatusIs(StatusProto::INTERNAL));

  GetResultProto expected_get_result_proto;
  expected_get_result_proto.mutable_status()->set_code(
      StatusProto::FAILED_PRECONDITION);
  *expected_get_result_proto.mutable_document() = document;
  EXPECT_THAT(icing
                  .Get(document.namespace_(), document.uri(),
                       GetResultSpecProto::default_instance())
                  .status(),
              ProtoStatusIs(StatusProto::FAILED_PRECONDITION));
}

TEST_F(IcingSearchEngineTest, GetAllNamespaces) {
  DocumentProto namespace1 = DocumentBuilder()
                                 .SetKey("namespace1", "uri")
                                 .SetSchema("Message")
                                 .AddStringProperty("body", "message body")
                                 .SetCreationTimestampMs(100)
                                 .SetTtlMs(1000)
                                 .Build();
  DocumentProto namespace2_uri1 = DocumentBuilder()
                                      .SetKey("namespace2", "uri1")
                                      .SetSchema("Message")
                                      .AddStringProperty("body", "message body")
                                      .SetCreationTimestampMs(100)
                                      .SetTtlMs(1000)
                                      .Build();
  DocumentProto namespace2_uri2 = DocumentBuilder()
                                      .SetKey("namespace2", "uri2")
                                      .SetSchema("Message")
                                      .AddStringProperty("body", "message body")
                                      .SetCreationTimestampMs(100)
                                      .SetTtlMs(1000)
                                      .Build();

  DocumentProto namespace3 = DocumentBuilder()
                                 .SetKey("namespace3", "uri")
                                 .SetSchema("Message")
                                 .AddStringProperty("body", "message body")
                                 .SetCreationTimestampMs(100)
                                 .SetTtlMs(500)
                                 .Build();
  {
    // Some arbitrary time that's less than all the document's creation time +
    // ttl
    auto fake_clock = std::make_unique<FakeClock>();
    fake_clock->SetSystemTimeMilliseconds(500);

    TestIcingSearchEngine icing(GetDefaultIcingOptions(),
                                std::make_unique<Filesystem>(),
                                std::make_unique<IcingFilesystem>(),
                                std::move(fake_clock), GetTestJniCache());

    ASSERT_THAT(icing.Initialize().status(), ProtoIsOk());
    ASSERT_THAT(icing.SetSchema(CreateMessageSchema()).status(), ProtoIsOk());

    // No namespaces exist yet
    GetAllNamespacesResultProto result = icing.GetAllNamespaces();
    EXPECT_THAT(result.status(), ProtoIsOk());
    EXPECT_THAT(result.namespaces(), IsEmpty());

    ASSERT_THAT(icing.Put(namespace1).status(), ProtoIsOk());
    ASSERT_THAT(icing.Put(namespace2_uri1).status(), ProtoIsOk());
    ASSERT_THAT(icing.Put(namespace2_uri2).status(), ProtoIsOk());
    ASSERT_THAT(icing.Put(namespace3).status(), ProtoIsOk());

    // All namespaces should exist now
    result = icing.GetAllNamespaces();
    EXPECT_THAT(result.status(), ProtoIsOk());
    EXPECT_THAT(result.namespaces(),
                UnorderedElementsAre("namespace1", "namespace2", "namespace3"));

    // After deleting namespace2_uri1 document, we still have namespace2_uri2 in
    // "namespace2" so it should still show up
    ASSERT_THAT(icing.Delete("namespace2", "uri1").status(), ProtoIsOk());

    result = icing.GetAllNamespaces();
    EXPECT_THAT(result.status(), ProtoIsOk());
    EXPECT_THAT(result.namespaces(),
                UnorderedElementsAre("namespace1", "namespace2", "namespace3"));

    // After deleting namespace2_uri2 document, we no longer have any documents
    // in "namespace2"
    ASSERT_THAT(icing.Delete("namespace2", "uri2").status(), ProtoIsOk());

    result = icing.GetAllNamespaces();
    EXPECT_THAT(result.status(), ProtoIsOk());
    EXPECT_THAT(result.namespaces(),
                UnorderedElementsAre("namespace1", "namespace3"));
  }

  // We reinitialize here so we can feed in a fake clock this time
  {
    // Time needs to be past namespace3's creation time (100) + ttl (500) for it
    // to count as "expired"
    auto fake_clock = std::make_unique<FakeClock>();
    fake_clock->SetSystemTimeMilliseconds(1000);

    TestIcingSearchEngine icing(GetDefaultIcingOptions(),
                                std::make_unique<Filesystem>(),
                                std::make_unique<IcingFilesystem>(),
                                std::move(fake_clock), GetTestJniCache());
    ASSERT_THAT(icing.Initialize().status(), ProtoIsOk());

    // Only valid document left is the one in "namespace1"
    GetAllNamespacesResultProto result = icing.GetAllNamespaces();
    EXPECT_THAT(result.status(), ProtoIsOk());
    EXPECT_THAT(result.namespaces(), UnorderedElementsAre("namespace1"));
  }
}

TEST_F(IcingSearchEngineTest, StorageInfoTest) {
  IcingSearchEngine icing(GetDefaultIcingOptions(), GetTestJniCache());
  ASSERT_THAT(icing.Initialize().status(), ProtoIsOk());
  ASSERT_THAT(icing.SetSchema(CreateMessageSchema()).status(), ProtoIsOk());

  // Create three documents.
  DocumentProto document1 = CreateMessageDocument("namespace", "uri1");
  DocumentProto document2 = CreateMessageDocument("namespace", "uri2");
  DocumentProto document3 = CreateMessageDocument("namespace", "uri3");
  ASSERT_THAT(icing.Put(document1).status(), ProtoIsOk());
  ASSERT_THAT(icing.Put(document2).status(), ProtoIsOk());
  ASSERT_THAT(icing.Put(document3).status(), ProtoIsOk());

  // Ensure that total_storage_size is set. All the other stats are covered by
  // the classes that generate them.
  StorageInfoResultProto result = icing.GetStorageInfo();
  EXPECT_THAT(result.status(), ProtoIsOk());
  EXPECT_THAT(result.storage_info().total_storage_size(), Ge(0));
}

TEST_F(IcingSearchEngineTest, GetDebugInfoVerbosityBasicSucceeds) {
  IcingSearchEngine icing(GetDefaultIcingOptions(), GetTestJniCache());
  ASSERT_THAT(icing.Initialize().status(), ProtoIsOk());
  ASSERT_THAT(icing.SetSchema(CreateMessageSchema()).status(), ProtoIsOk());

  // Create a document.
  DocumentProto document = CreateMessageDocument("namespace", "email");
  ASSERT_THAT(icing.Put(document).status(), ProtoIsOk());

  DebugInfoResultProto result = icing.GetDebugInfo(DebugInfoVerbosity::BASIC);
  EXPECT_THAT(result.status(), ProtoIsOk());

  // Some sanity checks
  DebugInfoProto debug_info = result.debug_info();
  EXPECT_THAT(
      debug_info.document_info().document_storage_info().num_alive_documents(),
      Eq(1));
  EXPECT_THAT(debug_info.document_info().corpus_info(),
              IsEmpty());  // because verbosity=BASIC
  EXPECT_THAT(debug_info.schema_info().crc(), Gt(0));
}

TEST_F(IcingSearchEngineTest,
       GetDebugInfoVerbosityDetailedSucceedsWithCorpusInfo) {
  IcingSearchEngine icing(GetDefaultIcingOptions(), GetTestJniCache());
  ASSERT_THAT(icing.Initialize().status(), ProtoIsOk());
  ASSERT_THAT(icing.SetSchema(CreateMessageSchema()).status(), ProtoIsOk());

  // Create 4 documents.
  DocumentProto document1 = CreateMessageDocument("namespace1", "email/1");
  DocumentProto document2 = CreateMessageDocument("namespace1", "email/2");
  DocumentProto document3 = CreateMessageDocument("namespace2", "email/3");
  DocumentProto document4 = CreateMessageDocument("namespace2", "email/4");
  ASSERT_THAT(icing.Put(document1).status(), ProtoIsOk());
  ASSERT_THAT(icing.Put(document2).status(), ProtoIsOk());
  ASSERT_THAT(icing.Put(document3).status(), ProtoIsOk());
  ASSERT_THAT(icing.Put(document4).status(), ProtoIsOk());

  DebugInfoResultProto result =
      icing.GetDebugInfo(DebugInfoVerbosity::DETAILED);
  EXPECT_THAT(result.status(), ProtoIsOk());

  // Some sanity checks
  DebugInfoProto debug_info = result.debug_info();
  EXPECT_THAT(
      debug_info.document_info().document_storage_info().num_alive_documents(),
      Eq(4));
  EXPECT_THAT(debug_info.document_info().corpus_info(), SizeIs(2));
  EXPECT_THAT(debug_info.schema_info().crc(), Gt(0));
}

TEST_F(IcingSearchEngineTest, GetDebugInfoUninitialized) {
  IcingSearchEngine icing(GetDefaultIcingOptions(), GetTestJniCache());
  DebugInfoResultProto result =
      icing.GetDebugInfo(DebugInfoVerbosity::DETAILED);
  EXPECT_THAT(result.status(), ProtoStatusIs(StatusProto::FAILED_PRECONDITION));
}

TEST_F(IcingSearchEngineTest, GetDebugInfoNoSchemaNoDocumentsSucceeds) {
  IcingSearchEngine icing(GetDefaultIcingOptions(), GetTestJniCache());
  ASSERT_THAT(icing.Initialize().status(), ProtoIsOk());
  DebugInfoResultProto result =
      icing.GetDebugInfo(DebugInfoVerbosity::DETAILED);
  ASSERT_THAT(result.status(), ProtoIsOk());
}

TEST_F(IcingSearchEngineTest, GetDebugInfoWithSchemaNoDocumentsSucceeds) {
  IcingSearchEngine icing(GetDefaultIcingOptions(), GetTestJniCache());
  ASSERT_THAT(icing.Initialize().status(), ProtoIsOk());
  ASSERT_THAT(icing.SetSchema(CreateMessageSchema()).status(), ProtoIsOk());
  DebugInfoResultProto result =
      icing.GetDebugInfo(DebugInfoVerbosity::DETAILED);
  ASSERT_THAT(result.status(), ProtoIsOk());
}

<<<<<<< HEAD
TEST_F(IcingSearchEngineTest, IcingShouldWorkFor64Sections) {
  // Create a schema with 64 sections
  SchemaProto schema =
      SchemaBuilder()
          .AddType(SchemaTypeConfigBuilder()
                       // Person has 4 sections.
                       .SetType("Person")
                       .AddProperty(PropertyConfigBuilder()
                                        .SetName("firstName")
                                        .SetDataTypeString(TERM_MATCH_PREFIX,
                                                           TOKENIZER_PLAIN)
                                        .SetCardinality(CARDINALITY_OPTIONAL))
                       .AddProperty(PropertyConfigBuilder()
                                        .SetName("lastName")
                                        .SetDataTypeString(TERM_MATCH_PREFIX,
                                                           TOKENIZER_PLAIN)
                                        .SetCardinality(CARDINALITY_OPTIONAL))
                       .AddProperty(PropertyConfigBuilder()
                                        .SetName("emailAddress")
                                        .SetDataTypeString(TERM_MATCH_PREFIX,
                                                           TOKENIZER_PLAIN)
                                        .SetCardinality(CARDINALITY_OPTIONAL))
                       .AddProperty(PropertyConfigBuilder()
                                        .SetName("phoneNumber")
                                        .SetDataTypeString(TERM_MATCH_PREFIX,
                                                           TOKENIZER_PLAIN)
                                        .SetCardinality(CARDINALITY_OPTIONAL)))
          .AddType(SchemaTypeConfigBuilder()
                       // Email has 16 sections.
                       .SetType("Email")
                       .AddProperty(PropertyConfigBuilder()
                                        .SetName("body")
                                        .SetDataTypeString(TERM_MATCH_PREFIX,
                                                           TOKENIZER_PLAIN)
                                        .SetCardinality(CARDINALITY_OPTIONAL))
                       .AddProperty(PropertyConfigBuilder()
                                        .SetName("subject")
                                        .SetDataTypeString(TERM_MATCH_PREFIX,
                                                           TOKENIZER_PLAIN)
                                        .SetCardinality(CARDINALITY_OPTIONAL))
                       .AddProperty(PropertyConfigBuilder()
                                        .SetName("date")
                                        .SetDataTypeString(TERM_MATCH_PREFIX,
                                                           TOKENIZER_PLAIN)
                                        .SetCardinality(CARDINALITY_OPTIONAL))
                       .AddProperty(PropertyConfigBuilder()
                                        .SetName("time")
                                        .SetDataTypeString(TERM_MATCH_PREFIX,
                                                           TOKENIZER_PLAIN)
                                        .SetCardinality(CARDINALITY_OPTIONAL))
                       .AddProperty(
                           PropertyConfigBuilder()
                               .SetName("sender")
                               .SetDataTypeDocument(
                                   "Person", /*index_nested_properties=*/true)
                               .SetCardinality(CARDINALITY_OPTIONAL))
                       .AddProperty(
                           PropertyConfigBuilder()
                               .SetName("receiver")
                               .SetDataTypeDocument(
                                   "Person", /*index_nested_properties=*/true)
                               .SetCardinality(CARDINALITY_OPTIONAL))
                       .AddProperty(
                           PropertyConfigBuilder()
                               .SetName("cc")
                               .SetDataTypeDocument(
                                   "Person", /*index_nested_properties=*/true)
                               .SetCardinality(CARDINALITY_REPEATED)))
          .AddType(SchemaTypeConfigBuilder()
                       // EmailCollection has 64 sections.
                       .SetType("EmailCollection")
                       .AddProperty(
                           PropertyConfigBuilder()
                               .SetName("email1")
                               .SetDataTypeDocument(
                                   "Email", /*index_nested_properties=*/true)
                               .SetCardinality(CARDINALITY_OPTIONAL))
                       .AddProperty(
                           PropertyConfigBuilder()
                               .SetName("email2")
                               .SetDataTypeDocument(
                                   "Email", /*index_nested_properties=*/true)
                               .SetCardinality(CARDINALITY_OPTIONAL))
                       .AddProperty(
                           PropertyConfigBuilder()
                               .SetName("email3")
                               .SetDataTypeDocument(
                                   "Email", /*index_nested_properties=*/true)
                               .SetCardinality(CARDINALITY_OPTIONAL))
                       .AddProperty(
                           PropertyConfigBuilder()
                               .SetName("email4")
                               .SetDataTypeDocument(
                                   "Email", /*index_nested_properties=*/true)
                               .SetCardinality(CARDINALITY_OPTIONAL)))
          .Build();

  DocumentProto person1 =
      DocumentBuilder()
          .SetKey("namespace", "person1")
          .SetSchema("Person")
          .AddStringProperty("firstName", "first1")
          .AddStringProperty("lastName", "last1")
          .AddStringProperty("emailAddress", "email1@gmail.com")
          .AddStringProperty("phoneNumber", "000-000-001")
          .Build();
  DocumentProto person2 =
      DocumentBuilder()
          .SetKey("namespace", "person2")
          .SetSchema("Person")
          .AddStringProperty("firstName", "first2")
          .AddStringProperty("lastName", "last2")
          .AddStringProperty("emailAddress", "email2@gmail.com")
          .AddStringProperty("phoneNumber", "000-000-002")
          .Build();
  DocumentProto person3 =
      DocumentBuilder()
          .SetKey("namespace", "person3")
          .SetSchema("Person")
          .AddStringProperty("firstName", "first3")
          .AddStringProperty("lastName", "last3")
          .AddStringProperty("emailAddress", "email3@gmail.com")
          .AddStringProperty("phoneNumber", "000-000-003")
          .Build();
  DocumentProto email1 = DocumentBuilder()
                             .SetKey("namespace", "email1")
                             .SetSchema("Email")
                             .AddStringProperty("body", "test body")
                             .AddStringProperty("subject", "test subject")
                             .AddStringProperty("date", "2022-08-01")
                             .AddStringProperty("time", "1:00 PM")
                             .AddDocumentProperty("sender", person1)
                             .AddDocumentProperty("receiver", person2)
                             .AddDocumentProperty("cc", person3)
                             .Build();
  DocumentProto email2 = DocumentBuilder()
                             .SetKey("namespace", "email2")
                             .SetSchema("Email")
                             .AddStringProperty("body", "test body")
                             .AddStringProperty("subject", "test subject")
                             .AddStringProperty("date", "2022-08-02")
                             .AddStringProperty("time", "2:00 PM")
                             .AddDocumentProperty("sender", person2)
                             .AddDocumentProperty("receiver", person1)
                             .AddDocumentProperty("cc", person3)
                             .Build();
  DocumentProto email3 = DocumentBuilder()
                             .SetKey("namespace", "email3")
                             .SetSchema("Email")
                             .AddStringProperty("body", "test body")
                             .AddStringProperty("subject", "test subject")
                             .AddStringProperty("date", "2022-08-03")
                             .AddStringProperty("time", "3:00 PM")
                             .AddDocumentProperty("sender", person3)
                             .AddDocumentProperty("receiver", person1)
                             .AddDocumentProperty("cc", person2)
                             .Build();
  DocumentProto email4 = DocumentBuilder()
                             .SetKey("namespace", "email4")
                             .SetSchema("Email")
                             .AddStringProperty("body", "test body")
                             .AddStringProperty("subject", "test subject")
                             .AddStringProperty("date", "2022-08-04")
                             .AddStringProperty("time", "4:00 PM")
                             .AddDocumentProperty("sender", person3)
                             .AddDocumentProperty("receiver", person2)
                             .AddDocumentProperty("cc", person1)
                             .Build();
  DocumentProto email_collection =
      DocumentBuilder()
          .SetKey("namespace", "email_collection")
          .SetSchema("EmailCollection")
          .AddDocumentProperty("email1", email1)
          .AddDocumentProperty("email2", email2)
          .AddDocumentProperty("email3", email3)
          .AddDocumentProperty("email4", email4)
          .SetCreationTimestampMs(kDefaultCreationTimestampMs)
          .Build();

  IcingSearchEngine icing(GetDefaultIcingOptions(), GetTestJniCache());
  ASSERT_THAT(icing.Initialize().status(), ProtoIsOk());
  ASSERT_THAT(icing.SetSchema(schema).status(), ProtoIsOk());
  ASSERT_THAT(icing.Put(email_collection).status(), ProtoIsOk());

  const std::vector<std::string> query_terms = {
      "first1", "last2",   "email3@gmail.com", "000-000-001",
      "body",   "subject", "2022-08-02",       "3\\:00"};
  SearchResultProto expected_document;
  expected_document.mutable_status()->set_code(StatusProto::OK);
  *expected_document.mutable_results()->Add()->mutable_document() =
      email_collection;
  for (const std::string& query_term : query_terms) {
    SearchSpecProto search_spec;
    search_spec.set_term_match_type(TermMatchType::PREFIX);
    search_spec.set_query(query_term);
    SearchResultProto actual_results =
        icing.Search(search_spec, GetDefaultScoringSpec(),
                     ResultSpecProto::default_instance());
    EXPECT_THAT(actual_results,
                EqualsSearchResultIgnoreStatsAndScores(expected_document));
  }

  SearchSpecProto search_spec;
  search_spec.set_term_match_type(TermMatchType::PREFIX);
  search_spec.set_query("foo");
  SearchResultProto expected_no_documents;
  expected_no_documents.mutable_status()->set_code(StatusProto::OK);
  SearchResultProto actual_results =
      icing.Search(search_spec, GetDefaultScoringSpec(),
                   ResultSpecProto::default_instance());
  EXPECT_THAT(actual_results,
              EqualsSearchResultIgnoreStatsAndScores(expected_no_documents));
}

TEST_F(IcingSearchEngineTest, JoinByQualifiedId) {
  SchemaProto schema =
      SchemaBuilder()
          .AddType(SchemaTypeConfigBuilder()
                       .SetType("Person")
                       .AddProperty(PropertyConfigBuilder()
                                        .SetName("firstName")
                                        .SetDataTypeString(TERM_MATCH_PREFIX,
                                                           TOKENIZER_PLAIN)
                                        .SetCardinality(CARDINALITY_OPTIONAL))
                       .AddProperty(PropertyConfigBuilder()
                                        .SetName("lastName")
                                        .SetDataTypeString(TERM_MATCH_PREFIX,
                                                           TOKENIZER_PLAIN)
                                        .SetCardinality(CARDINALITY_OPTIONAL))
                       .AddProperty(PropertyConfigBuilder()
                                        .SetName("emailAddress")
                                        .SetDataTypeString(TERM_MATCH_PREFIX,
                                                           TOKENIZER_PLAIN)
                                        .SetCardinality(CARDINALITY_OPTIONAL)))
          .AddType(SchemaTypeConfigBuilder()
                       .SetType("Email")
                       .AddProperty(PropertyConfigBuilder()
                                        .SetName("subject")
                                        .SetDataTypeString(TERM_MATCH_PREFIX,
                                                           TOKENIZER_PLAIN)
                                        .SetCardinality(CARDINALITY_OPTIONAL))
                       .AddProperty(PropertyConfigBuilder()
                                        .SetName("personQualifiedId")
                                        .SetDataTypeJoinableString(
                                            JOINABLE_VALUE_TYPE_QUALIFIED_ID)
                                        .SetCardinality(CARDINALITY_OPTIONAL)))
          .Build();

  DocumentProto person1 =
      DocumentBuilder()
          .SetKey("pkg$db/namespace", "person1")
          .SetSchema("Person")
          .AddStringProperty("firstName", "first1")
          .AddStringProperty("lastName", "last1")
          .AddStringProperty("emailAddress", "email1@gmail.com")
          .SetCreationTimestampMs(kDefaultCreationTimestampMs)
          .Build();
  DocumentProto person2 =
      DocumentBuilder()
          .SetKey("pkg$db/namespace", "person2")
          .SetSchema("Person")
          .AddStringProperty("firstName", "first2")
          .AddStringProperty("lastName", "last2")
          .AddStringProperty("emailAddress", "email2@gmail.com")
          .SetCreationTimestampMs(kDefaultCreationTimestampMs)
          .Build();
  DocumentProto person3 =
      DocumentBuilder()
          .SetKey(R"(pkg$db/name#space\\)", "person3")
          .SetSchema("Person")
          .AddStringProperty("firstName", "first3")
          .AddStringProperty("lastName", "last3")
          .AddStringProperty("emailAddress", "email3@gmail.com")
          .SetCreationTimestampMs(kDefaultCreationTimestampMs)
          .Build();

  DocumentProto email1 =
      DocumentBuilder()
          .SetKey("namespace", "email1")
          .SetSchema("Email")
          .AddStringProperty("subject", "test subject 1")
          .AddStringProperty("personQualifiedId", "pkg$db/namespace#person1")
          .SetCreationTimestampMs(kDefaultCreationTimestampMs)
          .Build();
  DocumentProto email2 =
      DocumentBuilder()
          .SetKey("namespace", "email2")
          .SetSchema("Email")
          .AddStringProperty("subject", "test subject 2")
          .AddStringProperty("personQualifiedId", "pkg$db/namespace#person2")
          .SetCreationTimestampMs(kDefaultCreationTimestampMs)
          .Build();
  DocumentProto email3 =
      DocumentBuilder()
          .SetKey("namespace", "email3")
          .SetSchema("Email")
          .AddStringProperty("subject", "test subject 3")
          .AddStringProperty("personQualifiedId",
                             R"(pkg$db/name\#space\\\\#person3)")  // escaped
          .SetCreationTimestampMs(kDefaultCreationTimestampMs)
          .Build();

  IcingSearchEngine icing(GetDefaultIcingOptions(), GetTestJniCache());
  ASSERT_THAT(icing.Initialize().status(), ProtoIsOk());
  ASSERT_THAT(icing.SetSchema(schema).status(), ProtoIsOk());
  ASSERT_THAT(icing.Put(person1).status(), ProtoIsOk());
  ASSERT_THAT(icing.Put(person2).status(), ProtoIsOk());
  ASSERT_THAT(icing.Put(person3).status(), ProtoIsOk());
  ASSERT_THAT(icing.Put(email1).status(), ProtoIsOk());
  ASSERT_THAT(icing.Put(email2).status(), ProtoIsOk());
  ASSERT_THAT(icing.Put(email3).status(), ProtoIsOk());

  // Parent SearchSpec
  SearchSpecProto search_spec;
  search_spec.set_term_match_type(TermMatchType::PREFIX);
  search_spec.set_query("firstName:first");

  // JoinSpec
  JoinSpecProto* join_spec = search_spec.mutable_join_spec();
  // Set max_joined_child_count as 2, so only email 3, email2 will be included
  // in the nested result and email1 will be truncated.
  join_spec->set_max_joined_child_count(2);
  join_spec->set_parent_property_expression(
      std::string(JoinProcessor::kQualifiedIdExpr));
  join_spec->set_child_property_expression("personQualifiedId");
  JoinSpecProto::NestedSpecProto* nested_spec =
      join_spec->mutable_nested_spec();
  SearchSpecProto* nested_search_spec = nested_spec->mutable_search_spec();
  nested_search_spec->set_term_match_type(TermMatchType::PREFIX);
  nested_search_spec->set_query("subject:test");
  *nested_spec->mutable_scoring_spec() = GetDefaultScoringSpec();
  *nested_spec->mutable_result_spec() = ResultSpecProto::default_instance();

  // Parent ScoringSpec
  ScoringSpecProto scoring_spec = GetDefaultScoringSpec();

  // Parent ResultSpec
  ResultSpecProto result_spec;
  result_spec.set_num_per_page(1);

  SearchResultProto expected_result1;
  expected_result1.mutable_status()->set_code(StatusProto::OK);
  SearchResultProto::ResultProto* result_proto1 =
      expected_result1.mutable_results()->Add();
  *result_proto1->mutable_document() = person3;
  *result_proto1->mutable_joined_results()->Add()->mutable_document() = email3;

  SearchResultProto expected_result2;
  expected_result2.mutable_status()->set_code(StatusProto::OK);
  SearchResultProto::ResultProto* result_proto2 =
      expected_result2.mutable_results()->Add();
  *result_proto2->mutable_document() = person2;
  *result_proto2->mutable_joined_results()->Add()->mutable_document() = email2;

  SearchResultProto expected_result3;
  expected_result3.mutable_status()->set_code(StatusProto::OK);
  SearchResultProto::ResultProto* result_proto3 =
      expected_result3.mutable_results()->Add();
  *result_proto3->mutable_document() = person1;
  *result_proto3->mutable_joined_results()->Add()->mutable_document() = email1;

  SearchResultProto result1 =
      icing.Search(search_spec, scoring_spec, result_spec);
  uint64_t next_page_token = result1.next_page_token();
  EXPECT_THAT(next_page_token, Ne(kInvalidNextPageToken));
  expected_result1.set_next_page_token(next_page_token);
  EXPECT_THAT(result1,
              EqualsSearchResultIgnoreStatsAndScores(expected_result1));

  SearchResultProto result2 = icing.GetNextPage(next_page_token);
  next_page_token = result2.next_page_token();
  EXPECT_THAT(next_page_token, Ne(kInvalidNextPageToken));
  expected_result2.set_next_page_token(next_page_token);
  EXPECT_THAT(result2,
              EqualsSearchResultIgnoreStatsAndScores(expected_result2));

  SearchResultProto result3 = icing.GetNextPage(next_page_token);
  next_page_token = result3.next_page_token();
  EXPECT_THAT(next_page_token, Eq(kInvalidNextPageToken));
  EXPECT_THAT(result3,
              EqualsSearchResultIgnoreStatsAndScores(expected_result3));
}

TEST_F(IcingSearchEngineTest, InvalidJoins) {
  SchemaProto schema =
      SchemaBuilder()
          .AddType(SchemaTypeConfigBuilder()
                       .SetType("Person")
                       .AddProperty(PropertyConfigBuilder()
                                        .SetName("firstName")
                                        .SetDataTypeString(TERM_MATCH_PREFIX,
                                                           TOKENIZER_PLAIN)
                                        .SetCardinality(CARDINALITY_OPTIONAL))
                       .AddProperty(PropertyConfigBuilder()
                                        .SetName("lastName")
                                        .SetDataTypeString(TERM_MATCH_PREFIX,
                                                           TOKENIZER_PLAIN)
                                        .SetCardinality(CARDINALITY_OPTIONAL))
                       .AddProperty(PropertyConfigBuilder()
                                        .SetName("emailAddress")
                                        .SetDataTypeString(TERM_MATCH_PREFIX,
                                                           TOKENIZER_PLAIN)
                                        .SetCardinality(CARDINALITY_OPTIONAL)))
          .AddType(SchemaTypeConfigBuilder().SetType("Email").AddProperty(
              PropertyConfigBuilder()
                  .SetName("subjectId")
                  .SetDataTypeString(TERM_MATCH_PREFIX, TOKENIZER_PLAIN)
                  .SetCardinality(CARDINALITY_OPTIONAL)))
          .Build();

  DocumentProto person1 =
      DocumentBuilder()
          .SetKey("pkg$db/namespace", "person1")
          .SetSchema("Person")
          .AddStringProperty("firstName", "first1")
          .AddStringProperty("lastName", "last1")
          .AddStringProperty("emailAddress", "email1@gmail.com")
          .SetCreationTimestampMs(kDefaultCreationTimestampMs)
          .Build();
  DocumentProto person2 =
      DocumentBuilder()
          .SetKey("pkg$db/namespace\\", "person2")
          .SetSchema("Person")
          .AddStringProperty("firstName", "first2")
          .AddStringProperty("lastName", "last2")
          .AddStringProperty("emailAddress", "email2@gmail.com")
          .SetCreationTimestampMs(kDefaultCreationTimestampMs)
          .Build();

  // "invalid format" does not refer to any document, so it will not be joined
  // to any document.
  DocumentProto email1 =
      DocumentBuilder()
          .SetKey("namespace", "email1")
          .SetSchema("Email")
          .AddStringProperty("subjectId", "invalid format")
          .SetCreationTimestampMs(kDefaultCreationTimestampMs)
          .Build();
  // This will not be joined because the # in the subjectId is escaped.
  DocumentProto email2 =
      DocumentBuilder()
          .SetKey("namespace", "email2")
          .SetSchema("Email")
          .AddStringProperty("subjectId", "pkg$db/namespace\\#person2")
          .SetCreationTimestampMs(kDefaultCreationTimestampMs)
          .Build();

  IcingSearchEngine icing(GetDefaultIcingOptions(), GetTestJniCache());
  ASSERT_THAT(icing.Initialize().status(), ProtoIsOk());
  ASSERT_THAT(icing.SetSchema(schema).status(), ProtoIsOk());
  ASSERT_THAT(icing.Put(person1).status(), ProtoIsOk());
  ASSERT_THAT(icing.Put(person2).status(), ProtoIsOk());
  ASSERT_THAT(icing.Put(email1).status(), ProtoIsOk());
  ASSERT_THAT(icing.Put(email2).status(), ProtoIsOk());

  // Parent SearchSpec
  SearchSpecProto search_spec;
  search_spec.set_term_match_type(TermMatchType::PREFIX);
  search_spec.set_query("first");

  // JoinSpec
  JoinSpecProto* join_spec = search_spec.mutable_join_spec();
  // Set max_joined_child_count as 2, so only email 3, email2 will be included
  // in the nested result and email1 will be truncated.
  join_spec->set_max_joined_child_count(2);
  join_spec->set_parent_property_expression(
      std::string(JoinProcessor::kQualifiedIdExpr));
  join_spec->set_child_property_expression("subjectId");
  JoinSpecProto::NestedSpecProto* nested_spec =
      join_spec->mutable_nested_spec();
  SearchSpecProto* nested_search_spec = nested_spec->mutable_search_spec();
  nested_search_spec->set_term_match_type(TermMatchType::PREFIX);
  nested_search_spec->set_query("");
  *nested_spec->mutable_scoring_spec() = GetDefaultScoringSpec();
  *nested_spec->mutable_result_spec() = ResultSpecProto::default_instance();

  // Parent ScoringSpec
  ScoringSpecProto scoring_spec = GetDefaultScoringSpec();

  // Parent ResultSpec
  ResultSpecProto result_spec;
  result_spec.set_num_per_page(1);

  SearchResultProto expected_result1;
  expected_result1.mutable_status()->set_code(StatusProto::OK);
  SearchResultProto::ResultProto* result_proto1 =
      expected_result1.mutable_results()->Add();
  *result_proto1->mutable_document() = person2;

  SearchResultProto expected_result2;
  expected_result2.mutable_status()->set_code(StatusProto::OK);
  SearchResultProto::ResultProto* result_proto2 =
      expected_result2.mutable_results()->Add();
  *result_proto2->mutable_document() = person1;

  SearchResultProto result1 =
      icing.Search(search_spec, scoring_spec, result_spec);
  uint64_t next_page_token = result1.next_page_token();
  EXPECT_THAT(next_page_token, Ne(kInvalidNextPageToken));
  expected_result1.set_next_page_token(next_page_token);
  EXPECT_THAT(result1,
              EqualsSearchResultIgnoreStatsAndScores(expected_result1));

  SearchResultProto result2 = icing.GetNextPage(next_page_token);
  next_page_token = result2.next_page_token();
  EXPECT_THAT(next_page_token, Eq(kInvalidNextPageToken));
  EXPECT_THAT(result2,
              EqualsSearchResultIgnoreStatsAndScores(expected_result2));
}

TEST_F(IcingSearchEngineTest, NumericFilterAdvancedQuerySucceeds) {
  IcingSearchEngine icing(GetDefaultIcingOptions(), GetTestJniCache());
  ASSERT_THAT(icing.Initialize().status(), ProtoIsOk());

  // Create the schema and document store
  SchemaProto schema =
      SchemaBuilder()
          .AddType(SchemaTypeConfigBuilder()
                       .SetType("transaction")
                       .AddProperty(PropertyConfigBuilder()
                                        .SetName("price")
                                        .SetDataTypeInt64(NUMERIC_MATCH_RANGE)
                                        .SetCardinality(CARDINALITY_OPTIONAL))
                       .AddProperty(PropertyConfigBuilder()
                                        .SetName("cost")
                                        .SetDataTypeInt64(NUMERIC_MATCH_RANGE)
                                        .SetCardinality(CARDINALITY_OPTIONAL)))
          .Build();
  ASSERT_THAT(icing.SetSchema(schema).status(), ProtoIsOk());

  DocumentProto document_one = DocumentBuilder()
                                   .SetKey("namespace", "1")
                                   .SetSchema("transaction")
                                   .SetCreationTimestampMs(1)
                                   .AddInt64Property("price", 10)
                                   .Build();
  ASSERT_THAT(icing.Put(document_one).status(), ProtoIsOk());

  DocumentProto document_two = DocumentBuilder()
                                   .SetKey("namespace", "2")
                                   .SetSchema("transaction")
                                   .SetCreationTimestampMs(1)
                                   .AddInt64Property("price", 25)
                                   .Build();
  ASSERT_THAT(icing.Put(document_two).status(), ProtoIsOk());

  DocumentProto document_three = DocumentBuilder()
                                     .SetKey("namespace", "3")
                                     .SetSchema("transaction")
                                     .SetCreationTimestampMs(1)
                                     .AddInt64Property("cost", 2)
                                     .Build();
  ASSERT_THAT(icing.Put(document_three).status(), ProtoIsOk());

  SearchSpecProto search_spec;
  search_spec.set_query("price < 20");
  search_spec.set_search_type(
      SearchSpecProto::SearchType::EXPERIMENTAL_ICING_ADVANCED_QUERY);
  search_spec.add_enabled_features(std::string(kNumericSearchFeature));

  SearchResultProto results =
      icing.Search(search_spec, ScoringSpecProto::default_instance(),
                   ResultSpecProto::default_instance());
  ASSERT_THAT(results.results(), SizeIs(1));
  EXPECT_THAT(results.results(0).document(), EqualsProto(document_one));

  search_spec.set_query("price == 25");
  results = icing.Search(search_spec, ScoringSpecProto::default_instance(),
                         ResultSpecProto::default_instance());
  ASSERT_THAT(results.results(), SizeIs(1));
  EXPECT_THAT(results.results(0).document(), EqualsProto(document_two));

  search_spec.set_query("cost > 2");
  results = icing.Search(search_spec, ScoringSpecProto::default_instance(),
                         ResultSpecProto::default_instance());
  EXPECT_THAT(results.results(), IsEmpty());

  search_spec.set_query("cost >= 2");
  results = icing.Search(search_spec, ScoringSpecProto::default_instance(),
                         ResultSpecProto::default_instance());
  ASSERT_THAT(results.results(), SizeIs(1));
  EXPECT_THAT(results.results(0).document(), EqualsProto(document_three));

  search_spec.set_query("price <= 25");
  results = icing.Search(search_spec, ScoringSpecProto::default_instance(),
                         ResultSpecProto::default_instance());
  ASSERT_THAT(results.results(), SizeIs(2));
  EXPECT_THAT(results.results(0).document(), EqualsProto(document_two));
  EXPECT_THAT(results.results(1).document(), EqualsProto(document_one));
}

TEST_F(IcingSearchEngineTest, NumericFilterOldQueryFails) {
  IcingSearchEngine icing(GetDefaultIcingOptions(), GetTestJniCache());
  ASSERT_THAT(icing.Initialize().status(), ProtoIsOk());

  // Create the schema and document store
  SchemaProto schema =
      SchemaBuilder()
          .AddType(SchemaTypeConfigBuilder()
                       .SetType("transaction")
                       .AddProperty(PropertyConfigBuilder()
                                        .SetName("price")
                                        .SetDataTypeInt64(NUMERIC_MATCH_RANGE)
                                        .SetCardinality(CARDINALITY_OPTIONAL))
                       .AddProperty(PropertyConfigBuilder()
                                        .SetName("cost")
                                        .SetDataTypeInt64(NUMERIC_MATCH_RANGE)
                                        .SetCardinality(CARDINALITY_OPTIONAL)))
          .Build();
  ASSERT_THAT(icing.SetSchema(schema).status(), ProtoIsOk());

  DocumentProto document_one = DocumentBuilder()
                                   .SetKey("namespace", "1")
                                   .SetSchema("transaction")
                                   .SetCreationTimestampMs(1)
                                   .AddInt64Property("price", 10)
                                   .Build();
  ASSERT_THAT(icing.Put(document_one).status(), ProtoIsOk());

  DocumentProto document_two = DocumentBuilder()
                                   .SetKey("namespace", "2")
                                   .SetSchema("transaction")
                                   .SetCreationTimestampMs(1)
                                   .AddInt64Property("price", 25)
                                   .Build();
  ASSERT_THAT(icing.Put(document_two).status(), ProtoIsOk());

  DocumentProto document_three = DocumentBuilder()
                                     .SetKey("namespace", "3")
                                     .SetSchema("transaction")
                                     .SetCreationTimestampMs(1)
                                     .AddInt64Property("cost", 2)
                                     .Build();
  ASSERT_THAT(icing.Put(document_three).status(), ProtoIsOk());

  SearchSpecProto search_spec;
  search_spec.set_query("price < 20");
  search_spec.set_search_type(SearchSpecProto::SearchType::ICING_RAW_QUERY);
  search_spec.add_enabled_features(std::string(kNumericSearchFeature));

  SearchResultProto results =
      icing.Search(search_spec, ScoringSpecProto::default_instance(),
                   ResultSpecProto::default_instance());
  EXPECT_THAT(results.status(), ProtoStatusIs(StatusProto::INVALID_ARGUMENT));
}

=======
>>>>>>> b8e8a914
}  // namespace
}  // namespace lib
}  // namespace icing<|MERGE_RESOLUTION|>--- conflicted
+++ resolved
@@ -1374,655 +1374,6 @@
   ASSERT_THAT(result.status(), ProtoIsOk());
 }
 
-<<<<<<< HEAD
-TEST_F(IcingSearchEngineTest, IcingShouldWorkFor64Sections) {
-  // Create a schema with 64 sections
-  SchemaProto schema =
-      SchemaBuilder()
-          .AddType(SchemaTypeConfigBuilder()
-                       // Person has 4 sections.
-                       .SetType("Person")
-                       .AddProperty(PropertyConfigBuilder()
-                                        .SetName("firstName")
-                                        .SetDataTypeString(TERM_MATCH_PREFIX,
-                                                           TOKENIZER_PLAIN)
-                                        .SetCardinality(CARDINALITY_OPTIONAL))
-                       .AddProperty(PropertyConfigBuilder()
-                                        .SetName("lastName")
-                                        .SetDataTypeString(TERM_MATCH_PREFIX,
-                                                           TOKENIZER_PLAIN)
-                                        .SetCardinality(CARDINALITY_OPTIONAL))
-                       .AddProperty(PropertyConfigBuilder()
-                                        .SetName("emailAddress")
-                                        .SetDataTypeString(TERM_MATCH_PREFIX,
-                                                           TOKENIZER_PLAIN)
-                                        .SetCardinality(CARDINALITY_OPTIONAL))
-                       .AddProperty(PropertyConfigBuilder()
-                                        .SetName("phoneNumber")
-                                        .SetDataTypeString(TERM_MATCH_PREFIX,
-                                                           TOKENIZER_PLAIN)
-                                        .SetCardinality(CARDINALITY_OPTIONAL)))
-          .AddType(SchemaTypeConfigBuilder()
-                       // Email has 16 sections.
-                       .SetType("Email")
-                       .AddProperty(PropertyConfigBuilder()
-                                        .SetName("body")
-                                        .SetDataTypeString(TERM_MATCH_PREFIX,
-                                                           TOKENIZER_PLAIN)
-                                        .SetCardinality(CARDINALITY_OPTIONAL))
-                       .AddProperty(PropertyConfigBuilder()
-                                        .SetName("subject")
-                                        .SetDataTypeString(TERM_MATCH_PREFIX,
-                                                           TOKENIZER_PLAIN)
-                                        .SetCardinality(CARDINALITY_OPTIONAL))
-                       .AddProperty(PropertyConfigBuilder()
-                                        .SetName("date")
-                                        .SetDataTypeString(TERM_MATCH_PREFIX,
-                                                           TOKENIZER_PLAIN)
-                                        .SetCardinality(CARDINALITY_OPTIONAL))
-                       .AddProperty(PropertyConfigBuilder()
-                                        .SetName("time")
-                                        .SetDataTypeString(TERM_MATCH_PREFIX,
-                                                           TOKENIZER_PLAIN)
-                                        .SetCardinality(CARDINALITY_OPTIONAL))
-                       .AddProperty(
-                           PropertyConfigBuilder()
-                               .SetName("sender")
-                               .SetDataTypeDocument(
-                                   "Person", /*index_nested_properties=*/true)
-                               .SetCardinality(CARDINALITY_OPTIONAL))
-                       .AddProperty(
-                           PropertyConfigBuilder()
-                               .SetName("receiver")
-                               .SetDataTypeDocument(
-                                   "Person", /*index_nested_properties=*/true)
-                               .SetCardinality(CARDINALITY_OPTIONAL))
-                       .AddProperty(
-                           PropertyConfigBuilder()
-                               .SetName("cc")
-                               .SetDataTypeDocument(
-                                   "Person", /*index_nested_properties=*/true)
-                               .SetCardinality(CARDINALITY_REPEATED)))
-          .AddType(SchemaTypeConfigBuilder()
-                       // EmailCollection has 64 sections.
-                       .SetType("EmailCollection")
-                       .AddProperty(
-                           PropertyConfigBuilder()
-                               .SetName("email1")
-                               .SetDataTypeDocument(
-                                   "Email", /*index_nested_properties=*/true)
-                               .SetCardinality(CARDINALITY_OPTIONAL))
-                       .AddProperty(
-                           PropertyConfigBuilder()
-                               .SetName("email2")
-                               .SetDataTypeDocument(
-                                   "Email", /*index_nested_properties=*/true)
-                               .SetCardinality(CARDINALITY_OPTIONAL))
-                       .AddProperty(
-                           PropertyConfigBuilder()
-                               .SetName("email3")
-                               .SetDataTypeDocument(
-                                   "Email", /*index_nested_properties=*/true)
-                               .SetCardinality(CARDINALITY_OPTIONAL))
-                       .AddProperty(
-                           PropertyConfigBuilder()
-                               .SetName("email4")
-                               .SetDataTypeDocument(
-                                   "Email", /*index_nested_properties=*/true)
-                               .SetCardinality(CARDINALITY_OPTIONAL)))
-          .Build();
-
-  DocumentProto person1 =
-      DocumentBuilder()
-          .SetKey("namespace", "person1")
-          .SetSchema("Person")
-          .AddStringProperty("firstName", "first1")
-          .AddStringProperty("lastName", "last1")
-          .AddStringProperty("emailAddress", "email1@gmail.com")
-          .AddStringProperty("phoneNumber", "000-000-001")
-          .Build();
-  DocumentProto person2 =
-      DocumentBuilder()
-          .SetKey("namespace", "person2")
-          .SetSchema("Person")
-          .AddStringProperty("firstName", "first2")
-          .AddStringProperty("lastName", "last2")
-          .AddStringProperty("emailAddress", "email2@gmail.com")
-          .AddStringProperty("phoneNumber", "000-000-002")
-          .Build();
-  DocumentProto person3 =
-      DocumentBuilder()
-          .SetKey("namespace", "person3")
-          .SetSchema("Person")
-          .AddStringProperty("firstName", "first3")
-          .AddStringProperty("lastName", "last3")
-          .AddStringProperty("emailAddress", "email3@gmail.com")
-          .AddStringProperty("phoneNumber", "000-000-003")
-          .Build();
-  DocumentProto email1 = DocumentBuilder()
-                             .SetKey("namespace", "email1")
-                             .SetSchema("Email")
-                             .AddStringProperty("body", "test body")
-                             .AddStringProperty("subject", "test subject")
-                             .AddStringProperty("date", "2022-08-01")
-                             .AddStringProperty("time", "1:00 PM")
-                             .AddDocumentProperty("sender", person1)
-                             .AddDocumentProperty("receiver", person2)
-                             .AddDocumentProperty("cc", person3)
-                             .Build();
-  DocumentProto email2 = DocumentBuilder()
-                             .SetKey("namespace", "email2")
-                             .SetSchema("Email")
-                             .AddStringProperty("body", "test body")
-                             .AddStringProperty("subject", "test subject")
-                             .AddStringProperty("date", "2022-08-02")
-                             .AddStringProperty("time", "2:00 PM")
-                             .AddDocumentProperty("sender", person2)
-                             .AddDocumentProperty("receiver", person1)
-                             .AddDocumentProperty("cc", person3)
-                             .Build();
-  DocumentProto email3 = DocumentBuilder()
-                             .SetKey("namespace", "email3")
-                             .SetSchema("Email")
-                             .AddStringProperty("body", "test body")
-                             .AddStringProperty("subject", "test subject")
-                             .AddStringProperty("date", "2022-08-03")
-                             .AddStringProperty("time", "3:00 PM")
-                             .AddDocumentProperty("sender", person3)
-                             .AddDocumentProperty("receiver", person1)
-                             .AddDocumentProperty("cc", person2)
-                             .Build();
-  DocumentProto email4 = DocumentBuilder()
-                             .SetKey("namespace", "email4")
-                             .SetSchema("Email")
-                             .AddStringProperty("body", "test body")
-                             .AddStringProperty("subject", "test subject")
-                             .AddStringProperty("date", "2022-08-04")
-                             .AddStringProperty("time", "4:00 PM")
-                             .AddDocumentProperty("sender", person3)
-                             .AddDocumentProperty("receiver", person2)
-                             .AddDocumentProperty("cc", person1)
-                             .Build();
-  DocumentProto email_collection =
-      DocumentBuilder()
-          .SetKey("namespace", "email_collection")
-          .SetSchema("EmailCollection")
-          .AddDocumentProperty("email1", email1)
-          .AddDocumentProperty("email2", email2)
-          .AddDocumentProperty("email3", email3)
-          .AddDocumentProperty("email4", email4)
-          .SetCreationTimestampMs(kDefaultCreationTimestampMs)
-          .Build();
-
-  IcingSearchEngine icing(GetDefaultIcingOptions(), GetTestJniCache());
-  ASSERT_THAT(icing.Initialize().status(), ProtoIsOk());
-  ASSERT_THAT(icing.SetSchema(schema).status(), ProtoIsOk());
-  ASSERT_THAT(icing.Put(email_collection).status(), ProtoIsOk());
-
-  const std::vector<std::string> query_terms = {
-      "first1", "last2",   "email3@gmail.com", "000-000-001",
-      "body",   "subject", "2022-08-02",       "3\\:00"};
-  SearchResultProto expected_document;
-  expected_document.mutable_status()->set_code(StatusProto::OK);
-  *expected_document.mutable_results()->Add()->mutable_document() =
-      email_collection;
-  for (const std::string& query_term : query_terms) {
-    SearchSpecProto search_spec;
-    search_spec.set_term_match_type(TermMatchType::PREFIX);
-    search_spec.set_query(query_term);
-    SearchResultProto actual_results =
-        icing.Search(search_spec, GetDefaultScoringSpec(),
-                     ResultSpecProto::default_instance());
-    EXPECT_THAT(actual_results,
-                EqualsSearchResultIgnoreStatsAndScores(expected_document));
-  }
-
-  SearchSpecProto search_spec;
-  search_spec.set_term_match_type(TermMatchType::PREFIX);
-  search_spec.set_query("foo");
-  SearchResultProto expected_no_documents;
-  expected_no_documents.mutable_status()->set_code(StatusProto::OK);
-  SearchResultProto actual_results =
-      icing.Search(search_spec, GetDefaultScoringSpec(),
-                   ResultSpecProto::default_instance());
-  EXPECT_THAT(actual_results,
-              EqualsSearchResultIgnoreStatsAndScores(expected_no_documents));
-}
-
-TEST_F(IcingSearchEngineTest, JoinByQualifiedId) {
-  SchemaProto schema =
-      SchemaBuilder()
-          .AddType(SchemaTypeConfigBuilder()
-                       .SetType("Person")
-                       .AddProperty(PropertyConfigBuilder()
-                                        .SetName("firstName")
-                                        .SetDataTypeString(TERM_MATCH_PREFIX,
-                                                           TOKENIZER_PLAIN)
-                                        .SetCardinality(CARDINALITY_OPTIONAL))
-                       .AddProperty(PropertyConfigBuilder()
-                                        .SetName("lastName")
-                                        .SetDataTypeString(TERM_MATCH_PREFIX,
-                                                           TOKENIZER_PLAIN)
-                                        .SetCardinality(CARDINALITY_OPTIONAL))
-                       .AddProperty(PropertyConfigBuilder()
-                                        .SetName("emailAddress")
-                                        .SetDataTypeString(TERM_MATCH_PREFIX,
-                                                           TOKENIZER_PLAIN)
-                                        .SetCardinality(CARDINALITY_OPTIONAL)))
-          .AddType(SchemaTypeConfigBuilder()
-                       .SetType("Email")
-                       .AddProperty(PropertyConfigBuilder()
-                                        .SetName("subject")
-                                        .SetDataTypeString(TERM_MATCH_PREFIX,
-                                                           TOKENIZER_PLAIN)
-                                        .SetCardinality(CARDINALITY_OPTIONAL))
-                       .AddProperty(PropertyConfigBuilder()
-                                        .SetName("personQualifiedId")
-                                        .SetDataTypeJoinableString(
-                                            JOINABLE_VALUE_TYPE_QUALIFIED_ID)
-                                        .SetCardinality(CARDINALITY_OPTIONAL)))
-          .Build();
-
-  DocumentProto person1 =
-      DocumentBuilder()
-          .SetKey("pkg$db/namespace", "person1")
-          .SetSchema("Person")
-          .AddStringProperty("firstName", "first1")
-          .AddStringProperty("lastName", "last1")
-          .AddStringProperty("emailAddress", "email1@gmail.com")
-          .SetCreationTimestampMs(kDefaultCreationTimestampMs)
-          .Build();
-  DocumentProto person2 =
-      DocumentBuilder()
-          .SetKey("pkg$db/namespace", "person2")
-          .SetSchema("Person")
-          .AddStringProperty("firstName", "first2")
-          .AddStringProperty("lastName", "last2")
-          .AddStringProperty("emailAddress", "email2@gmail.com")
-          .SetCreationTimestampMs(kDefaultCreationTimestampMs)
-          .Build();
-  DocumentProto person3 =
-      DocumentBuilder()
-          .SetKey(R"(pkg$db/name#space\\)", "person3")
-          .SetSchema("Person")
-          .AddStringProperty("firstName", "first3")
-          .AddStringProperty("lastName", "last3")
-          .AddStringProperty("emailAddress", "email3@gmail.com")
-          .SetCreationTimestampMs(kDefaultCreationTimestampMs)
-          .Build();
-
-  DocumentProto email1 =
-      DocumentBuilder()
-          .SetKey("namespace", "email1")
-          .SetSchema("Email")
-          .AddStringProperty("subject", "test subject 1")
-          .AddStringProperty("personQualifiedId", "pkg$db/namespace#person1")
-          .SetCreationTimestampMs(kDefaultCreationTimestampMs)
-          .Build();
-  DocumentProto email2 =
-      DocumentBuilder()
-          .SetKey("namespace", "email2")
-          .SetSchema("Email")
-          .AddStringProperty("subject", "test subject 2")
-          .AddStringProperty("personQualifiedId", "pkg$db/namespace#person2")
-          .SetCreationTimestampMs(kDefaultCreationTimestampMs)
-          .Build();
-  DocumentProto email3 =
-      DocumentBuilder()
-          .SetKey("namespace", "email3")
-          .SetSchema("Email")
-          .AddStringProperty("subject", "test subject 3")
-          .AddStringProperty("personQualifiedId",
-                             R"(pkg$db/name\#space\\\\#person3)")  // escaped
-          .SetCreationTimestampMs(kDefaultCreationTimestampMs)
-          .Build();
-
-  IcingSearchEngine icing(GetDefaultIcingOptions(), GetTestJniCache());
-  ASSERT_THAT(icing.Initialize().status(), ProtoIsOk());
-  ASSERT_THAT(icing.SetSchema(schema).status(), ProtoIsOk());
-  ASSERT_THAT(icing.Put(person1).status(), ProtoIsOk());
-  ASSERT_THAT(icing.Put(person2).status(), ProtoIsOk());
-  ASSERT_THAT(icing.Put(person3).status(), ProtoIsOk());
-  ASSERT_THAT(icing.Put(email1).status(), ProtoIsOk());
-  ASSERT_THAT(icing.Put(email2).status(), ProtoIsOk());
-  ASSERT_THAT(icing.Put(email3).status(), ProtoIsOk());
-
-  // Parent SearchSpec
-  SearchSpecProto search_spec;
-  search_spec.set_term_match_type(TermMatchType::PREFIX);
-  search_spec.set_query("firstName:first");
-
-  // JoinSpec
-  JoinSpecProto* join_spec = search_spec.mutable_join_spec();
-  // Set max_joined_child_count as 2, so only email 3, email2 will be included
-  // in the nested result and email1 will be truncated.
-  join_spec->set_max_joined_child_count(2);
-  join_spec->set_parent_property_expression(
-      std::string(JoinProcessor::kQualifiedIdExpr));
-  join_spec->set_child_property_expression("personQualifiedId");
-  JoinSpecProto::NestedSpecProto* nested_spec =
-      join_spec->mutable_nested_spec();
-  SearchSpecProto* nested_search_spec = nested_spec->mutable_search_spec();
-  nested_search_spec->set_term_match_type(TermMatchType::PREFIX);
-  nested_search_spec->set_query("subject:test");
-  *nested_spec->mutable_scoring_spec() = GetDefaultScoringSpec();
-  *nested_spec->mutable_result_spec() = ResultSpecProto::default_instance();
-
-  // Parent ScoringSpec
-  ScoringSpecProto scoring_spec = GetDefaultScoringSpec();
-
-  // Parent ResultSpec
-  ResultSpecProto result_spec;
-  result_spec.set_num_per_page(1);
-
-  SearchResultProto expected_result1;
-  expected_result1.mutable_status()->set_code(StatusProto::OK);
-  SearchResultProto::ResultProto* result_proto1 =
-      expected_result1.mutable_results()->Add();
-  *result_proto1->mutable_document() = person3;
-  *result_proto1->mutable_joined_results()->Add()->mutable_document() = email3;
-
-  SearchResultProto expected_result2;
-  expected_result2.mutable_status()->set_code(StatusProto::OK);
-  SearchResultProto::ResultProto* result_proto2 =
-      expected_result2.mutable_results()->Add();
-  *result_proto2->mutable_document() = person2;
-  *result_proto2->mutable_joined_results()->Add()->mutable_document() = email2;
-
-  SearchResultProto expected_result3;
-  expected_result3.mutable_status()->set_code(StatusProto::OK);
-  SearchResultProto::ResultProto* result_proto3 =
-      expected_result3.mutable_results()->Add();
-  *result_proto3->mutable_document() = person1;
-  *result_proto3->mutable_joined_results()->Add()->mutable_document() = email1;
-
-  SearchResultProto result1 =
-      icing.Search(search_spec, scoring_spec, result_spec);
-  uint64_t next_page_token = result1.next_page_token();
-  EXPECT_THAT(next_page_token, Ne(kInvalidNextPageToken));
-  expected_result1.set_next_page_token(next_page_token);
-  EXPECT_THAT(result1,
-              EqualsSearchResultIgnoreStatsAndScores(expected_result1));
-
-  SearchResultProto result2 = icing.GetNextPage(next_page_token);
-  next_page_token = result2.next_page_token();
-  EXPECT_THAT(next_page_token, Ne(kInvalidNextPageToken));
-  expected_result2.set_next_page_token(next_page_token);
-  EXPECT_THAT(result2,
-              EqualsSearchResultIgnoreStatsAndScores(expected_result2));
-
-  SearchResultProto result3 = icing.GetNextPage(next_page_token);
-  next_page_token = result3.next_page_token();
-  EXPECT_THAT(next_page_token, Eq(kInvalidNextPageToken));
-  EXPECT_THAT(result3,
-              EqualsSearchResultIgnoreStatsAndScores(expected_result3));
-}
-
-TEST_F(IcingSearchEngineTest, InvalidJoins) {
-  SchemaProto schema =
-      SchemaBuilder()
-          .AddType(SchemaTypeConfigBuilder()
-                       .SetType("Person")
-                       .AddProperty(PropertyConfigBuilder()
-                                        .SetName("firstName")
-                                        .SetDataTypeString(TERM_MATCH_PREFIX,
-                                                           TOKENIZER_PLAIN)
-                                        .SetCardinality(CARDINALITY_OPTIONAL))
-                       .AddProperty(PropertyConfigBuilder()
-                                        .SetName("lastName")
-                                        .SetDataTypeString(TERM_MATCH_PREFIX,
-                                                           TOKENIZER_PLAIN)
-                                        .SetCardinality(CARDINALITY_OPTIONAL))
-                       .AddProperty(PropertyConfigBuilder()
-                                        .SetName("emailAddress")
-                                        .SetDataTypeString(TERM_MATCH_PREFIX,
-                                                           TOKENIZER_PLAIN)
-                                        .SetCardinality(CARDINALITY_OPTIONAL)))
-          .AddType(SchemaTypeConfigBuilder().SetType("Email").AddProperty(
-              PropertyConfigBuilder()
-                  .SetName("subjectId")
-                  .SetDataTypeString(TERM_MATCH_PREFIX, TOKENIZER_PLAIN)
-                  .SetCardinality(CARDINALITY_OPTIONAL)))
-          .Build();
-
-  DocumentProto person1 =
-      DocumentBuilder()
-          .SetKey("pkg$db/namespace", "person1")
-          .SetSchema("Person")
-          .AddStringProperty("firstName", "first1")
-          .AddStringProperty("lastName", "last1")
-          .AddStringProperty("emailAddress", "email1@gmail.com")
-          .SetCreationTimestampMs(kDefaultCreationTimestampMs)
-          .Build();
-  DocumentProto person2 =
-      DocumentBuilder()
-          .SetKey("pkg$db/namespace\\", "person2")
-          .SetSchema("Person")
-          .AddStringProperty("firstName", "first2")
-          .AddStringProperty("lastName", "last2")
-          .AddStringProperty("emailAddress", "email2@gmail.com")
-          .SetCreationTimestampMs(kDefaultCreationTimestampMs)
-          .Build();
-
-  // "invalid format" does not refer to any document, so it will not be joined
-  // to any document.
-  DocumentProto email1 =
-      DocumentBuilder()
-          .SetKey("namespace", "email1")
-          .SetSchema("Email")
-          .AddStringProperty("subjectId", "invalid format")
-          .SetCreationTimestampMs(kDefaultCreationTimestampMs)
-          .Build();
-  // This will not be joined because the # in the subjectId is escaped.
-  DocumentProto email2 =
-      DocumentBuilder()
-          .SetKey("namespace", "email2")
-          .SetSchema("Email")
-          .AddStringProperty("subjectId", "pkg$db/namespace\\#person2")
-          .SetCreationTimestampMs(kDefaultCreationTimestampMs)
-          .Build();
-
-  IcingSearchEngine icing(GetDefaultIcingOptions(), GetTestJniCache());
-  ASSERT_THAT(icing.Initialize().status(), ProtoIsOk());
-  ASSERT_THAT(icing.SetSchema(schema).status(), ProtoIsOk());
-  ASSERT_THAT(icing.Put(person1).status(), ProtoIsOk());
-  ASSERT_THAT(icing.Put(person2).status(), ProtoIsOk());
-  ASSERT_THAT(icing.Put(email1).status(), ProtoIsOk());
-  ASSERT_THAT(icing.Put(email2).status(), ProtoIsOk());
-
-  // Parent SearchSpec
-  SearchSpecProto search_spec;
-  search_spec.set_term_match_type(TermMatchType::PREFIX);
-  search_spec.set_query("first");
-
-  // JoinSpec
-  JoinSpecProto* join_spec = search_spec.mutable_join_spec();
-  // Set max_joined_child_count as 2, so only email 3, email2 will be included
-  // in the nested result and email1 will be truncated.
-  join_spec->set_max_joined_child_count(2);
-  join_spec->set_parent_property_expression(
-      std::string(JoinProcessor::kQualifiedIdExpr));
-  join_spec->set_child_property_expression("subjectId");
-  JoinSpecProto::NestedSpecProto* nested_spec =
-      join_spec->mutable_nested_spec();
-  SearchSpecProto* nested_search_spec = nested_spec->mutable_search_spec();
-  nested_search_spec->set_term_match_type(TermMatchType::PREFIX);
-  nested_search_spec->set_query("");
-  *nested_spec->mutable_scoring_spec() = GetDefaultScoringSpec();
-  *nested_spec->mutable_result_spec() = ResultSpecProto::default_instance();
-
-  // Parent ScoringSpec
-  ScoringSpecProto scoring_spec = GetDefaultScoringSpec();
-
-  // Parent ResultSpec
-  ResultSpecProto result_spec;
-  result_spec.set_num_per_page(1);
-
-  SearchResultProto expected_result1;
-  expected_result1.mutable_status()->set_code(StatusProto::OK);
-  SearchResultProto::ResultProto* result_proto1 =
-      expected_result1.mutable_results()->Add();
-  *result_proto1->mutable_document() = person2;
-
-  SearchResultProto expected_result2;
-  expected_result2.mutable_status()->set_code(StatusProto::OK);
-  SearchResultProto::ResultProto* result_proto2 =
-      expected_result2.mutable_results()->Add();
-  *result_proto2->mutable_document() = person1;
-
-  SearchResultProto result1 =
-      icing.Search(search_spec, scoring_spec, result_spec);
-  uint64_t next_page_token = result1.next_page_token();
-  EXPECT_THAT(next_page_token, Ne(kInvalidNextPageToken));
-  expected_result1.set_next_page_token(next_page_token);
-  EXPECT_THAT(result1,
-              EqualsSearchResultIgnoreStatsAndScores(expected_result1));
-
-  SearchResultProto result2 = icing.GetNextPage(next_page_token);
-  next_page_token = result2.next_page_token();
-  EXPECT_THAT(next_page_token, Eq(kInvalidNextPageToken));
-  EXPECT_THAT(result2,
-              EqualsSearchResultIgnoreStatsAndScores(expected_result2));
-}
-
-TEST_F(IcingSearchEngineTest, NumericFilterAdvancedQuerySucceeds) {
-  IcingSearchEngine icing(GetDefaultIcingOptions(), GetTestJniCache());
-  ASSERT_THAT(icing.Initialize().status(), ProtoIsOk());
-
-  // Create the schema and document store
-  SchemaProto schema =
-      SchemaBuilder()
-          .AddType(SchemaTypeConfigBuilder()
-                       .SetType("transaction")
-                       .AddProperty(PropertyConfigBuilder()
-                                        .SetName("price")
-                                        .SetDataTypeInt64(NUMERIC_MATCH_RANGE)
-                                        .SetCardinality(CARDINALITY_OPTIONAL))
-                       .AddProperty(PropertyConfigBuilder()
-                                        .SetName("cost")
-                                        .SetDataTypeInt64(NUMERIC_MATCH_RANGE)
-                                        .SetCardinality(CARDINALITY_OPTIONAL)))
-          .Build();
-  ASSERT_THAT(icing.SetSchema(schema).status(), ProtoIsOk());
-
-  DocumentProto document_one = DocumentBuilder()
-                                   .SetKey("namespace", "1")
-                                   .SetSchema("transaction")
-                                   .SetCreationTimestampMs(1)
-                                   .AddInt64Property("price", 10)
-                                   .Build();
-  ASSERT_THAT(icing.Put(document_one).status(), ProtoIsOk());
-
-  DocumentProto document_two = DocumentBuilder()
-                                   .SetKey("namespace", "2")
-                                   .SetSchema("transaction")
-                                   .SetCreationTimestampMs(1)
-                                   .AddInt64Property("price", 25)
-                                   .Build();
-  ASSERT_THAT(icing.Put(document_two).status(), ProtoIsOk());
-
-  DocumentProto document_three = DocumentBuilder()
-                                     .SetKey("namespace", "3")
-                                     .SetSchema("transaction")
-                                     .SetCreationTimestampMs(1)
-                                     .AddInt64Property("cost", 2)
-                                     .Build();
-  ASSERT_THAT(icing.Put(document_three).status(), ProtoIsOk());
-
-  SearchSpecProto search_spec;
-  search_spec.set_query("price < 20");
-  search_spec.set_search_type(
-      SearchSpecProto::SearchType::EXPERIMENTAL_ICING_ADVANCED_QUERY);
-  search_spec.add_enabled_features(std::string(kNumericSearchFeature));
-
-  SearchResultProto results =
-      icing.Search(search_spec, ScoringSpecProto::default_instance(),
-                   ResultSpecProto::default_instance());
-  ASSERT_THAT(results.results(), SizeIs(1));
-  EXPECT_THAT(results.results(0).document(), EqualsProto(document_one));
-
-  search_spec.set_query("price == 25");
-  results = icing.Search(search_spec, ScoringSpecProto::default_instance(),
-                         ResultSpecProto::default_instance());
-  ASSERT_THAT(results.results(), SizeIs(1));
-  EXPECT_THAT(results.results(0).document(), EqualsProto(document_two));
-
-  search_spec.set_query("cost > 2");
-  results = icing.Search(search_spec, ScoringSpecProto::default_instance(),
-                         ResultSpecProto::default_instance());
-  EXPECT_THAT(results.results(), IsEmpty());
-
-  search_spec.set_query("cost >= 2");
-  results = icing.Search(search_spec, ScoringSpecProto::default_instance(),
-                         ResultSpecProto::default_instance());
-  ASSERT_THAT(results.results(), SizeIs(1));
-  EXPECT_THAT(results.results(0).document(), EqualsProto(document_three));
-
-  search_spec.set_query("price <= 25");
-  results = icing.Search(search_spec, ScoringSpecProto::default_instance(),
-                         ResultSpecProto::default_instance());
-  ASSERT_THAT(results.results(), SizeIs(2));
-  EXPECT_THAT(results.results(0).document(), EqualsProto(document_two));
-  EXPECT_THAT(results.results(1).document(), EqualsProto(document_one));
-}
-
-TEST_F(IcingSearchEngineTest, NumericFilterOldQueryFails) {
-  IcingSearchEngine icing(GetDefaultIcingOptions(), GetTestJniCache());
-  ASSERT_THAT(icing.Initialize().status(), ProtoIsOk());
-
-  // Create the schema and document store
-  SchemaProto schema =
-      SchemaBuilder()
-          .AddType(SchemaTypeConfigBuilder()
-                       .SetType("transaction")
-                       .AddProperty(PropertyConfigBuilder()
-                                        .SetName("price")
-                                        .SetDataTypeInt64(NUMERIC_MATCH_RANGE)
-                                        .SetCardinality(CARDINALITY_OPTIONAL))
-                       .AddProperty(PropertyConfigBuilder()
-                                        .SetName("cost")
-                                        .SetDataTypeInt64(NUMERIC_MATCH_RANGE)
-                                        .SetCardinality(CARDINALITY_OPTIONAL)))
-          .Build();
-  ASSERT_THAT(icing.SetSchema(schema).status(), ProtoIsOk());
-
-  DocumentProto document_one = DocumentBuilder()
-                                   .SetKey("namespace", "1")
-                                   .SetSchema("transaction")
-                                   .SetCreationTimestampMs(1)
-                                   .AddInt64Property("price", 10)
-                                   .Build();
-  ASSERT_THAT(icing.Put(document_one).status(), ProtoIsOk());
-
-  DocumentProto document_two = DocumentBuilder()
-                                   .SetKey("namespace", "2")
-                                   .SetSchema("transaction")
-                                   .SetCreationTimestampMs(1)
-                                   .AddInt64Property("price", 25)
-                                   .Build();
-  ASSERT_THAT(icing.Put(document_two).status(), ProtoIsOk());
-
-  DocumentProto document_three = DocumentBuilder()
-                                     .SetKey("namespace", "3")
-                                     .SetSchema("transaction")
-                                     .SetCreationTimestampMs(1)
-                                     .AddInt64Property("cost", 2)
-                                     .Build();
-  ASSERT_THAT(icing.Put(document_three).status(), ProtoIsOk());
-
-  SearchSpecProto search_spec;
-  search_spec.set_query("price < 20");
-  search_spec.set_search_type(SearchSpecProto::SearchType::ICING_RAW_QUERY);
-  search_spec.add_enabled_features(std::string(kNumericSearchFeature));
-
-  SearchResultProto results =
-      icing.Search(search_spec, ScoringSpecProto::default_instance(),
-                   ResultSpecProto::default_instance());
-  EXPECT_THAT(results.status(), ProtoStatusIs(StatusProto::INVALID_ARGUMENT));
-}
-
-=======
->>>>>>> b8e8a914
 }  // namespace
 }  // namespace lib
 }  // namespace icing