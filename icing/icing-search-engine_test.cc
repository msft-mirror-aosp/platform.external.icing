--- conflicted
+++ resolved
@@ -8679,8 +8679,6 @@
               ProtoStatusIs(StatusProto::INVALID_ARGUMENT));
 }
 
-<<<<<<< HEAD
-=======
 TEST_F(IcingSearchEngineTest, GetDebugInfoVerbosityBasicSucceeds) {
   IcingSearchEngine icing(GetDefaultIcingOptions(), GetTestJniCache());
   ASSERT_THAT(icing.Initialize().status(), ProtoIsOk());
@@ -8756,7 +8754,6 @@
   ASSERT_THAT(result.status(), ProtoIsOk());
 }
 
->>>>>>> 20d5ec21
 #ifndef ICING_JNI_TEST
 // We skip this test case when we're running in a jni_test since the data files
 // will be stored in the android-instrumented storage location, rather than the
