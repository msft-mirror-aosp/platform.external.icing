--- conflicted
+++ resolved
@@ -28,6 +28,7 @@
 #include "icing/file/filesystem.h"
 #include "icing/file/mock-filesystem.h"
 #include "icing/legacy/index/icing-mock-filesystem.h"
+#include "icing/portable/endian.h"
 #include "icing/portable/equals-proto.h"
 #include "icing/portable/platform.h"
 #include "icing/proto/document.pb.h"
@@ -101,18 +102,12 @@
 constexpr StringIndexingConfig::TokenizerType::Code TOKENIZER_NONE =
     StringIndexingConfig::TokenizerType::NONE;
 
-<<<<<<< HEAD
-constexpr TermMatchType_Code MATCH_EXACT = TermMatchType_Code_EXACT_ONLY;
-constexpr TermMatchType_Code MATCH_PREFIX = TermMatchType_Code_PREFIX;
-constexpr TermMatchType_Code MATCH_NONE = TermMatchType_Code_UNKNOWN;
-=======
 #ifndef ICING_JNI_TEST
 constexpr TermMatchType::Code MATCH_EXACT = TermMatchType::EXACT_ONLY;
 #endif  // !ICING_JNI_TEST
 
 constexpr TermMatchType::Code MATCH_PREFIX = TermMatchType::PREFIX;
 constexpr TermMatchType::Code MATCH_NONE = TermMatchType::UNKNOWN;
->>>>>>> 9ab600c3
 
 PortableFileBackedProtoLog<DocumentWrapper>::Header ReadDocumentLogHeader(
     Filesystem filesystem, const std::string& file_path) {
@@ -483,6 +478,217 @@
               HasSubstr("Could not create directory"));
 }
 
+TEST_F(IcingSearchEngineTest, InitMarkerFilePreviousFailuresAtThreshold) {
+  Filesystem filesystem;
+  DocumentProto email1 =
+      CreateEmailDocument("namespace", "uri1", 100, "subject1", "body1");
+  email1.set_creation_timestamp_ms(10000);
+  DocumentProto email2 =
+      CreateEmailDocument("namespace", "uri2", 50, "subject2", "body2");
+  email2.set_creation_timestamp_ms(10000);
+
+  {
+    // Create an index with a few documents.
+    IcingSearchEngine icing(GetDefaultIcingOptions(), GetTestJniCache());
+    InitializeResultProto init_result = icing.Initialize();
+    ASSERT_THAT(init_result.status(), ProtoIsOk());
+    ASSERT_THAT(init_result.initialize_stats().num_previous_init_failures(),
+                Eq(0));
+    ASSERT_THAT(icing.SetSchema(CreateEmailSchema()).status(), ProtoIsOk());
+    ASSERT_THAT(icing.Put(email1).status(), ProtoIsOk());
+    ASSERT_THAT(icing.Put(email2).status(), ProtoIsOk());
+  }
+
+  // Write an init marker file with 5 previously failed attempts.
+  std::string marker_filepath = GetTestBaseDir() + "/init_marker";
+
+  {
+    ScopedFd marker_file_fd(filesystem.OpenForWrite(marker_filepath.c_str()));
+    int network_init_attempts = GHostToNetworkL(5);
+    // Write the updated number of attempts before we get started.
+    ASSERT_TRUE(filesystem.PWrite(marker_file_fd.get(), 0,
+                                  &network_init_attempts,
+                                  sizeof(network_init_attempts)));
+    ASSERT_TRUE(filesystem.DataSync(marker_file_fd.get()));
+  }
+
+  {
+    // Create the index again and verify that initialization succeeds and no
+    // data is thrown out.
+    IcingSearchEngine icing(GetDefaultIcingOptions(), GetTestJniCache());
+    InitializeResultProto init_result = icing.Initialize();
+    ASSERT_THAT(init_result.status(), ProtoIsOk());
+    ASSERT_THAT(init_result.initialize_stats().num_previous_init_failures(),
+                Eq(5));
+    EXPECT_THAT(
+        icing.Get("namespace", "uri1", GetResultSpecProto::default_instance())
+            .document(),
+        EqualsProto(email1));
+    EXPECT_THAT(
+        icing.Get("namespace", "uri2", GetResultSpecProto::default_instance())
+            .document(),
+        EqualsProto(email2));
+  }
+
+  // The successful init should have thrown out the marker file.
+  ASSERT_FALSE(filesystem.FileExists(marker_filepath.c_str()));
+}
+
+TEST_F(IcingSearchEngineTest, InitMarkerFilePreviousFailuresBeyondThreshold) {
+  Filesystem filesystem;
+  DocumentProto email1 =
+      CreateEmailDocument("namespace", "uri1", 100, "subject1", "body1");
+  DocumentProto email2 =
+      CreateEmailDocument("namespace", "uri2", 50, "subject2", "body2");
+
+  {
+    // Create an index with a few documents.
+    IcingSearchEngine icing(GetDefaultIcingOptions(), GetTestJniCache());
+    InitializeResultProto init_result = icing.Initialize();
+    ASSERT_THAT(init_result.status(), ProtoIsOk());
+    ASSERT_THAT(init_result.initialize_stats().num_previous_init_failures(),
+                Eq(0));
+    ASSERT_THAT(icing.SetSchema(CreateEmailSchema()).status(), ProtoIsOk());
+    ASSERT_THAT(icing.Put(email1).status(), ProtoIsOk());
+    ASSERT_THAT(icing.Put(email2).status(), ProtoIsOk());
+  }
+
+  // Write an init marker file with 6 previously failed attempts.
+  std::string marker_filepath = GetTestBaseDir() + "/init_marker";
+
+  {
+    ScopedFd marker_file_fd(filesystem.OpenForWrite(marker_filepath.c_str()));
+    int network_init_attempts = GHostToNetworkL(6);
+    // Write the updated number of attempts before we get started.
+    ASSERT_TRUE(filesystem.PWrite(marker_file_fd.get(), 0,
+                                  &network_init_attempts,
+                                  sizeof(network_init_attempts)));
+    ASSERT_TRUE(filesystem.DataSync(marker_file_fd.get()));
+  }
+
+  {
+    // Create the index again and verify that initialization succeeds and all
+    // data is thrown out.
+    IcingSearchEngine icing(GetDefaultIcingOptions(), GetTestJniCache());
+    InitializeResultProto init_result = icing.Initialize();
+    ASSERT_THAT(init_result.status(),
+                ProtoStatusIs(StatusProto::WARNING_DATA_LOSS));
+    ASSERT_THAT(init_result.initialize_stats().num_previous_init_failures(),
+                Eq(6));
+    EXPECT_THAT(
+        icing.Get("namespace", "uri1", GetResultSpecProto::default_instance())
+            .status(),
+        ProtoStatusIs(StatusProto::NOT_FOUND));
+    EXPECT_THAT(
+        icing.Get("namespace", "uri2", GetResultSpecProto::default_instance())
+            .status(),
+        ProtoStatusIs(StatusProto::NOT_FOUND));
+  }
+
+  // The successful init should have thrown out the marker file.
+  ASSERT_FALSE(filesystem.FileExists(marker_filepath.c_str()));
+}
+
+TEST_F(IcingSearchEngineTest, SuccessiveInitFailuresIncrementsInitMarker) {
+  Filesystem filesystem;
+  DocumentProto email1 =
+      CreateEmailDocument("namespace", "uri1", 100, "subject1", "body1");
+  DocumentProto email2 =
+      CreateEmailDocument("namespace", "uri2", 50, "subject2", "body2");
+
+  {
+    // 1. Create an index with a few documents.
+    IcingSearchEngine icing(GetDefaultIcingOptions(), GetTestJniCache());
+    InitializeResultProto init_result = icing.Initialize();
+    ASSERT_THAT(init_result.status(), ProtoIsOk());
+    ASSERT_THAT(init_result.initialize_stats().num_previous_init_failures(),
+                Eq(0));
+    ASSERT_THAT(icing.SetSchema(CreateEmailSchema()).status(), ProtoIsOk());
+    ASSERT_THAT(icing.Put(email1).status(), ProtoIsOk());
+    ASSERT_THAT(icing.Put(email2).status(), ProtoIsOk());
+  }
+
+  {
+    // 2. Create an index that will encounter an IO failure when trying to
+    // create the document log.
+    IcingSearchEngineOptions icing_options = GetDefaultIcingOptions();
+
+    auto mock_filesystem = std::make_unique<MockFilesystem>();
+    std::string document_log_filepath =
+        icing_options.base_dir() + "/document_dir/document_log_v1";
+    auto get_filesize_lambda = [this,
+                                &document_log_filepath](const char* filename) {
+      if (strncmp(document_log_filepath.c_str(), filename,
+                  document_log_filepath.length()) == 0) {
+        return Filesystem::kBadFileSize;
+      }
+      return this->filesystem()->GetFileSize(filename);
+    };
+    ON_CALL(*mock_filesystem, GetFileSize(A<const char*>()))
+        .WillByDefault(get_filesize_lambda);
+
+    TestIcingSearchEngine icing(icing_options, std::move(mock_filesystem),
+                                std::make_unique<IcingFilesystem>(),
+                                std::make_unique<FakeClock>(),
+                                GetTestJniCache());
+
+    // Fail to initialize six times in a row.
+    InitializeResultProto init_result = icing.Initialize();
+    ASSERT_THAT(init_result.status(), ProtoStatusIs(StatusProto::INTERNAL));
+    ASSERT_THAT(init_result.initialize_stats().num_previous_init_failures(),
+                Eq(0));
+
+    init_result = icing.Initialize();
+    ASSERT_THAT(init_result.status(), ProtoStatusIs(StatusProto::INTERNAL));
+    ASSERT_THAT(init_result.initialize_stats().num_previous_init_failures(),
+                Eq(1));
+
+    init_result = icing.Initialize();
+    ASSERT_THAT(init_result.status(), ProtoStatusIs(StatusProto::INTERNAL));
+    ASSERT_THAT(init_result.initialize_stats().num_previous_init_failures(),
+                Eq(2));
+
+    init_result = icing.Initialize();
+    ASSERT_THAT(init_result.status(), ProtoStatusIs(StatusProto::INTERNAL));
+    ASSERT_THAT(init_result.initialize_stats().num_previous_init_failures(),
+                Eq(3));
+
+    init_result = icing.Initialize();
+    ASSERT_THAT(init_result.status(), ProtoStatusIs(StatusProto::INTERNAL));
+    ASSERT_THAT(init_result.initialize_stats().num_previous_init_failures(),
+                Eq(4));
+
+    init_result = icing.Initialize();
+    ASSERT_THAT(init_result.status(), ProtoStatusIs(StatusProto::INTERNAL));
+    ASSERT_THAT(init_result.initialize_stats().num_previous_init_failures(),
+                Eq(5));
+  }
+
+  {
+    // 3. Create the index again and verify that initialization succeeds and all
+    // data is thrown out.
+    IcingSearchEngine icing(GetDefaultIcingOptions(), GetTestJniCache());
+    InitializeResultProto init_result = icing.Initialize();
+    ASSERT_THAT(init_result.status(),
+                ProtoStatusIs(StatusProto::WARNING_DATA_LOSS));
+    ASSERT_THAT(init_result.initialize_stats().num_previous_init_failures(),
+                Eq(6));
+
+    EXPECT_THAT(
+        icing.Get("namespace", "uri1", GetResultSpecProto::default_instance())
+            .status(),
+        ProtoStatusIs(StatusProto::NOT_FOUND));
+    EXPECT_THAT(
+        icing.Get("namespace", "uri2", GetResultSpecProto::default_instance())
+            .status(),
+        ProtoStatusIs(StatusProto::NOT_FOUND));
+  }
+
+  // The successful init should have thrown out the marker file.
+  std::string marker_filepath = GetTestBaseDir() + "/init_marker";
+  ASSERT_FALSE(filesystem.FileExists(marker_filepath.c_str()));
+}
+
 TEST_F(IcingSearchEngineTest,
        CircularReferenceCreateSectionManagerReturnsInvalidArgument) {
   // Create a type config with a circular reference.
@@ -717,7 +923,13 @@
     property->set_data_type(PropertyConfigProto::DataType::STRING);
     property->set_cardinality(PropertyConfigProto::Cardinality::OPTIONAL);
 
-    EXPECT_THAT(icing.SetSchema(schema).status(), ProtoIsOk());
+    SetSchemaResultProto set_schema_result = icing.SetSchema(schema);
+    // Ignore latency numbers. They're covered elsewhere.
+    set_schema_result.clear_latency_ms();
+    SetSchemaResultProto expected_set_schema_result;
+    expected_set_schema_result.mutable_status()->set_code(StatusProto::OK);
+    expected_set_schema_result.mutable_new_schema_types()->Add("Email");
+    EXPECT_THAT(set_schema_result, EqualsProto(expected_set_schema_result));
 
     EXPECT_THAT(icing.GetSchema().schema().types(0).version(), Eq(1));
   }
@@ -735,12 +947,20 @@
     property->set_property_name("title");
     property->set_data_type(PropertyConfigProto::DataType::STRING);
     property->set_cardinality(PropertyConfigProto::Cardinality::OPTIONAL);
+    property = type->add_properties();
     property->set_property_name("body");
     property->set_data_type(PropertyConfigProto::DataType::STRING);
     property->set_cardinality(PropertyConfigProto::Cardinality::OPTIONAL);
 
     // 3. SetSchema should succeed and the version number should be updated.
-    EXPECT_THAT(icing.SetSchema(schema, true).status(), ProtoIsOk());
+    SetSchemaResultProto set_schema_result = icing.SetSchema(schema, true);
+    // Ignore latency numbers. They're covered elsewhere.
+    set_schema_result.clear_latency_ms();
+    SetSchemaResultProto expected_set_schema_result;
+    expected_set_schema_result.mutable_status()->set_code(StatusProto::OK);
+    expected_set_schema_result.mutable_fully_compatible_changed_schema_types()
+        ->Add("Email");
+    EXPECT_THAT(set_schema_result, EqualsProto(expected_set_schema_result));
 
     EXPECT_THAT(icing.GetSchema().schema().types(0).version(), Eq(2));
   }
@@ -926,7 +1146,12 @@
 }
 
 TEST_F(IcingSearchEngineTest, SetSchema) {
-  IcingSearchEngine icing(GetDefaultIcingOptions(), GetTestJniCache());
+  auto fake_clock = std::make_unique<FakeClock>();
+  fake_clock->SetTimerElapsedMilliseconds(1000);
+  TestIcingSearchEngine icing(GetDefaultIcingOptions(),
+                              std::make_unique<Filesystem>(),
+                              std::make_unique<IcingFilesystem>(),
+                              std::move(fake_clock), GetTestJniCache());
   ASSERT_THAT(icing.Initialize().status(), ProtoIsOk());
 
   auto message_document = CreateMessageDocument("namespace", "uri");
@@ -955,26 +1180,31 @@
   empty_type->set_schema_type("");
 
   // Make sure we can't set invalid schemas
-  EXPECT_THAT(icing.SetSchema(invalid_schema).status(),
+  SetSchemaResultProto set_schema_result = icing.SetSchema(invalid_schema);
+  EXPECT_THAT(set_schema_result.status(),
               ProtoStatusIs(StatusProto::INVALID_ARGUMENT));
+  EXPECT_THAT(set_schema_result.latency_ms(), Eq(1000));
 
   // Can add an document of a set schema
-  EXPECT_THAT(icing.SetSchema(schema_with_message).status(), ProtoIsOk());
+  set_schema_result = icing.SetSchema(schema_with_message);
+  EXPECT_THAT(set_schema_result.status(), ProtoStatusIs(StatusProto::OK));
+  EXPECT_THAT(set_schema_result.latency_ms(), Eq(1000));
   EXPECT_THAT(icing.Put(message_document).status(), ProtoIsOk());
 
   // Schema with Email doesn't have Message, so would result incompatible
   // data
-  EXPECT_THAT(icing.SetSchema(schema_with_email).status(),
+  set_schema_result = icing.SetSchema(schema_with_email);
+  EXPECT_THAT(set_schema_result.status(),
               ProtoStatusIs(StatusProto::FAILED_PRECONDITION));
+  EXPECT_THAT(set_schema_result.latency_ms(), Eq(1000));
 
   // Can expand the set of schema types and add an document of a new
   // schema type
-  EXPECT_THAT(icing.SetSchema(SchemaProto(schema_with_email_and_message))
-                  .status()
-                  .code(),
-              Eq(StatusProto::OK));
+  set_schema_result = icing.SetSchema(schema_with_email_and_message);
+  EXPECT_THAT(set_schema_result.status(), ProtoStatusIs(StatusProto::OK));
+  EXPECT_THAT(set_schema_result.latency_ms(), Eq(1000));
+
   EXPECT_THAT(icing.Put(message_document).status(), ProtoIsOk());
-
   // Can't add an document whose schema isn't set
   auto photo_document = DocumentBuilder()
                             .SetKey("namespace", "uri")
@@ -988,7 +1218,7 @@
 }
 
 TEST_F(IcingSearchEngineTest,
-       SetSchemaTriggersIndexRestorationAndReturnsOk) {
+       SetSchemaNewIndexedPropertyTriggersIndexRestorationAndReturnsOk) {
   IcingSearchEngine icing(GetDefaultIcingOptions(), GetTestJniCache());
   ASSERT_THAT(icing.Initialize().status(), ProtoIsOk());
 
@@ -997,8 +1227,15 @@
       ->mutable_properties(0)
       ->clear_string_indexing_config();
 
-  EXPECT_THAT(icing.SetSchema(schema_with_no_indexed_property).status(),
-              ProtoIsOk());
+  SetSchemaResultProto set_schema_result =
+      icing.SetSchema(schema_with_no_indexed_property);
+  // Ignore latency numbers. They're covered elsewhere.
+  set_schema_result.clear_latency_ms();
+  SetSchemaResultProto expected_set_schema_result;
+  expected_set_schema_result.mutable_status()->set_code(StatusProto::OK);
+  expected_set_schema_result.mutable_new_schema_types()->Add("Message");
+  EXPECT_THAT(set_schema_result, EqualsProto(expected_set_schema_result));
+
   // Nothing will be index and Search() won't return anything.
   EXPECT_THAT(icing.Put(CreateMessageDocument("namespace", "uri")).status(),
               ProtoIsOk());
@@ -1019,8 +1256,14 @@
   SchemaProto schema_with_indexed_property = CreateMessageSchema();
   // Index restoration should be triggered here because new schema requires more
   // properties to be indexed.
-  EXPECT_THAT(icing.SetSchema(schema_with_indexed_property).status(),
-              ProtoIsOk());
+  set_schema_result = icing.SetSchema(schema_with_indexed_property);
+  // Ignore latency numbers. They're covered elsewhere.
+  set_schema_result.clear_latency_ms();
+  expected_set_schema_result = SetSchemaResultProto();
+  expected_set_schema_result.mutable_status()->set_code(StatusProto::OK);
+  expected_set_schema_result.mutable_index_incompatible_changed_schema_types()
+      ->Add("Message");
+  EXPECT_THAT(set_schema_result, EqualsProto(expected_set_schema_result));
 
   SearchResultProto expected_search_result_proto;
   expected_search_result_proto.mutable_status()->set_code(StatusProto::OK);
@@ -1064,8 +1307,12 @@
           .Build();
 
   SetSchemaResultProto set_schema_result = icing.SetSchema(nested_schema);
+  // Ignore latency numbers. They're covered elsewhere.
+  set_schema_result.clear_latency_ms();
   SetSchemaResultProto expected_set_schema_result;
   expected_set_schema_result.mutable_status()->set_code(StatusProto::OK);
+  expected_set_schema_result.mutable_new_schema_types()->Add("Email");
+  expected_set_schema_result.mutable_new_schema_types()->Add("Person");
   EXPECT_THAT(set_schema_result, EqualsProto(expected_set_schema_result));
 
   DocumentProto document =
@@ -1132,8 +1379,12 @@
           .Build();
 
   set_schema_result = icing.SetSchema(no_nested_schema);
+  // Ignore latency numbers. They're covered elsewhere.
+  set_schema_result.clear_latency_ms();
   expected_set_schema_result = SetSchemaResultProto();
   expected_set_schema_result.mutable_status()->set_code(StatusProto::OK);
+  expected_set_schema_result.mutable_index_incompatible_changed_schema_types()
+      ->Add("Email");
   EXPECT_THAT(set_schema_result, EqualsProto(expected_set_schema_result));
 
   // document shouldn't match a query for 'Bill' in either 'sender.name' or
@@ -1176,7 +1427,10 @@
 
   SetSchemaResultProto set_schema_result =
       icing.SetSchema(email_with_body_schema);
+  // Ignore latency numbers. They're covered elsewhere.
+  set_schema_result.clear_latency_ms();
   SetSchemaResultProto expected_set_schema_result;
+  expected_set_schema_result.mutable_new_schema_types()->Add("Email");
   expected_set_schema_result.mutable_status()->set_code(StatusProto::OK);
   EXPECT_THAT(set_schema_result, EqualsProto(expected_set_schema_result));
 
@@ -1222,8 +1476,12 @@
 
   set_schema_result = icing.SetSchema(
       email_no_body_schema, /*ignore_errors_and_delete_documents=*/true);
+  // Ignore latency numbers. They're covered elsewhere.
+  set_schema_result.clear_latency_ms();
   expected_set_schema_result = SetSchemaResultProto();
   expected_set_schema_result.mutable_incompatible_schema_types()->Add("Email");
+  expected_set_schema_result.mutable_index_incompatible_changed_schema_types()
+      ->Add("Email");
   expected_set_schema_result.mutable_status()->set_code(StatusProto::OK);
   EXPECT_THAT(set_schema_result, EqualsProto(expected_set_schema_result));
 
@@ -1261,7 +1519,10 @@
 
   SetSchemaResultProto set_schema_result =
       icing.SetSchema(email_with_body_schema);
+  // Ignore latency numbers. They're covered elsewhere.
+  set_schema_result.clear_latency_ms();
   SetSchemaResultProto expected_set_schema_result;
+  expected_set_schema_result.mutable_new_schema_types()->Add("Email");
   expected_set_schema_result.mutable_status()->set_code(StatusProto::OK);
   EXPECT_THAT(set_schema_result, EqualsProto(expected_set_schema_result));
 
@@ -1315,8 +1576,12 @@
 
   set_schema_result = icing.SetSchema(
       email_no_body_schema, /*ignore_errors_and_delete_documents=*/true);
+  // Ignore latency numbers. They're covered elsewhere.
+  set_schema_result.clear_latency_ms();
   expected_set_schema_result = SetSchemaResultProto();
   expected_set_schema_result.mutable_incompatible_schema_types()->Add("Email");
+  expected_set_schema_result.mutable_index_incompatible_changed_schema_types()
+      ->Add("Email");
   expected_set_schema_result.mutable_status()->set_code(StatusProto::OK);
   EXPECT_THAT(set_schema_result, EqualsProto(expected_set_schema_result));
 
@@ -1364,7 +1629,11 @@
           .Build();
 
   SetSchemaResultProto set_schema_result = icing.SetSchema(nested_schema);
+  // Ignore latency numbers. They're covered elsewhere.
+  set_schema_result.clear_latency_ms();
   SetSchemaResultProto expected_set_schema_result;
+  expected_set_schema_result.mutable_new_schema_types()->Add("Email");
+  expected_set_schema_result.mutable_new_schema_types()->Add("Person");
   expected_set_schema_result.mutable_status()->set_code(StatusProto::OK);
   EXPECT_THAT(set_schema_result, EqualsProto(expected_set_schema_result));
 
@@ -1417,9 +1686,15 @@
 
   set_schema_result = icing.SetSchema(
       nested_schema, /*ignore_errors_and_delete_documents=*/true);
+  // Ignore latency numbers. They're covered elsewhere.
+  set_schema_result.clear_latency_ms();
   expected_set_schema_result = SetSchemaResultProto();
   expected_set_schema_result.mutable_incompatible_schema_types()->Add("Person");
   expected_set_schema_result.mutable_incompatible_schema_types()->Add("Email");
+  expected_set_schema_result.mutable_index_incompatible_changed_schema_types()
+      ->Add("Email");
+  expected_set_schema_result.mutable_index_incompatible_changed_schema_types()
+      ->Add("Person");
   expected_set_schema_result.mutable_status()->set_code(StatusProto::OK);
   EXPECT_THAT(set_schema_result, EqualsProto(expected_set_schema_result));
 
@@ -1478,6 +1753,10 @@
   property->set_cardinality(PropertyConfigProto::Cardinality::REQUIRED);
 
   // Can't set the schema since it's incompatible
+  SetSchemaResultProto set_schema_result =
+      icing.SetSchema(schema_with_required_subject);
+  // Ignore latency numbers. They're covered elsewhere.
+  set_schema_result.clear_latency_ms();
   SetSchemaResultProto expected_set_schema_result_proto;
   expected_set_schema_result_proto.mutable_status()->set_code(
       StatusProto::FAILED_PRECONDITION);
@@ -1485,15 +1764,17 @@
       "Schema is incompatible.");
   expected_set_schema_result_proto.add_incompatible_schema_types("email");
 
-  EXPECT_THAT(icing.SetSchema(schema_with_required_subject),
-              EqualsProto(expected_set_schema_result_proto));
+  EXPECT_THAT(set_schema_result, EqualsProto(expected_set_schema_result_proto));
 
   // Force set it
+  set_schema_result =
+      icing.SetSchema(schema_with_required_subject,
+                      /*ignore_errors_and_delete_documents=*/true);
+  // Ignore latency numbers. They're covered elsewhere.
+  set_schema_result.clear_latency_ms();
   expected_set_schema_result_proto.mutable_status()->set_code(StatusProto::OK);
   expected_set_schema_result_proto.mutable_status()->clear_message();
-  EXPECT_THAT(icing.SetSchema(schema_with_required_subject,
-                              /*ignore_errors_and_delete_documents=*/true),
-              EqualsProto(expected_set_schema_result_proto));
+  EXPECT_THAT(set_schema_result, EqualsProto(expected_set_schema_result_proto));
 
   GetResultProto expected_get_result_proto;
   expected_get_result_proto.mutable_status()->set_code(StatusProto::OK);
@@ -1550,19 +1831,25 @@
   type->set_schema_type("email");
 
   // Can't set the schema since it's incompatible
+  SetSchemaResultProto set_schema_result = icing.SetSchema(new_schema);
+  // Ignore latency numbers. They're covered elsewhere.
+  set_schema_result.clear_latency_ms();
   SetSchemaResultProto expected_result;
   expected_result.mutable_status()->set_code(StatusProto::FAILED_PRECONDITION);
   expected_result.mutable_status()->set_message("Schema is incompatible.");
   expected_result.add_deleted_schema_types("message");
 
-  EXPECT_THAT(icing.SetSchema(new_schema), EqualsProto(expected_result));
+  EXPECT_THAT(set_schema_result, EqualsProto(expected_result));
 
   // Force set it
+  set_schema_result =
+      icing.SetSchema(new_schema,
+                      /*ignore_errors_and_delete_documents=*/true);
+  // Ignore latency numbers. They're covered elsewhere.
+  set_schema_result.clear_latency_ms();
   expected_result.mutable_status()->set_code(StatusProto::OK);
   expected_result.mutable_status()->clear_message();
-  EXPECT_THAT(icing.SetSchema(new_schema,
-                              /*ignore_errors_and_delete_documents=*/true),
-              EqualsProto(expected_result));
+  EXPECT_THAT(set_schema_result, EqualsProto(expected_result));
 
   // "email" document is still there
   GetResultProto expected_get_result_proto;
@@ -3165,11 +3452,16 @@
   search_spec.set_term_match_type(TermMatchType::EXACT_ONLY);
   DeleteByQueryResultProto result_proto = icing.DeleteByQuery(search_spec);
   EXPECT_THAT(result_proto.status(), ProtoIsOk());
-  DeleteStatsProto exp_stats;
-  exp_stats.set_delete_type(DeleteStatsProto::DeleteType::QUERY);
+  DeleteByQueryStatsProto exp_stats;
   exp_stats.set_latency_ms(7);
   exp_stats.set_num_documents_deleted(1);
-  EXPECT_THAT(result_proto.delete_stats(), EqualsProto(exp_stats));
+  exp_stats.set_query_length(search_spec.query().length());
+  exp_stats.set_num_terms(1);
+  exp_stats.set_num_namespaces_filtered(0);
+  exp_stats.set_num_schema_types_filtered(0);
+  exp_stats.set_parse_query_latency_ms(7);
+  exp_stats.set_document_removal_latency_ms(7);
+  EXPECT_THAT(result_proto.delete_by_query_stats(), EqualsProto(exp_stats));
 
   expected_get_result_proto.mutable_status()->set_code(StatusProto::NOT_FOUND);
   expected_get_result_proto.mutable_status()->set_message(
@@ -5509,74 +5801,230 @@
               EqualsSearchResultIgnoreStatsAndScores(empty_result));
 }
 
-TEST_F(IcingSearchEngineTest, PersistToDisk) {
-  GetResultProto expected_get_result_proto;
-  expected_get_result_proto.mutable_status()->set_code(StatusProto::OK);
-  *expected_get_result_proto.mutable_document() =
-      CreateMessageDocument("namespace", "uri");
-
+TEST_F(IcingSearchEngineTest, ImplicitPersistToDiskFullSavesEverything) {
+  DocumentProto document = CreateMessageDocument("namespace", "uri");
   {
     IcingSearchEngine icing(GetDefaultIcingOptions(), GetTestJniCache());
     EXPECT_THAT(icing.Initialize().status(), ProtoIsOk());
     EXPECT_THAT(icing.SetSchema(CreateMessageSchema()).status(), ProtoIsOk());
-    EXPECT_THAT(icing.Put(CreateMessageDocument("namespace", "uri")).status(),
-                ProtoIsOk());
-
-    // Persisting shouldn't affect anything
-    EXPECT_THAT(icing.PersistToDisk(PersistType::FULL).status(), ProtoIsOk());
-
-    EXPECT_THAT(
-        icing.Get("namespace", "uri", GetResultSpecProto::default_instance()),
-        EqualsProto(expected_get_result_proto));
-  }  // Destructing persists as well
-
-  IcingSearchEngine icing(GetDefaultIcingOptions(), GetTestJniCache());
-  EXPECT_THAT(icing.Initialize().status(), ProtoIsOk());
+    EXPECT_THAT(icing.Put(document).status(), ProtoIsOk());
+  }  // Destructing calls a PersistToDisk(FULL)
+
+  IcingSearchEngine icing(GetDefaultIcingOptions(), GetTestJniCache());
+
+  // There should be no recovery since everything should be saved properly.
+  InitializeResultProto init_result = icing.Initialize();
+  EXPECT_THAT(init_result.status(), ProtoIsOk());
+  EXPECT_THAT(init_result.initialize_stats().document_store_data_status(),
+              Eq(InitializeStatsProto::NO_DATA_LOSS));
+  EXPECT_THAT(init_result.initialize_stats().document_store_recovery_cause(),
+              Eq(InitializeStatsProto::NONE));
+  EXPECT_THAT(init_result.initialize_stats().schema_store_recovery_cause(),
+              Eq(InitializeStatsProto::NONE));
+  EXPECT_THAT(init_result.initialize_stats().index_restoration_cause(),
+              Eq(InitializeStatsProto::NONE));
+
+  // Schema is still intact.
+  GetSchemaResultProto expected_get_schema_result_proto;
+  expected_get_schema_result_proto.mutable_status()->set_code(StatusProto::OK);
+  *expected_get_schema_result_proto.mutable_schema() = CreateMessageSchema();
+
+  EXPECT_THAT(icing.GetSchema(), EqualsProto(expected_get_schema_result_proto));
+
+  // Documents are still intact.
+  GetResultProto expected_get_result_proto;
+  expected_get_result_proto.mutable_status()->set_code(StatusProto::OK);
+  *expected_get_result_proto.mutable_document() = document;
+
   EXPECT_THAT(
       icing.Get("namespace", "uri", GetResultSpecProto::default_instance()),
       EqualsProto(expected_get_result_proto));
-}
-
-TEST_F(IcingSearchEngineTest, NoPersistToDiskLiteDoesntPersistPut) {
+
+  // Index is still intact.
+  SearchSpecProto search_spec;
+  search_spec.set_term_match_type(TermMatchType::PREFIX);
+  search_spec.set_query("message");  // Content in the Message document.
+
+  SearchResultProto expected_search_result_proto;
+  expected_search_result_proto.mutable_status()->set_code(StatusProto::OK);
+  *expected_search_result_proto.mutable_results()->Add()->mutable_document() =
+      document;
+
+  SearchResultProto actual_results =
+      icing.Search(search_spec, GetDefaultScoringSpec(),
+                   ResultSpecProto::default_instance());
+  EXPECT_THAT(actual_results, EqualsSearchResultIgnoreStatsAndScores(
+                                  expected_search_result_proto));
+}
+
+TEST_F(IcingSearchEngineTest, ExplicitPersistToDiskFullSavesEverything) {
+  DocumentProto document = CreateMessageDocument("namespace", "uri");
+
+  // Add schema and documents to our first icing1 instance.
   IcingSearchEngine icing1(GetDefaultIcingOptions(), GetTestJniCache());
   EXPECT_THAT(icing1.Initialize().status(), ProtoIsOk());
   EXPECT_THAT(icing1.SetSchema(CreateMessageSchema()).status(), ProtoIsOk());
-  DocumentProto document1 = CreateMessageDocument("namespace", "uri");
-  EXPECT_THAT(icing1.Put(document1).status(), ProtoIsOk());
+  EXPECT_THAT(icing1.Put(document).status(), ProtoIsOk());
+  EXPECT_THAT(icing1.PersistToDisk(PersistType::FULL).status(), ProtoIsOk());
+
+  // Initialize a second icing2 instance which should have it's own memory
+  // space. If data from icing1 isn't being persisted to the files, then icing2
+  // won't be able to see those changes.
+  IcingSearchEngine icing2(GetDefaultIcingOptions(), GetTestJniCache());
+
+  // There should be no recovery since everything should be saved properly.
+  InitializeResultProto init_result = icing2.Initialize();
+  EXPECT_THAT(init_result.status(), ProtoIsOk());
+  EXPECT_THAT(init_result.initialize_stats().document_store_data_status(),
+              Eq(InitializeStatsProto::NO_DATA_LOSS));
+  EXPECT_THAT(init_result.initialize_stats().document_store_recovery_cause(),
+              Eq(InitializeStatsProto::NONE));
+  EXPECT_THAT(init_result.initialize_stats().schema_store_recovery_cause(),
+              Eq(InitializeStatsProto::NONE));
+  EXPECT_THAT(init_result.initialize_stats().index_restoration_cause(),
+              Eq(InitializeStatsProto::NONE));
+
+  // Schema is still intact.
+  GetSchemaResultProto expected_get_schema_result_proto;
+  expected_get_schema_result_proto.mutable_status()->set_code(StatusProto::OK);
+  *expected_get_schema_result_proto.mutable_schema() = CreateMessageSchema();
+
+  EXPECT_THAT(icing2.GetSchema(),
+              EqualsProto(expected_get_schema_result_proto));
+
+  // Documents are still intact.
+  GetResultProto expected_get_result_proto;
+  expected_get_result_proto.mutable_status()->set_code(StatusProto::OK);
+  *expected_get_result_proto.mutable_document() = document;
+
+  EXPECT_THAT(
+      icing2.Get("namespace", "uri", GetResultSpecProto::default_instance()),
+      EqualsProto(expected_get_result_proto));
+
+  // Index is still intact.
+  SearchSpecProto search_spec;
+  search_spec.set_term_match_type(TermMatchType::PREFIX);
+  search_spec.set_query("message");  // Content in the Message document.
+
+  SearchResultProto expected_search_result_proto;
+  expected_search_result_proto.mutable_status()->set_code(StatusProto::OK);
+  *expected_search_result_proto.mutable_results()->Add()->mutable_document() =
+      document;
+
+  SearchResultProto actual_results =
+      icing2.Search(search_spec, GetDefaultScoringSpec(),
+                    ResultSpecProto::default_instance());
+  EXPECT_THAT(actual_results, EqualsSearchResultIgnoreStatsAndScores(
+                                  expected_search_result_proto));
+}
+
+TEST_F(IcingSearchEngineTest, NoPersistToDiskLosesAllDocumentsAndIndex) {
+  IcingSearchEngine icing1(GetDefaultIcingOptions(), GetTestJniCache());
+  EXPECT_THAT(icing1.Initialize().status(), ProtoIsOk());
+  EXPECT_THAT(icing1.SetSchema(CreateMessageSchema()).status(), ProtoIsOk());
+  DocumentProto document = CreateMessageDocument("namespace", "uri");
+  EXPECT_THAT(icing1.Put(document).status(), ProtoIsOk());
   EXPECT_THAT(
       icing1.Get("namespace", "uri", GetResultSpecProto::default_instance())
           .document(),
-      EqualsProto(document1));
+      EqualsProto(document));
+
+  // It's intentional that no PersistToDisk call is made before initializing a
+  // second instance of icing.
 
   IcingSearchEngine icing2(GetDefaultIcingOptions(), GetTestJniCache());
-  EXPECT_THAT(icing2.Initialize().status(), ProtoIsOk());
+  InitializeResultProto init_result = icing2.Initialize();
+  EXPECT_THAT(init_result.status(), ProtoIsOk());
+  EXPECT_THAT(init_result.initialize_stats().document_store_data_status(),
+              Eq(InitializeStatsProto::PARTIAL_LOSS));
+  EXPECT_THAT(init_result.initialize_stats().document_store_recovery_cause(),
+              Eq(InitializeStatsProto::DATA_LOSS));
+  EXPECT_THAT(init_result.initialize_stats().schema_store_recovery_cause(),
+              Eq(InitializeStatsProto::NONE));
+  EXPECT_THAT(init_result.initialize_stats().index_restoration_cause(),
+              Eq(InitializeStatsProto::NONE));
+
   // The document shouldn't be found because we forgot to call
   // PersistToDisk(LITE)!
   EXPECT_THAT(
       icing2.Get("namespace", "uri", GetResultSpecProto::default_instance())
           .status(),
       ProtoStatusIs(StatusProto::NOT_FOUND));
-}
-
-TEST_F(IcingSearchEngineTest, PersistToDiskLitePersistsPut) {
+
+  // Searching also shouldn't get us anything because the index wasn't
+  // recovered.
+  SearchSpecProto search_spec;
+  search_spec.set_term_match_type(TermMatchType::PREFIX);
+  search_spec.set_query("message");  // Content in the Message document.
+
+  SearchResultProto expected_search_result_proto;
+  expected_search_result_proto.mutable_status()->set_code(StatusProto::OK);
+
+  SearchResultProto actual_results =
+      icing2.Search(search_spec, GetDefaultScoringSpec(),
+                    ResultSpecProto::default_instance());
+  EXPECT_THAT(actual_results, EqualsSearchResultIgnoreStatsAndScores(
+                                  expected_search_result_proto));
+}
+
+TEST_F(IcingSearchEngineTest, PersistToDiskLiteSavesGroundTruth) {
+  DocumentProto document = CreateMessageDocument("namespace", "uri");
+
   IcingSearchEngine icing1(GetDefaultIcingOptions(), GetTestJniCache());
   EXPECT_THAT(icing1.Initialize().status(), ProtoIsOk());
   EXPECT_THAT(icing1.SetSchema(CreateMessageSchema()).status(), ProtoIsOk());
-  DocumentProto document1 = CreateMessageDocument("namespace", "uri");
-  EXPECT_THAT(icing1.Put(document1).status(), ProtoIsOk());
+  EXPECT_THAT(icing1.Put(document).status(), ProtoIsOk());
   EXPECT_THAT(icing1.PersistToDisk(PersistType::LITE).status(), ProtoIsOk());
   EXPECT_THAT(
       icing1.Get("namespace", "uri", GetResultSpecProto::default_instance())
           .document(),
-      EqualsProto(document1));
+      EqualsProto(document));
 
   IcingSearchEngine icing2(GetDefaultIcingOptions(), GetTestJniCache());
-  EXPECT_THAT(icing2.Initialize().status(), ProtoIsOk());
+  InitializeResultProto init_result = icing2.Initialize();
+  EXPECT_THAT(init_result.status(), ProtoIsOk());
+  EXPECT_THAT(init_result.initialize_stats().document_store_data_status(),
+              Eq(InitializeStatsProto::NO_DATA_LOSS));
+  EXPECT_THAT(init_result.initialize_stats().schema_store_recovery_cause(),
+              Eq(InitializeStatsProto::NONE));
+
+  // A checksum mismatch gets reported as an IO error. The document store and
+  // index didn't have their derived files included in the checksum previously,
+  // so reinitializing will trigger a checksum mismatch.
+  EXPECT_THAT(init_result.initialize_stats().document_store_recovery_cause(),
+              Eq(InitializeStatsProto::IO_ERROR));
+  EXPECT_THAT(init_result.initialize_stats().index_restoration_cause(),
+              Eq(InitializeStatsProto::IO_ERROR));
+
+  // Schema is still intact.
+  GetSchemaResultProto expected_get_schema_result_proto;
+  expected_get_schema_result_proto.mutable_status()->set_code(StatusProto::OK);
+  *expected_get_schema_result_proto.mutable_schema() = CreateMessageSchema();
+
+  EXPECT_THAT(icing2.GetSchema(),
+              EqualsProto(expected_get_schema_result_proto));
+
   // The document should be found because we called PersistToDisk(LITE)!
   EXPECT_THAT(
       icing2.Get("namespace", "uri", GetResultSpecProto::default_instance())
           .document(),
-      EqualsProto(document1));
+      EqualsProto(document));
+
+  // Recovered index is still intact.
+  SearchSpecProto search_spec;
+  search_spec.set_term_match_type(TermMatchType::PREFIX);
+  search_spec.set_query("message");  // Content in the Message document.
+
+  SearchResultProto expected_search_result_proto;
+  expected_search_result_proto.mutable_status()->set_code(StatusProto::OK);
+  *expected_search_result_proto.mutable_results()->Add()->mutable_document() =
+      document;
+
+  SearchResultProto actual_results =
+      icing2.Search(search_spec, GetDefaultScoringSpec(),
+                    ResultSpecProto::default_instance());
+  EXPECT_THAT(actual_results, EqualsSearchResultIgnoreStatsAndScores(
+                                  expected_search_result_proto));
 }
 
 TEST_F(IcingSearchEngineTest, ResetOk) {
@@ -7060,42 +7508,11 @@
   // No merge should happen.
   EXPECT_THAT(put_result_proto.put_document_stats().index_merge_latency_ms(),
               Eq(0));
-  // Number of tokens should not exceed.
-  EXPECT_FALSE(put_result_proto.put_document_stats()
-                   .tokenization_stats()
-                   .exceeded_max_token_num());
   // The input document has 2 tokens.
   EXPECT_THAT(put_result_proto.put_document_stats()
                   .tokenization_stats()
                   .num_tokens_indexed(),
               Eq(2));
-}
-
-TEST_F(IcingSearchEngineTest, PutDocumentShouldLogWhetherNumTokensExceeds) {
-  // Create a document with 2 tokens.
-  DocumentProto document = DocumentBuilder()
-                               .SetKey("icing", "fake_type/0")
-                               .SetSchema("Message")
-                               .AddStringProperty("body", "message body")
-                               .Build();
-
-  // Create an icing instance with max_tokens_per_doc = 1.
-  IcingSearchEngineOptions icing_options = GetDefaultIcingOptions();
-  icing_options.set_max_tokens_per_doc(1);
-  IcingSearchEngine icing(icing_options, GetTestJniCache());
-  ASSERT_THAT(icing.Initialize().status(), ProtoIsOk());
-  ASSERT_THAT(icing.SetSchema(CreateMessageSchema()).status(), ProtoIsOk());
-
-  PutResultProto put_result_proto = icing.Put(document);
-  EXPECT_THAT(put_result_proto.status(), ProtoIsOk());
-  // Number of tokens(2) exceeds the max allowed value(1).
-  EXPECT_TRUE(put_result_proto.put_document_stats()
-                  .tokenization_stats()
-                  .exceeded_max_token_num());
-  EXPECT_THAT(put_result_proto.put_document_stats()
-                  .tokenization_stats()
-                  .num_tokens_indexed(),
-              Eq(1));
 }
 
 TEST_F(IcingSearchEngineTest, PutDocumentShouldLogIndexMergeLatency) {
@@ -7665,8 +8082,6 @@
   EXPECT_THAT(match_proto.exact_match_utf16_length(), Eq(2));
 }
 
-<<<<<<< HEAD
-=======
 TEST_F(IcingSearchEngineTest, PutDocumentIndexFailureDeletion) {
   IcingSearchEngine icing(GetDefaultIcingOptions(), GetTestJniCache());
   ASSERT_THAT(icing.Initialize().status(), ProtoIsOk());
@@ -8125,7 +8540,6 @@
 }
 
 #ifndef ICING_JNI_TEST
->>>>>>> 9ab600c3
 // We skip this test case when we're running in a jni_test since the data files
 // will be stored in the android-instrumented storage location, rather than the
 // normal cc_library runfiles directory. To get that storage location, it's
@@ -8135,12 +8549,6 @@
 // this native side yet, we're just going to disable this. The functionality is
 // already well-tested across 4 different emulated OS's so we're not losing much
 // test coverage here.
-#ifndef ICING_JNI_TEST
-// Disable backwards compat test. This test is enabled in google3, but disabled
-// in jetpack/framework because we didn't want to keep the binary testdata files
-// in our repo.
-#define DISABLE_BACKWARDS_COMPAT_TEST
-#ifndef DISABLE_BACKWARDS_COMPAT_TEST
 TEST_F(IcingSearchEngineTest, MigrateToPortableFileBackedProtoLog) {
   // Copy the testdata files into our IcingSearchEngine directory
   std::string dir_without_portable_log;
@@ -8294,7 +8702,6 @@
   EXPECT_THAT(actual_results,
               EqualsSearchResultIgnoreStatsAndScores(expected_document3));
 }
-#endif  // DISABLE_BACKWARDS_COMPAT_TEST
 #endif  // !ICING_JNI_TEST
 
 }  // namespace
