--- conflicted
+++ resolved
@@ -22,7 +22,6 @@
 #include <utility>
 #include <vector>
 
-#include "icing/jni/jni-cache.h"
 #include "icing/text_classifier/lib3/utils/base/status.h"
 #include "icing/text_classifier/lib3/utils/base/statusor.h"
 #include "icing/absl_ports/mutex.h"
@@ -30,17 +29,16 @@
 #include "icing/file/filesystem.h"
 #include "icing/index/data-indexing-handler.h"
 #include "icing/index/index.h"
-<<<<<<< HEAD
-=======
 #include "icing/index/numeric/numeric-index.h"
 #include "icing/jni/jni-cache.h"
 #include "icing/join/join-children-fetcher.h"
 #include "icing/join/qualified-id-join-index.h"
->>>>>>> a81a0c8c
 #include "icing/legacy/index/icing-filesystem.h"
 #include "icing/performance-configuration.h"
+#include "icing/proto/debug.pb.h"
 #include "icing/proto/document.pb.h"
 #include "icing/proto/initialize.pb.h"
+#include "icing/proto/logging.pb.h"
 #include "icing/proto/optimize.pb.h"
 #include "icing/proto/persist.pb.h"
 #include "icing/proto/reset.pb.h"
@@ -292,8 +290,9 @@
   //   NOT_FOUND if the query doesn't match any documents
   //   FAILED_PRECONDITION IcingSearchEngine has not been initialized yet
   //   INTERNAL_ERROR on IO error
-  DeleteByQueryResultProto DeleteByQuery(const SearchSpecProto& search_spec)
-      ICING_LOCKS_EXCLUDED(mutex_);
+  DeleteByQueryResultProto DeleteByQuery(
+      const SearchSpecProto& search_spec,
+      bool return_deleted_document_info = false) ICING_LOCKS_EXCLUDED(mutex_);
 
   // Retrieves, scores, ranks, and returns the results according to the specs.
   // Results can be empty. If there're multiple pages of results,
@@ -413,6 +412,10 @@
   // If an IO error occurs while trying to calculate the value for a field, then
   // that field will be set to -1.
   StorageInfoResultProto GetStorageInfo() ICING_LOCKS_EXCLUDED(mutex_);
+
+  // Get debug information for Icing.
+  DebugInfoResultProto GetDebugInfo(DebugInfoVerbosity::Code verbosity)
+      ICING_LOCKS_EXCLUDED(mutex_);
 
   // Clears all data from Icing and re-initializes. Clients DO NOT need to call
   // Initialize again.
@@ -664,27 +667,18 @@
   // would need call Initialize() to reinitialize everything into a valid state.
   //
   // Returns:
-<<<<<<< HEAD
-  //   OK on success
-=======
   //   On success, OptimizeResult which contains a vector mapping from old
   //   document id to new document id and another vector mapping from old
   //   namespace id to new namespace id. A value of kInvalidDocumentId indicates
   //   that the old document id has been deleted.
->>>>>>> a81a0c8c
   //   ABORTED_ERROR if any error happens before the actual optimization, the
   //                 original document store should be still available
   //   DATA_LOSS_ERROR on errors that could potentially cause data loss,
   //                   document store is still available
   //   INTERNAL_ERROR on any IO errors or other errors that we can't recover
   //                  from
-<<<<<<< HEAD
-  libtextclassifier3::Status OptimizeDocumentStore(
-      OptimizeStatsProto* optimize_stats)
-=======
   libtextclassifier3::StatusOr<DocumentStore::OptimizeResult>
   OptimizeDocumentStore(OptimizeStatsProto* optimize_stats)
->>>>>>> a81a0c8c
       ICING_EXCLUSIVE_LOCKS_REQUIRED(mutex_);
 
   // Helper method to restore missing document data in index_, integer_index_,
