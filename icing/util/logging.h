// Copyright (C) 2019 Google LLC
//
// Licensed under the Apache License, Version 2.0 (the "License");
// you may not use this file except in compliance with the License.
// You may obtain a copy of the License at
//
//      http://www.apache.org/licenses/LICENSE-2.0
//
// Unless required by applicable law or agreed to in writing, software
// distributed under the License is distributed on an "AS IS" BASIS,
// WITHOUT WARRANTIES OR CONDITIONS OF ANY KIND, either express or implied.
// See the License for the specific language governing permissions and
// limitations under the License.

#ifndef ICING_UTIL_LOGGING_H_
#define ICING_UTIL_LOGGING_H_

#include "icing/text_classifier/lib3/utils/base/logging.h"

namespace icing {
namespace lib {

<<<<<<< HEAD
// TODO(b/146903474) Add verbose level control
#define ICING_VLOG(verbose_level) TC3_VLOG(verbose_level)
#define ICING_LOG(severity) TC3_LOG(severity)
=======
// Whether we should log according to the current logging level.
// The function will always return false when verbosity is negative.
bool ShouldLog(LogSeverity::Code severity, int16_t verbosity = 0);

// Set the minimal logging severity to be enabled, and the verbose level to see
// from the logs.
// Return false if severity is set higher than VERBOSE but verbosity is not 0.
// The function will always return false when verbosity is negative.
bool SetLoggingLevel(LogSeverity::Code severity, int16_t verbosity = 0);

// A tiny code footprint string stream for assembling log messages.
struct LoggingStringStream {
  explicit LoggingStringStream(bool should_log) : should_log_(should_log) {}
  LoggingStringStream& stream() { return *this; }

  std::string message;
  const bool should_log_;
};

template <typename T>
inline LoggingStringStream& operator<<(LoggingStringStream& stream,
                                       const T& entry) {
  if (stream.should_log_) {
    stream.message.append(std::to_string(entry));
  }
  return stream;
}

template <typename T>
inline LoggingStringStream& operator<<(LoggingStringStream& stream,
                                       T* const entry) {
  if (stream.should_log_) {
    stream.message.append(
        std::to_string(reinterpret_cast<const uint64_t>(entry)));
  }
  return stream;
}

inline LoggingStringStream& operator<<(LoggingStringStream& stream,
                                       const char* message) {
  if (stream.should_log_) {
    stream.message.append(message);
  }
  return stream;
}

inline LoggingStringStream& operator<<(LoggingStringStream& stream,
                                       const std::string& message) {
  if (stream.should_log_) {
    stream.message.append(message);
  }
  return stream;
}

inline LoggingStringStream& operator<<(LoggingStringStream& stream,
                                       std::string_view message) {
  if (stream.should_log_) {
    stream.message.append(message);
  }
  return stream;
}

template <typename T1, typename T2>
inline LoggingStringStream& operator<<(LoggingStringStream& stream,
                                       const std::pair<T1, T2>& entry) {
  if (stream.should_log_) {
    stream << "(" << entry.first << ", " << entry.second << ")";
  }
  return stream;
}

// The class that does all the work behind our ICING_LOG(severity) macros.  Each
// ICING_LOG(severity) << obj1 << obj2 << ...; logging statement creates a
// LogMessage temporary object containing a stringstream.  Each operator<< adds
// info to that stringstream and the LogMessage destructor performs the actual
// logging.  The reason this works is that in C++, "all temporary objects are
// destroyed as the last step in evaluating the full-expression that (lexically)
// contains the point where they were created."  For more info, see
// http://en.cppreference.com/w/cpp/language/lifetime.  Hence, the destructor is
// invoked after the last << from that logging statement.
class LogMessage {
 public:
  LogMessage(LogSeverity::Code severity, uint16_t verbosity,
             const char* file_name, int line_number) __attribute__((noinline));

  ~LogMessage() __attribute__((noinline));

  // Returns the stream associated with the logger object.
  LoggingStringStream& stream() { return stream_; }

 private:
  const LogSeverity::Code severity_;
  const uint16_t verbosity_;
  const bool should_log_;

  // Stream that "prints" all info into a string (not to a file).  We construct
  // here the entire logging message and next print it in one operation.
  LoggingStringStream stream_;
};

inline constexpr char kIcingLoggingTag[] = "AppSearchIcing";

// Define consts to make it easier to refer to log severities in code.
constexpr ::icing::lib::LogSeverity::Code VERBOSE =
    ::icing::lib::LogSeverity::VERBOSE;

constexpr ::icing::lib::LogSeverity::Code DBG = ::icing::lib::LogSeverity::DBG;

constexpr ::icing::lib::LogSeverity::Code INFO =
    ::icing::lib::LogSeverity::INFO;

constexpr ::icing::lib::LogSeverity::Code WARNING =
    ::icing::lib::LogSeverity::WARNING;

constexpr ::icing::lib::LogSeverity::Code ERROR =
    ::icing::lib::LogSeverity::ERROR;

constexpr ::icing::lib::LogSeverity::Code FATAL =
    ::icing::lib::LogSeverity::FATAL;

#define ICING_VLOG(verbose_level) \
  ::icing::lib::LogMessage(VERBOSE, verbose_level, __FILE__, __LINE__).stream()

#define ICING_LOG(severity)                                               \
  ::icing::lib::LogMessage(severity, /*verbosity=*/0, __FILE__, __LINE__) \
      .stream()
>>>>>>> a81a0c8c

}  // namespace lib
}  // namespace icing

#endif  // ICING_UTIL_LOGGING_H_<|MERGE_RESOLUTION|>--- conflicted
+++ resolved
@@ -15,16 +15,20 @@
 #ifndef ICING_UTIL_LOGGING_H_
 #define ICING_UTIL_LOGGING_H_
 
-#include "icing/text_classifier/lib3/utils/base/logging.h"
+#include <atomic>
+#include <cstdint>
+#include <string>
 
+#include "icing/proto/debug.pb.h"
+
+// This header provides base/logging.h style macros, ICING_LOG and ICING_VLOG,
+// for logging in various platforms. The macros use __android_log_write on
+// Android, and log to stdout/stderr on others. It also provides a function
+// SetLoggingLevel to control the log severity level for ICING_LOG and verbosity
+// for ICING_VLOG.
 namespace icing {
 namespace lib {
 
-<<<<<<< HEAD
-// TODO(b/146903474) Add verbose level control
-#define ICING_VLOG(verbose_level) TC3_VLOG(verbose_level)
-#define ICING_LOG(severity) TC3_LOG(severity)
-=======
 // Whether we should log according to the current logging level.
 // The function will always return false when verbosity is negative.
 bool ShouldLog(LogSeverity::Code severity, int16_t verbosity = 0);
@@ -151,7 +155,6 @@
 #define ICING_LOG(severity)                                               \
   ::icing::lib::LogMessage(severity, /*verbosity=*/0, __FILE__, __LINE__) \
       .stream()
->>>>>>> a81a0c8c
 
 }  // namespace lib
 }  // namespace icing
