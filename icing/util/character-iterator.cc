// Copyright (C) 2019 Google LLC
//
// Licensed under the Apache License, Version 2.0 (the "License");
// you may not use this file except in compliance with the License.
// You may obtain a copy of the License at
//
//      http://www.apache.org/licenses/LICENSE-2.0
//
// Unless required by applicable law or agreed to in writing, software
// distributed under the License is distributed on an "AS IS" BASIS,
// WITHOUT WARRANTIES OR CONDITIONS OF ANY KIND, either express or implied.
// See the License for the specific language governing permissions and
// limitations under the License.

#include "icing/util/character-iterator.h"

namespace icing {
namespace lib {

namespace {

// Returns the lead byte of the UTF-8 character that includes the byte at
// current_byte_index within it.
int GetUTF8StartPosition(std::string_view text, int current_byte_index) {
  while (!i18n_utils::IsLeadUtf8Byte(text[current_byte_index])) {
    --current_byte_index;
  }
  return current_byte_index;
}

}  // namespace

bool CharacterIterator::MoveToUtf8(int desired_utf8_index) {
  return (desired_utf8_index > utf8_index_) ? AdvanceToUtf8(desired_utf8_index)
                                            : RewindToUtf8(desired_utf8_index);
}

bool CharacterIterator::AdvanceToUtf8(int desired_utf8_index) {
  ResetToStartIfNecessary();

  if (desired_utf8_index > text_.length()) {
    // Enforce the requirement.
    return false;
  }
  // Need to work forwards.
  while (utf8_index_ < desired_utf8_index) {
    UChar32 uchar32 =
        i18n_utils::GetUChar32At(text_.data(), text_.length(), utf8_index_);
    if (uchar32 == i18n_utils::kInvalidUChar32) {
      // Unable to retrieve a valid UTF-32 character at the previous position.
      return false;
    }
    int utf8_length = i18n_utils::GetUtf8Length(uchar32);
    if (utf8_index_ + utf8_length > desired_utf8_index) {
      // Ah! Don't go too far!
      break;
    }
    utf8_index_ += utf8_length;
    utf16_index_ += i18n_utils::GetUtf16Length(uchar32);
    ++utf32_index_;
  }
  return true;
}

bool CharacterIterator::RewindToUtf8(int desired_utf8_index) {
  if (desired_utf8_index < 0) {
    // Enforce the requirement.
    return false;
  }
  // Need to work backwards.
  while (utf8_index_ > desired_utf8_index) {
    --utf8_index_;
    utf8_index_ = GetUTF8StartPosition(text_, utf8_index_);
    if (utf8_index_ < 0) {
      // Somehow, there wasn't a single UTF-8 lead byte at
      // requested_byte_index or an earlier byte.
      return false;
    }
    // We've found the start of a unicode char!
    UChar32 uchar32 =
        i18n_utils::GetUChar32At(text_.data(), text_.length(), utf8_index_);
    if (uchar32 == i18n_utils::kInvalidUChar32) {
      // Unable to retrieve a valid UTF-32 character at the previous position.
      return false;
    }
    utf16_index_ -= i18n_utils::GetUtf16Length(uchar32);
    --utf32_index_;
  }
  return true;
}

bool CharacterIterator::MoveToUtf16(int desired_utf16_index) {
  return (desired_utf16_index > utf16_index_)
             ? AdvanceToUtf16(desired_utf16_index)
             : RewindToUtf16(desired_utf16_index);
}

bool CharacterIterator::AdvanceToUtf16(int desired_utf16_index) {
<<<<<<< HEAD
=======
  ResetToStartIfNecessary();

  UChar32 uchar32 = cached_current_char_;
>>>>>>> 9ab600c3
  while (utf16_index_ < desired_utf16_index) {
    UChar32 uchar32 =
        i18n_utils::GetUChar32At(text_.data(), text_.length(), utf8_index_);
    if (uchar32 == i18n_utils::kInvalidUChar32) {
      // Unable to retrieve a valid UTF-32 character at the previous position.
      return false;
    }
    int utf16_length = i18n_utils::GetUtf16Length(uchar32);
    if (utf16_index_ + utf16_length > desired_utf16_index) {
      // Ah! Don't go too far!
      break;
    }
    int utf8_length = i18n_utils::GetUtf8Length(uchar32);
    if (utf8_index_ + utf8_length > text_.length()) {
      // Enforce the requirement.
      return false;
    }
    utf8_index_ += utf8_length;
    utf16_index_ += utf16_length;
    ++utf32_index_;
  }
  return true;
}

bool CharacterIterator::RewindToUtf16(int desired_utf16_index) {
  if (desired_utf16_index < 0) {
    return false;
  }
  while (utf16_index_ > desired_utf16_index) {
    --utf8_index_;
    utf8_index_ = GetUTF8StartPosition(text_, utf8_index_);
    if (utf8_index_ < 0) {
      // Somehow, there wasn't a single UTF-8 lead byte at
      // requested_byte_index or an earlier byte.
      return false;
    }
    // We've found the start of a unicode char!
    UChar32 uchar32 =
        i18n_utils::GetUChar32At(text_.data(), text_.length(), utf8_index_);
    if (uchar32 == i18n_utils::kInvalidUChar32) {
      // Unable to retrieve a valid UTF-32 character at the previous position.
      return false;
    }
    utf16_index_ -= i18n_utils::GetUtf16Length(uchar32);
    --utf32_index_;
  }
  return true;
}

bool CharacterIterator::MoveToUtf32(int desired_utf32_index) {
  return (desired_utf32_index > utf32_index_)
             ? AdvanceToUtf32(desired_utf32_index)
             : RewindToUtf32(desired_utf32_index);
}

bool CharacterIterator::AdvanceToUtf32(int desired_utf32_index) {
<<<<<<< HEAD
=======
  ResetToStartIfNecessary();

  UChar32 uchar32 = cached_current_char_;
>>>>>>> 9ab600c3
  while (utf32_index_ < desired_utf32_index) {
    UChar32 uchar32 =
        i18n_utils::GetUChar32At(text_.data(), text_.length(), utf8_index_);
    if (uchar32 == i18n_utils::kInvalidUChar32) {
      // Unable to retrieve a valid UTF-32 character at the previous position.
      return false;
    }
    int utf16_length = i18n_utils::GetUtf16Length(uchar32);
    int utf8_length = i18n_utils::GetUtf8Length(uchar32);
    if (utf8_index_ + utf8_length > text_.length()) {
      // Enforce the requirement.
      return false;
    }
    utf8_index_ += utf8_length;
    utf16_index_ += utf16_length;
    ++utf32_index_;
  }
  return true;
}

bool CharacterIterator::RewindToUtf32(int desired_utf32_index) {
  if (desired_utf32_index < 0) {
    return false;
  }
  while (utf32_index_ > desired_utf32_index) {
    --utf8_index_;
    utf8_index_ = GetUTF8StartPosition(text_, utf8_index_);
    if (utf8_index_ < 0) {
      // Somehow, there wasn't a single UTF-8 lead byte at
      // requested_byte_index or an earlier byte.
      return false;
    }
    // We've found the start of a unicode char!
    UChar32 uchar32 =
        i18n_utils::GetUChar32At(text_.data(), text_.length(), utf8_index_);
    if (uchar32 == i18n_utils::kInvalidUChar32) {
      // Unable to retrieve a valid UTF-32 character at the previous position.
      return false;
    }
    utf16_index_ -= i18n_utils::GetUtf16Length(uchar32);
    --utf32_index_;
  }
  return true;
}

void CharacterIterator::ResetToStartIfNecessary() {
  if (utf8_index_ < 0 || utf16_index_ < 0 || utf32_index_ < 0) {
    utf8_index_ = 0;
    utf16_index_ = 0;
    utf32_index_ = 0;
    cached_current_char_ =
        i18n_utils::GetUChar32At(text_.data(), text_.length(), 0);
  }
}

}  // namespace lib
}  // namespace icing<|MERGE_RESOLUTION|>--- conflicted
+++ resolved
@@ -14,6 +14,8 @@
 
 #include "icing/util/character-iterator.h"
 
+#include "icing/util/i18n-utils.h"
+
 namespace icing {
 namespace lib {
 
@@ -30,6 +32,17 @@
 
 }  // namespace
 
+UChar32 CharacterIterator::GetCurrentChar() {
+  if (cached_current_char_ == i18n_utils::kInvalidUChar32) {
+    // Our indices point to the right character, we just need to read that
+    // character. No need to worry about an error. If GetUChar32At fails, then
+    // current_char will be i18n_utils::kInvalidUChar32.
+    cached_current_char_ =
+        i18n_utils::GetUChar32At(text_.data(), text_.length(), utf8_index_);
+  }
+  return cached_current_char_;
+}
+
 bool CharacterIterator::MoveToUtf8(int desired_utf8_index) {
   return (desired_utf8_index > utf8_index_) ? AdvanceToUtf8(desired_utf8_index)
                                             : RewindToUtf8(desired_utf8_index);
@@ -43,11 +56,13 @@
     return false;
   }
   // Need to work forwards.
+  UChar32 uchar32 = cached_current_char_;
   while (utf8_index_ < desired_utf8_index) {
-    UChar32 uchar32 =
+    uchar32 =
         i18n_utils::GetUChar32At(text_.data(), text_.length(), utf8_index_);
     if (uchar32 == i18n_utils::kInvalidUChar32) {
       // Unable to retrieve a valid UTF-32 character at the previous position.
+      cached_current_char_ = i18n_utils::kInvalidUChar32;
       return false;
     }
     int utf8_length = i18n_utils::GetUtf8Length(uchar32);
@@ -59,6 +74,8 @@
     utf16_index_ += i18n_utils::GetUtf16Length(uchar32);
     ++utf32_index_;
   }
+  cached_current_char_ =
+      i18n_utils::GetUChar32At(text_.data(), text_.length(), utf8_index_);
   return true;
 }
 
@@ -68,21 +85,30 @@
     return false;
   }
   // Need to work backwards.
+  UChar32 uchar32 = cached_current_char_;
   while (utf8_index_ > desired_utf8_index) {
-    --utf8_index_;
-    utf8_index_ = GetUTF8StartPosition(text_, utf8_index_);
-    if (utf8_index_ < 0) {
+    int utf8_index = utf8_index_ - 1;
+    utf8_index = GetUTF8StartPosition(text_, utf8_index);
+    if (utf8_index < 0) {
       // Somehow, there wasn't a single UTF-8 lead byte at
       // requested_byte_index or an earlier byte.
+      cached_current_char_ = i18n_utils::kInvalidUChar32;
       return false;
     }
     // We've found the start of a unicode char!
-    UChar32 uchar32 =
-        i18n_utils::GetUChar32At(text_.data(), text_.length(), utf8_index_);
-    if (uchar32 == i18n_utils::kInvalidUChar32) {
-      // Unable to retrieve a valid UTF-32 character at the previous position.
-      return false;
-    }
+    uchar32 =
+        i18n_utils::GetUChar32At(text_.data(), text_.length(), utf8_index);
+    int expected_length = utf8_index_ - utf8_index;
+    if (uchar32 == i18n_utils::kInvalidUChar32 ||
+        expected_length != i18n_utils::GetUtf8Length(uchar32)) {
+      // Either unable to retrieve a valid UTF-32 character at the previous
+      // position or we skipped past an invalid sequence while seeking the
+      // previous start position.
+      cached_current_char_ = i18n_utils::kInvalidUChar32;
+      return false;
+    }
+    cached_current_char_ = uchar32;
+    utf8_index_ = utf8_index;
     utf16_index_ -= i18n_utils::GetUtf16Length(uchar32);
     --utf32_index_;
   }
@@ -96,17 +122,15 @@
 }
 
 bool CharacterIterator::AdvanceToUtf16(int desired_utf16_index) {
-<<<<<<< HEAD
-=======
   ResetToStartIfNecessary();
 
   UChar32 uchar32 = cached_current_char_;
->>>>>>> 9ab600c3
   while (utf16_index_ < desired_utf16_index) {
-    UChar32 uchar32 =
+    uchar32 =
         i18n_utils::GetUChar32At(text_.data(), text_.length(), utf8_index_);
     if (uchar32 == i18n_utils::kInvalidUChar32) {
       // Unable to retrieve a valid UTF-32 character at the previous position.
+      cached_current_char_ = i18n_utils::kInvalidUChar32;
       return false;
     }
     int utf16_length = i18n_utils::GetUtf16Length(uchar32);
@@ -117,12 +141,15 @@
     int utf8_length = i18n_utils::GetUtf8Length(uchar32);
     if (utf8_index_ + utf8_length > text_.length()) {
       // Enforce the requirement.
+      cached_current_char_ = i18n_utils::kInvalidUChar32;
       return false;
     }
     utf8_index_ += utf8_length;
     utf16_index_ += utf16_length;
     ++utf32_index_;
   }
+  cached_current_char_ =
+      i18n_utils::GetUChar32At(text_.data(), text_.length(), utf8_index_);
   return true;
 }
 
@@ -130,21 +157,30 @@
   if (desired_utf16_index < 0) {
     return false;
   }
+  UChar32 uchar32 = cached_current_char_;
   while (utf16_index_ > desired_utf16_index) {
-    --utf8_index_;
-    utf8_index_ = GetUTF8StartPosition(text_, utf8_index_);
-    if (utf8_index_ < 0) {
+    int utf8_index = utf8_index_ - 1;
+    utf8_index = GetUTF8StartPosition(text_, utf8_index);
+    if (utf8_index < 0) {
       // Somehow, there wasn't a single UTF-8 lead byte at
       // requested_byte_index or an earlier byte.
+      cached_current_char_ = i18n_utils::kInvalidUChar32;
       return false;
     }
     // We've found the start of a unicode char!
-    UChar32 uchar32 =
-        i18n_utils::GetUChar32At(text_.data(), text_.length(), utf8_index_);
-    if (uchar32 == i18n_utils::kInvalidUChar32) {
-      // Unable to retrieve a valid UTF-32 character at the previous position.
-      return false;
-    }
+    uchar32 =
+        i18n_utils::GetUChar32At(text_.data(), text_.length(), utf8_index);
+    int expected_length = utf8_index_ - utf8_index;
+    if (uchar32 == i18n_utils::kInvalidUChar32 ||
+        expected_length != i18n_utils::GetUtf8Length(uchar32)) {
+      // Either unable to retrieve a valid UTF-32 character at the previous
+      // position or we skipped past an invalid sequence while seeking the
+      // previous start position.
+      cached_current_char_ = i18n_utils::kInvalidUChar32;
+      return false;
+    }
+    cached_current_char_ = uchar32;
+    utf8_index_ = utf8_index;
     utf16_index_ -= i18n_utils::GetUtf16Length(uchar32);
     --utf32_index_;
   }
@@ -158,29 +194,30 @@
 }
 
 bool CharacterIterator::AdvanceToUtf32(int desired_utf32_index) {
-<<<<<<< HEAD
-=======
   ResetToStartIfNecessary();
 
   UChar32 uchar32 = cached_current_char_;
->>>>>>> 9ab600c3
   while (utf32_index_ < desired_utf32_index) {
-    UChar32 uchar32 =
+    uchar32 =
         i18n_utils::GetUChar32At(text_.data(), text_.length(), utf8_index_);
     if (uchar32 == i18n_utils::kInvalidUChar32) {
       // Unable to retrieve a valid UTF-32 character at the previous position.
+      cached_current_char_ = i18n_utils::kInvalidUChar32;
       return false;
     }
     int utf16_length = i18n_utils::GetUtf16Length(uchar32);
     int utf8_length = i18n_utils::GetUtf8Length(uchar32);
     if (utf8_index_ + utf8_length > text_.length()) {
       // Enforce the requirement.
+      cached_current_char_ = i18n_utils::kInvalidUChar32;
       return false;
     }
     utf8_index_ += utf8_length;
     utf16_index_ += utf16_length;
     ++utf32_index_;
   }
+  cached_current_char_ =
+      i18n_utils::GetUChar32At(text_.data(), text_.length(), utf8_index_);
   return true;
 }
 
@@ -188,21 +225,30 @@
   if (desired_utf32_index < 0) {
     return false;
   }
+  UChar32 uchar32 = cached_current_char_;
   while (utf32_index_ > desired_utf32_index) {
-    --utf8_index_;
-    utf8_index_ = GetUTF8StartPosition(text_, utf8_index_);
-    if (utf8_index_ < 0) {
+    int utf8_index = utf8_index_ - 1;
+    utf8_index = GetUTF8StartPosition(text_, utf8_index);
+    if (utf8_index < 0) {
       // Somehow, there wasn't a single UTF-8 lead byte at
       // requested_byte_index or an earlier byte.
+      cached_current_char_ = i18n_utils::kInvalidUChar32;
       return false;
     }
     // We've found the start of a unicode char!
-    UChar32 uchar32 =
-        i18n_utils::GetUChar32At(text_.data(), text_.length(), utf8_index_);
-    if (uchar32 == i18n_utils::kInvalidUChar32) {
-      // Unable to retrieve a valid UTF-32 character at the previous position.
-      return false;
-    }
+    uchar32 =
+        i18n_utils::GetUChar32At(text_.data(), text_.length(), utf8_index);
+    int expected_length = utf8_index_ - utf8_index;
+    if (uchar32 == i18n_utils::kInvalidUChar32 ||
+        expected_length != i18n_utils::GetUtf8Length(uchar32)) {
+      // Either unable to retrieve a valid UTF-32 character at the previous
+      // position or we skipped past an invalid sequence while seeking the
+      // previous start position.
+      cached_current_char_ = i18n_utils::kInvalidUChar32;
+      return false;
+    }
+    cached_current_char_ = uchar32;
+    utf8_index_ = utf8_index;
     utf16_index_ -= i18n_utils::GetUtf16Length(uchar32);
     --utf32_index_;
   }
