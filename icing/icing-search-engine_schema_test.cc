// Copyright (C) 2019 Google LLC
//
// Licensed under the Apache License, Version 2.0 (the "License");
// you may not use this file except in compliance with the License.
// You may obtain a copy of the License at
//
//      http://www.apache.org/licenses/LICENSE-2.0
//
// Unless required by applicable law or agreed to in writing, software
// distributed under the License is distributed on an "AS IS" BASIS,
// WITHOUT WARRANTIES OR CONDITIONS OF ANY KIND, either express or implied.
// See the License for the specific language governing permissions and
// limitations under the License.

#include <cstdint>
#include <limits>
#include <memory>
#include <string>
#include <utility>

#include "gmock/gmock.h"
#include "gtest/gtest.h"
#include "icing/document-builder.h"
#include "icing/file/filesystem.h"
#include "icing/file/mock-filesystem.h"
#include "icing/icing-search-engine.h"
#include "icing/jni/jni-cache.h"
#include "icing/join/join-processor.h"
#include "icing/portable/equals-proto.h"
#include "icing/portable/platform.h"
#include "icing/proto/debug.pb.h"
#include "icing/proto/document.pb.h"
#include "icing/proto/document_wrapper.pb.h"
#include "icing/proto/initialize.pb.h"
#include "icing/proto/optimize.pb.h"
#include "icing/proto/persist.pb.h"
#include "icing/proto/reset.pb.h"
#include "icing/proto/schema.pb.h"
#include "icing/proto/scoring.pb.h"
#include "icing/proto/search.pb.h"
#include "icing/proto/status.pb.h"
#include "icing/proto/storage.pb.h"
#include "icing/proto/term.pb.h"
#include "icing/proto/usage.pb.h"
#include "icing/query/query-features.h"
#include "icing/schema-builder.h"
#include "icing/testing/common-matchers.h"
#include "icing/testing/fake-clock.h"
#include "icing/testing/icu-data-file-helper.h"
#include "icing/testing/jni-test-helpers.h"
#include "icing/testing/test-data.h"
#include "icing/testing/tmp-directory.h"

namespace icing {
namespace lib {

namespace {

using ::icing::lib::portable_equals_proto::EqualsProto;
using ::testing::Eq;
using ::testing::HasSubstr;
using ::testing::Return;

// For mocking purpose, we allow tests to provide a custom Filesystem.
class TestIcingSearchEngine : public IcingSearchEngine {
 public:
  TestIcingSearchEngine(const IcingSearchEngineOptions& options,
                        std::unique_ptr<const Filesystem> filesystem,
                        std::unique_ptr<const IcingFilesystem> icing_filesystem,
                        std::unique_ptr<Clock> clock,
                        std::unique_ptr<JniCache> jni_cache)
      : IcingSearchEngine(options, std::move(filesystem),
                          std::move(icing_filesystem), std::move(clock),
                          std::move(jni_cache)) {}
};

std::string GetTestBaseDir() { return GetTestTempDir() + "/icing"; }

// This test is meant to cover all tests relating to
// IcingSearchEngine::GetSchema and IcingSearchEngine::SetSchema.
class IcingSearchEngineSchemaTest : public testing::Test {
 protected:
  void SetUp() override {
    if (!IsCfStringTokenization() && !IsReverseJniTokenization()) {
      // If we've specified using the reverse-JNI method for segmentation (i.e.
      // not ICU), then we won't have the ICU data file included to set up.
      // Technically, we could choose to use reverse-JNI for segmentation AND
      // include an ICU data file, but that seems unlikely and our current BUILD
      // setup doesn't do this.
      // File generated via icu_data_file rule in //icing/BUILD.
      std::string icu_data_file_path =
          GetTestFilePath("icing/icu.dat");
      ICING_ASSERT_OK(
          icu_data_file_helper::SetUpICUDataFile(icu_data_file_path));
    }
    filesystem_.CreateDirectoryRecursively(GetTestBaseDir().c_str());
  }

  void TearDown() override {
    filesystem_.DeleteDirectoryRecursively(GetTestBaseDir().c_str());
  }

  const Filesystem* filesystem() const { return &filesystem_; }

 private:
  Filesystem filesystem_;
};

// Non-zero value so we don't override it to be the current time
constexpr int64_t kDefaultCreationTimestampMs = 1575492852000;

std::string GetSchemaDir() { return GetTestBaseDir() + "/schema_dir"; }

IcingSearchEngineOptions GetDefaultIcingOptions() {
  IcingSearchEngineOptions icing_options;
  icing_options.set_base_dir(GetTestBaseDir());
  return icing_options;
}

DocumentProto CreateMessageDocument(std::string name_space, std::string uri) {
  return DocumentBuilder()
      .SetKey(std::move(name_space), std::move(uri))
      .SetSchema("Message")
      .AddStringProperty("body", "message body")
      .AddInt64Property("indexableInteger", 123)
      .SetCreationTimestampMs(kDefaultCreationTimestampMs)
      .Build();
}

SchemaTypeConfigProto CreateMessageSchemaTypeConfig() {
  return SchemaTypeConfigBuilder()
      .SetType("Message")
      .AddProperty(PropertyConfigBuilder()
                       .SetName("body")
                       .SetDataTypeString(TERM_MATCH_PREFIX, TOKENIZER_PLAIN)
                       .SetCardinality(CARDINALITY_REQUIRED))
      .AddProperty(PropertyConfigBuilder()
                       .SetName("indexableInteger")
                       .SetDataTypeInt64(NUMERIC_MATCH_RANGE)
                       .SetCardinality(CARDINALITY_REQUIRED))
      .Build();
}

SchemaProto CreateMessageSchema() {
  return SchemaBuilder().AddType(CreateMessageSchemaTypeConfig()).Build();
}

ScoringSpecProto GetDefaultScoringSpec() {
  ScoringSpecProto scoring_spec;
  scoring_spec.set_rank_by(ScoringSpecProto::RankingStrategy::DOCUMENT_SCORE);
  return scoring_spec;
}

// TODO(b/272145329): create SearchSpecBuilder, JoinSpecBuilder,
// SearchResultProtoBuilder and ResultProtoBuilder for unit tests and build all
// instances by them.

TEST_F(IcingSearchEngineSchemaTest,
       CircularReferenceCreateSectionManagerReturnsInvalidArgument) {
  // Create a type config with a circular reference.
  SchemaProto schema;
  auto* type = schema.add_types();
  type->set_schema_type("Message");

  auto* body = type->add_properties();
  body->set_property_name("recipient");
  body->set_schema_type("Person");
  body->set_data_type(PropertyConfigProto::DataType::DOCUMENT);
  body->set_cardinality(PropertyConfigProto::Cardinality::REQUIRED);
  body->mutable_document_indexing_config()->set_index_nested_properties(true);

  type = schema.add_types();
  type->set_schema_type("Person");

  body = type->add_properties();
  body->set_property_name("recipient");
  body->set_schema_type("Message");
  body->set_data_type(PropertyConfigProto::DataType::DOCUMENT);
  body->set_cardinality(PropertyConfigProto::Cardinality::REQUIRED);
  body->mutable_document_indexing_config()->set_index_nested_properties(true);

  IcingSearchEngine icing(GetDefaultIcingOptions(), GetTestJniCache());
  EXPECT_THAT(icing.Initialize().status(), ProtoIsOk());
  EXPECT_THAT(icing.SetSchema(schema).status(),
              ProtoStatusIs(StatusProto::INVALID_ARGUMENT));
}

TEST_F(IcingSearchEngineSchemaTest, FailToReadSchema) {
  IcingSearchEngineOptions icing_options = GetDefaultIcingOptions();

  {
    // Successfully initialize and set a schema
    IcingSearchEngine icing(icing_options, GetTestJniCache());
    ASSERT_THAT(icing.Initialize().status(), ProtoIsOk());
    ASSERT_THAT(icing.SetSchema(CreateMessageSchema()).status(), ProtoIsOk());
  }

  auto mock_filesystem = std::make_unique<MockFilesystem>();

  // This fails FileBackedProto::Read() when we try to check the schema we
  // had previously set
  ON_CALL(*mock_filesystem,
          OpenForRead(Eq(icing_options.base_dir() + "/schema_dir/schema.pb")))
      .WillByDefault(Return(-1));

  TestIcingSearchEngine test_icing(icing_options, std::move(mock_filesystem),
                                   std::make_unique<IcingFilesystem>(),
                                   std::make_unique<FakeClock>(),
                                   GetTestJniCache());

  InitializeResultProto initialize_result_proto = test_icing.Initialize();
  EXPECT_THAT(initialize_result_proto.status(),
              ProtoStatusIs(StatusProto::INTERNAL));
  EXPECT_THAT(initialize_result_proto.status().message(),
              HasSubstr("Unable to open file for read"));
}

TEST_F(IcingSearchEngineSchemaTest, FailToWriteSchema) {
  IcingSearchEngineOptions icing_options = GetDefaultIcingOptions();

  auto mock_filesystem = std::make_unique<MockFilesystem>();
  // This fails FileBackedProto::Write()
  ON_CALL(*mock_filesystem, OpenForWrite(HasSubstr("schema.pb")))
      .WillByDefault(Return(-1));

  TestIcingSearchEngine icing(icing_options, std::move(mock_filesystem),
                              std::make_unique<IcingFilesystem>(),
                              std::make_unique<FakeClock>(), GetTestJniCache());

  EXPECT_THAT(icing.Initialize().status(), ProtoIsOk());

  SetSchemaResultProto set_schema_result_proto =
      icing.SetSchema(CreateMessageSchema());
  EXPECT_THAT(set_schema_result_proto.status(),
              ProtoStatusIs(StatusProto::INTERNAL));
  EXPECT_THAT(set_schema_result_proto.status().message(),
              HasSubstr("Unable to open file for write"));
}

TEST_F(IcingSearchEngineSchemaTest, SetSchemaIncompatibleFails) {
  {
    IcingSearchEngine icing(GetDefaultIcingOptions(), GetTestJniCache());
    ASSERT_THAT(icing.Initialize().status(), ProtoIsOk());

    // 1. Create a schema with an Email type with properties { "title", "body"}
    SchemaProto schema;
    SchemaTypeConfigProto* type = schema.add_types();
    type->set_schema_type("Email");
    PropertyConfigProto* property = type->add_properties();
    property->set_property_name("title");
    property->set_data_type(PropertyConfigProto::DataType::STRING);
    property->set_cardinality(PropertyConfigProto::Cardinality::OPTIONAL);
    property = type->add_properties();
    property->set_property_name("body");
    property->set_data_type(PropertyConfigProto::DataType::STRING);
    property->set_cardinality(PropertyConfigProto::Cardinality::OPTIONAL);

    EXPECT_THAT(icing.SetSchema(schema).status(), ProtoIsOk());

    // 2. Add an email document
    DocumentProto doc = DocumentBuilder()
                            .SetKey("emails", "email#1")
                            .SetSchema("Email")
                            .AddStringProperty("title", "Hello world.")
                            .AddStringProperty("body", "Goodnight Moon.")
                            .Build();
    EXPECT_THAT(icing.Put(std::move(doc)).status(), ProtoIsOk());
  }

  {
    IcingSearchEngine icing(GetDefaultIcingOptions(), GetTestJniCache());
    ASSERT_THAT(icing.Initialize().status(), ProtoIsOk());

    // 3. Set a schema that deletes email. This should fail.
    SchemaProto schema;
    SchemaTypeConfigProto* type = schema.add_types();
    type->set_schema_type("Message");
    PropertyConfigProto* property = type->add_properties();
    property->set_property_name("body");
    property->set_data_type(PropertyConfigProto::DataType::STRING);
    property->set_cardinality(PropertyConfigProto::Cardinality::OPTIONAL);

    EXPECT_THAT(
        icing.SetSchema(schema, /*ignore_errors_and_delete_documents=*/false)
            .status(),
        ProtoStatusIs(StatusProto::FAILED_PRECONDITION));

    // 4. Try to delete by email type. This should succeed because email wasn't
    // deleted in step 3.
    EXPECT_THAT(icing.DeleteBySchemaType("Email").status(), ProtoIsOk());
  }
}

TEST_F(IcingSearchEngineSchemaTest,
       SetSchemaIncompatibleForceOverrideSucceeds) {
  {
    IcingSearchEngine icing(GetDefaultIcingOptions(), GetTestJniCache());
    ASSERT_THAT(icing.Initialize().status(), ProtoIsOk());

    // 1. Create a schema with an Email type with properties { "title", "body"}
    SchemaProto schema;
    SchemaTypeConfigProto* type = schema.add_types();
    type->set_schema_type("Email");
    PropertyConfigProto* property = type->add_properties();
    property->set_property_name("title");
    property->set_data_type(PropertyConfigProto::DataType::STRING);
    property->set_cardinality(PropertyConfigProto::Cardinality::OPTIONAL);
    property = type->add_properties();
    property->set_property_name("body");
    property->set_data_type(PropertyConfigProto::DataType::STRING);
    property->set_cardinality(PropertyConfigProto::Cardinality::OPTIONAL);

    EXPECT_THAT(icing.SetSchema(schema).status(), ProtoIsOk());

    // 2. Add an email document
    DocumentProto doc = DocumentBuilder()
                            .SetKey("emails", "email#1")
                            .SetSchema("Email")
                            .AddStringProperty("title", "Hello world.")
                            .AddStringProperty("body", "Goodnight Moon.")
                            .Build();
    EXPECT_THAT(icing.Put(std::move(doc)).status(), ProtoIsOk());
  }

  {
    IcingSearchEngine icing(GetDefaultIcingOptions(), GetTestJniCache());
    ASSERT_THAT(icing.Initialize().status(), ProtoIsOk());

    // 3. Set a schema that deletes email with force override. This should
    // succeed and delete the email type.
    SchemaProto schema;
    SchemaTypeConfigProto* type = schema.add_types();
    type->set_schema_type("Message");
    PropertyConfigProto* property = type->add_properties();
    property->set_property_name("body");
    property->set_data_type(PropertyConfigProto::DataType::STRING);
    property->set_cardinality(PropertyConfigProto::Cardinality::OPTIONAL);

    EXPECT_THAT(icing.SetSchema(schema, true).status(), ProtoIsOk());

    // 4. Try to delete by email type. This should fail because email was
    // already deleted.
    EXPECT_THAT(icing.DeleteBySchemaType("Email").status(),
                ProtoStatusIs(StatusProto::NOT_FOUND));
  }
}

TEST_F(IcingSearchEngineSchemaTest, SetSchemaUnsetVersionIsZero) {
  IcingSearchEngine icing(GetDefaultIcingOptions(), GetTestJniCache());
  ASSERT_THAT(icing.Initialize().status(), ProtoIsOk());

  // 1. Create a schema with an Email type with version 1
  SchemaProto schema;
  SchemaTypeConfigProto* type = schema.add_types();
  type->set_schema_type("Email");
  PropertyConfigProto* property = type->add_properties();
  property->set_property_name("title");
  property->set_data_type(PropertyConfigProto::DataType::STRING);
  property->set_cardinality(PropertyConfigProto::Cardinality::OPTIONAL);

  EXPECT_THAT(icing.SetSchema(schema).status(), ProtoIsOk());

  EXPECT_THAT(icing.GetSchema().schema().types(0).version(), Eq(0));
}

TEST_F(IcingSearchEngineSchemaTest, SetSchemaCompatibleVersionUpdateSucceeds) {
  {
    IcingSearchEngine icing(GetDefaultIcingOptions(), GetTestJniCache());
    ASSERT_THAT(icing.Initialize().status(), ProtoIsOk());

    // 1. Create a schema with an Email type with version 1
    SchemaProto schema;
    SchemaTypeConfigProto* type = schema.add_types();
    type->set_version(1);
    type->set_schema_type("Email");
    PropertyConfigProto* property = type->add_properties();
    property->set_property_name("title");
    property->set_data_type(PropertyConfigProto::DataType::STRING);
    property->set_cardinality(PropertyConfigProto::Cardinality::OPTIONAL);

    SetSchemaResultProto set_schema_result = icing.SetSchema(schema);
    // Ignore latency numbers. They're covered elsewhere.
    set_schema_result.clear_latency_ms();
    SetSchemaResultProto expected_set_schema_result;
    expected_set_schema_result.mutable_status()->set_code(StatusProto::OK);
    expected_set_schema_result.mutable_new_schema_types()->Add("Email");
    EXPECT_THAT(set_schema_result, EqualsProto(expected_set_schema_result));

    EXPECT_THAT(icing.GetSchema().schema().types(0).version(), Eq(1));
  }

  {
    IcingSearchEngine icing(GetDefaultIcingOptions(), GetTestJniCache());
    ASSERT_THAT(icing.Initialize().status(), ProtoIsOk());

    // 2. Create schema that adds a new optional property and updates version.
    SchemaProto schema;
    SchemaTypeConfigProto* type = schema.add_types();
    type->set_version(2);
    type->set_schema_type("Email");
    PropertyConfigProto* property = type->add_properties();
    property->set_property_name("title");
    property->set_data_type(PropertyConfigProto::DataType::STRING);
    property->set_cardinality(PropertyConfigProto::Cardinality::OPTIONAL);
    property = type->add_properties();
    property->set_property_name("body");
    property->set_data_type(PropertyConfigProto::DataType::STRING);
    property->set_cardinality(PropertyConfigProto::Cardinality::OPTIONAL);

    // 3. SetSchema should succeed and the version number should be updated.
    SetSchemaResultProto set_schema_result = icing.SetSchema(schema, true);
    // Ignore latency numbers. They're covered elsewhere.
    set_schema_result.clear_latency_ms();
    SetSchemaResultProto expected_set_schema_result;
    expected_set_schema_result.mutable_status()->set_code(StatusProto::OK);
    expected_set_schema_result.mutable_fully_compatible_changed_schema_types()
        ->Add("Email");
    EXPECT_THAT(set_schema_result, EqualsProto(expected_set_schema_result));

    EXPECT_THAT(icing.GetSchema().schema().types(0).version(), Eq(2));
  }
}

TEST_F(IcingSearchEngineSchemaTest, SetSchemaIncompatibleVersionUpdateFails) {
  {
    IcingSearchEngine icing(GetDefaultIcingOptions(), GetTestJniCache());
    ASSERT_THAT(icing.Initialize().status(), ProtoIsOk());

    // 1. Create a schema with an Email type with version 1
    SchemaProto schema;
    SchemaTypeConfigProto* type = schema.add_types();
    type->set_version(1);
    type->set_schema_type("Email");
    PropertyConfigProto* property = type->add_properties();
    property->set_property_name("title");
    property->set_data_type(PropertyConfigProto::DataType::STRING);
    property->set_cardinality(PropertyConfigProto::Cardinality::OPTIONAL);

    EXPECT_THAT(icing.SetSchema(schema).status(), ProtoIsOk());

    EXPECT_THAT(icing.GetSchema().schema().types(0).version(), Eq(1));
  }

  {
    IcingSearchEngine icing(GetDefaultIcingOptions(), GetTestJniCache());
    ASSERT_THAT(icing.Initialize().status(), ProtoIsOk());

    // 2. Create schema that makes an incompatible change (OPTIONAL -> REQUIRED)
    SchemaProto schema;
    SchemaTypeConfigProto* type = schema.add_types();
    type->set_version(2);
    type->set_schema_type("Email");
    PropertyConfigProto* property = type->add_properties();
    property->set_property_name("title");
    property->set_data_type(PropertyConfigProto::DataType::STRING);
    property->set_cardinality(PropertyConfigProto::Cardinality::REQUIRED);

    // 3. SetSchema should fail and the version number should NOT be updated.
    EXPECT_THAT(icing.SetSchema(schema).status(),
                ProtoStatusIs(StatusProto::FAILED_PRECONDITION));

    EXPECT_THAT(icing.GetSchema().schema().types(0).version(), Eq(1));
  }
}

TEST_F(IcingSearchEngineSchemaTest,
       SetSchemaIncompatibleVersionUpdateForceOverrideSucceeds) {
  {
    IcingSearchEngine icing(GetDefaultIcingOptions(), GetTestJniCache());
    ASSERT_THAT(icing.Initialize().status(), ProtoIsOk());

    // 1. Create a schema with an Email type with version 1
    SchemaProto schema;
    SchemaTypeConfigProto* type = schema.add_types();
    type->set_version(1);
    type->set_schema_type("Email");
    PropertyConfigProto* property = type->add_properties();
    property->set_property_name("title");
    property->set_data_type(PropertyConfigProto::DataType::STRING);
    property->set_cardinality(PropertyConfigProto::Cardinality::OPTIONAL);

    EXPECT_THAT(icing.SetSchema(schema).status(), ProtoIsOk());

    EXPECT_THAT(icing.GetSchema().schema().types(0).version(), Eq(1));
  }

  {
    IcingSearchEngine icing(GetDefaultIcingOptions(), GetTestJniCache());
    ASSERT_THAT(icing.Initialize().status(), ProtoIsOk());

    // 2. Create schema that makes an incompatible change (OPTIONAL -> REQUIRED)
    // with force override to true.
    SchemaProto schema;
    SchemaTypeConfigProto* type = schema.add_types();
    type->set_version(2);
    type->set_schema_type("Email");
    PropertyConfigProto* property = type->add_properties();
    property->set_property_name("title");
    property->set_data_type(PropertyConfigProto::DataType::STRING);
    property->set_cardinality(PropertyConfigProto::Cardinality::REQUIRED);

    // 3. SetSchema should succeed and the version number should be updated.
    EXPECT_THAT(icing.SetSchema(schema, true).status(), ProtoIsOk());

    EXPECT_THAT(icing.GetSchema().schema().types(0).version(), Eq(2));
  }
}

TEST_F(IcingSearchEngineSchemaTest, SetSchemaNoChangeVersionUpdateSucceeds) {
  {
    IcingSearchEngine icing(GetDefaultIcingOptions(), GetTestJniCache());
    ASSERT_THAT(icing.Initialize().status(), ProtoIsOk());

    // 1. Create a schema with an Email type with version 1
    SchemaProto schema;
    SchemaTypeConfigProto* type = schema.add_types();
    type->set_version(1);
    type->set_schema_type("Email");
    PropertyConfigProto* property = type->add_properties();
    property->set_property_name("title");
    property->set_data_type(PropertyConfigProto::DataType::STRING);
    property->set_cardinality(PropertyConfigProto::Cardinality::OPTIONAL);

    EXPECT_THAT(icing.SetSchema(schema).status(), ProtoIsOk());

    EXPECT_THAT(icing.GetSchema().schema().types(0).version(), Eq(1));
  }

  {
    IcingSearchEngine icing(GetDefaultIcingOptions(), GetTestJniCache());
    ASSERT_THAT(icing.Initialize().status(), ProtoIsOk());

    // 2. Create schema that only changes the version.
    SchemaProto schema;
    SchemaTypeConfigProto* type = schema.add_types();
    type->set_version(2);
    type->set_schema_type("Email");
    PropertyConfigProto* property = type->add_properties();
    property->set_property_name("title");
    property->set_data_type(PropertyConfigProto::DataType::STRING);
    property->set_cardinality(PropertyConfigProto::Cardinality::OPTIONAL);

    // 3. SetSchema should succeed and the version number should be updated.
    EXPECT_THAT(icing.SetSchema(schema).status(), ProtoIsOk());

    EXPECT_THAT(icing.GetSchema().schema().types(0).version(), Eq(2));
  }
}

TEST_F(IcingSearchEngineSchemaTest,
       SetSchemaDuplicateTypesReturnsAlreadyExists) {
  IcingSearchEngine icing(GetDefaultIcingOptions(), GetTestJniCache());
  ASSERT_THAT(icing.Initialize().status(), ProtoIsOk());

  // Create a schema with types { "Email", "Message" and "Email" }
  SchemaProto schema;
  SchemaTypeConfigProto* type = schema.add_types();
  type->set_schema_type("Email");
  PropertyConfigProto* property = type->add_properties();
  property->set_property_name("title");
  property->set_data_type(PropertyConfigProto::DataType::STRING);
  property->set_cardinality(PropertyConfigProto::Cardinality::OPTIONAL);

  type = schema.add_types();
  type->set_schema_type("Message");
  property = type->add_properties();
  property->set_property_name("body");
  property->set_data_type(PropertyConfigProto::DataType::STRING);
  property->set_cardinality(PropertyConfigProto::Cardinality::OPTIONAL);

  *schema.add_types() = schema.types(0);

  EXPECT_THAT(icing.SetSchema(schema).status(),
              ProtoStatusIs(StatusProto::ALREADY_EXISTS));
}

TEST_F(IcingSearchEngineSchemaTest,
       SetSchemaDuplicatePropertiesReturnsAlreadyExists) {
  IcingSearchEngine icing(GetDefaultIcingOptions(), GetTestJniCache());
  ASSERT_THAT(icing.Initialize().status(), ProtoIsOk());

  // Create a schema with an Email type with properties { "title", "body" and
  // "title" }
  SchemaProto schema;
  SchemaTypeConfigProto* type = schema.add_types();
  type->set_schema_type("Email");
  PropertyConfigProto* property = type->add_properties();
  property->set_property_name("title");
  property->set_data_type(PropertyConfigProto::DataType::STRING);
  property->set_cardinality(PropertyConfigProto::Cardinality::OPTIONAL);
  property = type->add_properties();
  property->set_property_name("body");
  property->set_data_type(PropertyConfigProto::DataType::STRING);
  property->set_cardinality(PropertyConfigProto::Cardinality::OPTIONAL);
  property = type->add_properties();
  property->set_property_name("title");
  property->set_data_type(PropertyConfigProto::DataType::STRING);
  property->set_cardinality(PropertyConfigProto::Cardinality::OPTIONAL);

  EXPECT_THAT(icing.SetSchema(schema).status(),
              ProtoStatusIs(StatusProto::ALREADY_EXISTS));
}

TEST_F(IcingSearchEngineSchemaTest, SetSchema) {
  auto fake_clock = std::make_unique<FakeClock>();
  fake_clock->SetTimerElapsedMilliseconds(1000);
  TestIcingSearchEngine icing(GetDefaultIcingOptions(),
                              std::make_unique<Filesystem>(),
                              std::make_unique<IcingFilesystem>(),
                              std::move(fake_clock), GetTestJniCache());
  ASSERT_THAT(icing.Initialize().status(), ProtoIsOk());

  auto message_document = CreateMessageDocument("namespace", "uri");

  auto schema_with_message = CreateMessageSchema();

  SchemaProto schema_with_email;
  SchemaTypeConfigProto* type = schema_with_email.add_types();
  type->set_schema_type("Email");
  PropertyConfigProto* property = type->add_properties();
  property->set_property_name("title");
  property->set_data_type(PropertyConfigProto::DataType::STRING);
  property->set_cardinality(PropertyConfigProto::Cardinality::OPTIONAL);

  SchemaProto schema_with_email_and_message = schema_with_email;
  *schema_with_email_and_message.add_types() = CreateMessageSchemaTypeConfig();

  // Create an arbitrary invalid schema
  SchemaProto invalid_schema;
  SchemaTypeConfigProto* empty_type = invalid_schema.add_types();
  empty_type->set_schema_type("");

  // Make sure we can't set invalid schemas
  SetSchemaResultProto set_schema_result = icing.SetSchema(invalid_schema);
  EXPECT_THAT(set_schema_result.status(),
              ProtoStatusIs(StatusProto::INVALID_ARGUMENT));
  EXPECT_THAT(set_schema_result.latency_ms(), Eq(1000));

  // Can add an document of a set schema
  set_schema_result = icing.SetSchema(schema_with_message);
  EXPECT_THAT(set_schema_result.status(), ProtoStatusIs(StatusProto::OK));
  EXPECT_THAT(set_schema_result.latency_ms(), Eq(1000));
  EXPECT_THAT(icing.Put(message_document).status(), ProtoIsOk());

  // Schema with Email doesn't have Message, so would result incompatible
  // data
  set_schema_result = icing.SetSchema(schema_with_email);
  EXPECT_THAT(set_schema_result.status(),
              ProtoStatusIs(StatusProto::FAILED_PRECONDITION));
  EXPECT_THAT(set_schema_result.latency_ms(), Eq(1000));

  // Can expand the set of schema types and add an document of a new
  // schema type
  set_schema_result = icing.SetSchema(schema_with_email_and_message);
  EXPECT_THAT(set_schema_result.status(), ProtoStatusIs(StatusProto::OK));
  EXPECT_THAT(set_schema_result.latency_ms(), Eq(1000));

  EXPECT_THAT(icing.Put(message_document).status(), ProtoIsOk());
  // Can't add an document whose schema isn't set
  auto photo_document = DocumentBuilder()
                            .SetKey("namespace", "uri")
                            .SetSchema("Photo")
                            .AddStringProperty("creator", "icing")
                            .Build();
  PutResultProto put_result_proto = icing.Put(photo_document);
  EXPECT_THAT(put_result_proto.status(), ProtoStatusIs(StatusProto::NOT_FOUND));
  EXPECT_THAT(put_result_proto.status().message(),
              HasSubstr("'Photo' not found"));
}

TEST_F(IcingSearchEngineSchemaTest,
       SetSchemaNewIndexedStringPropertyTriggersIndexRestorationAndReturnsOk) {
  IcingSearchEngine icing(GetDefaultIcingOptions(), GetTestJniCache());
  ASSERT_THAT(icing.Initialize().status(), ProtoIsOk());

  // Create a schema with 2 properties:
  // - 'a': string type, unindexed. No section id assigned.
  // - 'b': int64 type, indexed. Section id = 0.
  SchemaProto schema_one =
      SchemaBuilder()
          .AddType(SchemaTypeConfigBuilder()
                       .SetType("Schema")
                       .AddProperty(PropertyConfigBuilder()
                                        .SetName("a")
                                        .SetDataTypeString(TERM_MATCH_UNKNOWN,
                                                           TOKENIZER_NONE)
                                        .SetCardinality(CARDINALITY_REQUIRED))
                       .AddProperty(PropertyConfigBuilder()
                                        .SetName("b")
                                        .SetDataTypeInt64(NUMERIC_MATCH_RANGE)
                                        .SetCardinality(CARDINALITY_REQUIRED)))
          .Build();

  SetSchemaResultProto set_schema_result = icing.SetSchema(schema_one);
  // Ignore latency numbers. They're covered elsewhere.
  set_schema_result.clear_latency_ms();
  SetSchemaResultProto expected_set_schema_result;
  expected_set_schema_result.mutable_status()->set_code(StatusProto::OK);
  expected_set_schema_result.mutable_new_schema_types()->Add("Schema");
  EXPECT_THAT(set_schema_result, EqualsProto(expected_set_schema_result));

  DocumentProto document =
      DocumentBuilder()
          .SetKey("namespace", "uri")
          .SetSchema("Schema")
          .AddStringProperty("a", "message body")
          .AddInt64Property("b", 123)
          .SetCreationTimestampMs(kDefaultCreationTimestampMs)
          .Build();
  // Only 'b' will be indexed.
  EXPECT_THAT(icing.Put(document).status(), ProtoIsOk());

  SearchResultProto expected_search_result_proto;
  expected_search_result_proto.mutable_status()->set_code(StatusProto::OK);
  *expected_search_result_proto.mutable_results()->Add()->mutable_document() =
      document;

  SearchResultProto empty_result;
  empty_result.mutable_status()->set_code(StatusProto::OK);

  // Verify term search: won't get anything.
  SearchSpecProto search_spec1;
  search_spec1.set_query("a:message");
  search_spec1.set_term_match_type(TermMatchType::EXACT_ONLY);

  SearchResultProto actual_results =
      icing.Search(search_spec1, GetDefaultScoringSpec(),
                   ResultSpecProto::default_instance());
  EXPECT_THAT(actual_results,
              EqualsSearchResultIgnoreStatsAndScores(empty_result));

  // Verify numeric (integer) search: will get document.
  SearchSpecProto search_spec2;
  search_spec2.set_query("b == 123");
  search_spec2.set_search_type(
      SearchSpecProto::SearchType::EXPERIMENTAL_ICING_ADVANCED_QUERY);
  search_spec2.add_enabled_features(std::string(kNumericSearchFeature));

  actual_results = icing.Search(search_spec2, GetDefaultScoringSpec(),
                                ResultSpecProto::default_instance());
  EXPECT_THAT(actual_results, EqualsSearchResultIgnoreStatsAndScores(
                                  expected_search_result_proto));

  // Change the schema to:
  // - 'a': string type, indexed. Section id = 0.
  // - 'b': int64 type, indexed. Section id = 1.
  SchemaProto schema_two = schema_one;
  schema_two.mutable_types(0)
      ->mutable_properties(0)
      ->mutable_string_indexing_config()
      ->set_term_match_type(TERM_MATCH_PREFIX);
  schema_two.mutable_types(0)
      ->mutable_properties(0)
      ->mutable_string_indexing_config()
      ->set_tokenizer_type(TOKENIZER_PLAIN);
  // Index restoration should be triggered here because new schema requires more
  // properties to be indexed. Also new section ids will be reassigned and index
  // restoration should use new section ids to rebuild.
  set_schema_result = icing.SetSchema(schema_two);
  // Ignore latency numbers. They're covered elsewhere.
  set_schema_result.clear_latency_ms();
  expected_set_schema_result = SetSchemaResultProto();
  expected_set_schema_result.mutable_status()->set_code(StatusProto::OK);
  expected_set_schema_result.mutable_index_incompatible_changed_schema_types()
      ->Add("Schema");
  EXPECT_THAT(set_schema_result, EqualsProto(expected_set_schema_result));

  // Verify term search: will get document now.
  actual_results = icing.Search(search_spec1, GetDefaultScoringSpec(),
                                ResultSpecProto::default_instance());
  EXPECT_THAT(actual_results, EqualsSearchResultIgnoreStatsAndScores(
                                  expected_search_result_proto));

  // Verify numeric (integer) search: will still get document.
  actual_results = icing.Search(search_spec2, GetDefaultScoringSpec(),
                                ResultSpecProto::default_instance());
  EXPECT_THAT(actual_results, EqualsSearchResultIgnoreStatsAndScores(
                                  expected_search_result_proto));
}

TEST_F(IcingSearchEngineSchemaTest,
       SetSchemaNewIndexedIntegerPropertyTriggersIndexRestorationAndReturnsOk) {
  IcingSearchEngine icing(GetDefaultIcingOptions(), GetTestJniCache());
  ASSERT_THAT(icing.Initialize().status(), ProtoIsOk());

  // Create a schema with 2 properties:
  // - 'a': int64 type, unindexed. No section id assigned.
  // - 'b': string type, indexed. Section id = 0.
  SchemaProto schema_one =
      SchemaBuilder()
          .AddType(SchemaTypeConfigBuilder()
                       .SetType("Schema")
                       .AddProperty(PropertyConfigBuilder()
                                        .SetName("a")
                                        .SetDataTypeInt64(NUMERIC_MATCH_UNKNOWN)
                                        .SetCardinality(CARDINALITY_REQUIRED))
                       .AddProperty(PropertyConfigBuilder()
                                        .SetName("b")
                                        .SetDataTypeString(TERM_MATCH_PREFIX,
                                                           TOKENIZER_PLAIN)
                                        .SetCardinality(CARDINALITY_REQUIRED)))

          .Build();

  SetSchemaResultProto set_schema_result = icing.SetSchema(schema_one);
  // Ignore latency numbers. They're covered elsewhere.
  set_schema_result.clear_latency_ms();
  SetSchemaResultProto expected_set_schema_result;
  expected_set_schema_result.mutable_status()->set_code(StatusProto::OK);
  expected_set_schema_result.mutable_new_schema_types()->Add("Schema");
  EXPECT_THAT(set_schema_result, EqualsProto(expected_set_schema_result));

  DocumentProto document =
      DocumentBuilder()
          .SetKey("namespace", "uri")
          .SetSchema("Schema")
          .AddInt64Property("a", 123)
          .AddStringProperty("b", "message body")
          .SetCreationTimestampMs(kDefaultCreationTimestampMs)
          .Build();
  // Only 'b' will be indexed.
  EXPECT_THAT(icing.Put(document).status(), ProtoIsOk());

  SearchResultProto expected_search_result_proto;
  expected_search_result_proto.mutable_status()->set_code(StatusProto::OK);
  *expected_search_result_proto.mutable_results()->Add()->mutable_document() =
      document;

  SearchResultProto empty_result;
  empty_result.mutable_status()->set_code(StatusProto::OK);

  // Verify term search: will get document.
  SearchSpecProto search_spec1;
  search_spec1.set_query("b:message");
  search_spec1.set_term_match_type(TermMatchType::EXACT_ONLY);

  SearchResultProto actual_results =
      icing.Search(search_spec1, GetDefaultScoringSpec(),
                   ResultSpecProto::default_instance());
  EXPECT_THAT(actual_results, EqualsSearchResultIgnoreStatsAndScores(
                                  expected_search_result_proto));

  // Verify numeric (integer) search: won't get anything.
  SearchSpecProto search_spec2;
  search_spec2.set_query("a == 123");
  search_spec2.set_search_type(
      SearchSpecProto::SearchType::EXPERIMENTAL_ICING_ADVANCED_QUERY);
  search_spec2.add_enabled_features(std::string(kNumericSearchFeature));

  actual_results = icing.Search(search_spec2, GetDefaultScoringSpec(),
                                ResultSpecProto::default_instance());
  EXPECT_THAT(actual_results,
              EqualsSearchResultIgnoreStatsAndScores(empty_result));

  // Change the schema to:
  // - 'a': int64 type, indexed. Section id = 0.
  // - 'b': string type, indexed. Section id = 1.
  SchemaProto schema_two = schema_one;
  schema_two.mutable_types(0)
      ->mutable_properties(0)
      ->mutable_integer_indexing_config()
      ->set_numeric_match_type(NUMERIC_MATCH_RANGE);
  // Index restoration should be triggered here because new schema requires more
  // properties to be indexed. Also new section ids will be reassigned and index
  // restoration should use new section ids to rebuild.
  set_schema_result = icing.SetSchema(schema_two);
  // Ignore latency numbers. They're covered elsewhere.
  set_schema_result.clear_latency_ms();
  expected_set_schema_result = SetSchemaResultProto();
  expected_set_schema_result.mutable_status()->set_code(StatusProto::OK);
  expected_set_schema_result.mutable_index_incompatible_changed_schema_types()
      ->Add("Schema");
  EXPECT_THAT(set_schema_result, EqualsProto(expected_set_schema_result));

  // Verify term search: will still get document.
  actual_results = icing.Search(search_spec1, GetDefaultScoringSpec(),
                                ResultSpecProto::default_instance());
  EXPECT_THAT(actual_results, EqualsSearchResultIgnoreStatsAndScores(
                                  expected_search_result_proto));

  // Verify numeric (integer) search: will get document now.
  actual_results = icing.Search(search_spec2, GetDefaultScoringSpec(),
                                ResultSpecProto::default_instance());
  EXPECT_THAT(actual_results, EqualsSearchResultIgnoreStatsAndScores(
                                  expected_search_result_proto));
}

TEST_F(
    IcingSearchEngineSchemaTest,
    SetSchemaNewIndexedDocumentPropertyTriggersIndexRestorationAndReturnsOk) {
  IcingSearchEngine icing(GetDefaultIcingOptions(), GetTestJniCache());
  ASSERT_THAT(icing.Initialize().status(), ProtoIsOk());

  // Create a schema with a nested document type:
  //
  // Section id assignment for 'Person':
  // - "age": integer type, indexed. Section id = 0
  // - "name": string type, indexed. Section id = 1.
  // - "worksFor.name": string type, (nested) indexed. Section id = 2.
<<<<<<< HEAD
  SchemaProto schema_one =
      SchemaBuilder()
=======
  //
  // Joinable property id assignment for 'Person':
  // - "worksFor.listRef": string type, Qualified Id type joinable. Joinable
  //   property id = 0.
  SchemaProto schema_one =
      SchemaBuilder()
          .AddType(SchemaTypeConfigBuilder().SetType("List").AddProperty(
              PropertyConfigBuilder()
                  .SetName("title")
                  .SetDataTypeString(TERM_MATCH_PREFIX, TOKENIZER_PLAIN)
                  .SetCardinality(CARDINALITY_REQUIRED)))
>>>>>>> f0b8d567
          .AddType(SchemaTypeConfigBuilder()
                       .SetType("Person")
                       .AddProperty(PropertyConfigBuilder()
                                        .SetName("name")
                                        .SetDataTypeString(TERM_MATCH_PREFIX,
                                                           TOKENIZER_PLAIN)
                                        .SetCardinality(CARDINALITY_REQUIRED))
                       .AddProperty(PropertyConfigBuilder()
                                        .SetName("age")
                                        .SetDataTypeInt64(NUMERIC_MATCH_RANGE)
                                        .SetCardinality(CARDINALITY_OPTIONAL))
                       .AddProperty(PropertyConfigBuilder()
                                        .SetName("worksFor")
                                        .SetDataTypeDocument(
                                            "Organization",
                                            /*index_nested_properties=*/true)
                                        .SetCardinality(CARDINALITY_OPTIONAL)))
          .AddType(SchemaTypeConfigBuilder()
                       .SetType("Organization")
                       .AddProperty(PropertyConfigBuilder()
                                        .SetName("name")
                                        .SetDataTypeString(TERM_MATCH_PREFIX,
                                                           TOKENIZER_PLAIN)
<<<<<<< HEAD
                                        .SetCardinality(CARDINALITY_REQUIRED)))
          .Build();

  SetSchemaResultProto set_schema_result = icing.SetSchema(schema_one);
  // Ignore latency numbers. They're covered elsewhere.
  set_schema_result.clear_latency_ms();
  SetSchemaResultProto expected_set_schema_result;
  expected_set_schema_result.mutable_status()->set_code(StatusProto::OK);
  expected_set_schema_result.mutable_new_schema_types()->Add("Organization");
  expected_set_schema_result.mutable_new_schema_types()->Add("Person");
  EXPECT_THAT(set_schema_result, EqualsProto(expected_set_schema_result));

  DocumentProto personDocument =
=======
                                        .SetCardinality(CARDINALITY_REQUIRED))
                       .AddProperty(PropertyConfigBuilder()
                                        .SetName("listRef")
                                        .SetDataTypeJoinableString(
                                            JOINABLE_VALUE_TYPE_QUALIFIED_ID)
                                        .SetCardinality(CARDINALITY_REQUIRED)))
          .Build();
  ASSERT_THAT(icing.SetSchema(schema_one).status(), ProtoIsOk());

  DocumentProto list_document = DocumentBuilder()
                                    .SetKey("namespace", "list/1")
                                    .SetSchema("List")
                                    .SetCreationTimestampMs(1000)
                                    .AddStringProperty("title", "title")
                                    .Build();
  DocumentProto person_document =
>>>>>>> f0b8d567
      DocumentBuilder()
          .SetKey("namespace", "person/2")
          .SetSchema("Person")
          .SetCreationTimestampMs(1000)
          .AddStringProperty("name", "John")
          .AddInt64Property("age", 20)
<<<<<<< HEAD
          .AddDocumentProperty("worksFor",
                               DocumentBuilder()
                                   .SetKey("namespace", "org/1")
                                   .SetSchema("Organization")
                                   .AddStringProperty("name", "Google")
                                   .Build())
          .Build();
  EXPECT_THAT(icing.Put(personDocument).status(), ProtoIsOk());
=======
          .AddDocumentProperty(
              "worksFor", DocumentBuilder()
                              .SetKey("namespace", "org/1")
                              .SetSchema("Organization")
                              .AddStringProperty("name", "Google")
                              .AddStringProperty("listRef", "namespace#list/1")
                              .Build())
          .Build();
  EXPECT_THAT(icing.Put(list_document).status(), ProtoIsOk());
  EXPECT_THAT(icing.Put(person_document).status(), ProtoIsOk());

  ResultSpecProto result_spec = ResultSpecProto::default_instance();
  result_spec.set_max_joined_children_per_parent_to_return(
      std::numeric_limits<int32_t>::max());
>>>>>>> f0b8d567

  SearchResultProto expected_search_result_proto;
  expected_search_result_proto.mutable_status()->set_code(StatusProto::OK);
  *expected_search_result_proto.mutable_results()->Add()->mutable_document() =
<<<<<<< HEAD
      personDocument;
=======
      person_document;
>>>>>>> f0b8d567

  SearchResultProto empty_result;
  empty_result.mutable_status()->set_code(StatusProto::OK);

  // Verify term search
  SearchSpecProto search_spec1;
  search_spec1.set_query("worksFor.name:Google");
  search_spec1.set_term_match_type(TermMatchType::EXACT_ONLY);

  SearchResultProto actual_results =
<<<<<<< HEAD
      icing.Search(search_spec1, GetDefaultScoringSpec(),
                   ResultSpecProto::default_instance());
=======
      icing.Search(search_spec1, GetDefaultScoringSpec(), result_spec);
>>>>>>> f0b8d567
  EXPECT_THAT(actual_results, EqualsSearchResultIgnoreStatsAndScores(
                                  expected_search_result_proto));

  // Verify numeric (integer) search
  SearchSpecProto search_spec2;
  search_spec2.set_query("age == 20");
  search_spec2.set_search_type(
      SearchSpecProto::SearchType::EXPERIMENTAL_ICING_ADVANCED_QUERY);
  search_spec2.add_enabled_features(std::string(kNumericSearchFeature));

<<<<<<< HEAD
  actual_results = icing.Search(search_spec2, GetDefaultScoringSpec(),
                                ResultSpecProto::default_instance());
  EXPECT_THAT(actual_results, EqualsSearchResultIgnoreStatsAndScores(
                                  expected_search_result_proto));

=======
  actual_results =
      icing.Search(search_spec2, GetDefaultScoringSpec(), result_spec);
  EXPECT_THAT(actual_results, EqualsSearchResultIgnoreStatsAndScores(
                                  expected_search_result_proto));

  // Verify join search: join a query for `title:title` (which will get
  // list_document) with a child query for `name:John` (which will get
  // person_document) based on the child's `worksFor.listRef` field.
  SearchSpecProto search_spec_with_join;
  search_spec_with_join.set_query("title:title");
  search_spec_with_join.set_term_match_type(TermMatchType::EXACT_ONLY);
  JoinSpecProto* join_spec = search_spec_with_join.mutable_join_spec();
  join_spec->set_parent_property_expression(
      std::string(JoinProcessor::kQualifiedIdExpr));
  join_spec->set_child_property_expression("worksFor.listRef");
  join_spec->set_aggregation_scoring_strategy(
      JoinSpecProto::AggregationScoringStrategy::COUNT);
  JoinSpecProto::NestedSpecProto* nested_spec =
      join_spec->mutable_nested_spec();
  SearchSpecProto* nested_search_spec = nested_spec->mutable_search_spec();
  nested_search_spec->set_term_match_type(TermMatchType::EXACT_ONLY);
  nested_search_spec->set_query("name:John");
  *nested_spec->mutable_scoring_spec() = GetDefaultScoringSpec();
  *nested_spec->mutable_result_spec() = result_spec;

  SearchResultProto expected_join_search_result_proto;
  expected_join_search_result_proto.mutable_status()->set_code(StatusProto::OK);
  SearchResultProto::ResultProto* result_proto =
      expected_join_search_result_proto.mutable_results()->Add();
  *result_proto->mutable_document() = list_document;
  *result_proto->mutable_joined_results()->Add()->mutable_document() =
      person_document;

  actual_results =
      icing.Search(search_spec_with_join, GetDefaultScoringSpec(), result_spec);
  EXPECT_THAT(actual_results, EqualsSearchResultIgnoreStatsAndScores(
                                  expected_join_search_result_proto));

>>>>>>> f0b8d567
  // Change the schema to add another nested document property to 'Person'
  //
  // New section id assignment for 'Person':
  // - "age": integer type, indexed. Section id = 0
  // - "almaMater.name", string type, indexed. Section id = 1
  // - "name": string type, indexed. Section id = 2
  // - "worksFor.name": string type, (nested) indexed. Section id = 3
<<<<<<< HEAD
  SchemaProto schema_two =
      SchemaBuilder()
=======
  //
  // New joinable property id assignment for 'Person':
  // - "almaMater.listRef": string type, Qualified Id type joinable. Joinable
  //   property id = 0.
  // - "worksFor.listRef": string type, Qualified Id type joinable. Joinable
  //   property id = 1.
  SchemaProto schema_two =
      SchemaBuilder()
          .AddType(SchemaTypeConfigBuilder().SetType("List").AddProperty(
              PropertyConfigBuilder()
                  .SetName("title")
                  .SetDataTypeString(TERM_MATCH_PREFIX, TOKENIZER_PLAIN)
                  .SetCardinality(CARDINALITY_REQUIRED)))
>>>>>>> f0b8d567
          .AddType(SchemaTypeConfigBuilder()
                       .SetType("Person")
                       .AddProperty(PropertyConfigBuilder()
                                        .SetName("name")
                                        .SetDataTypeString(TERM_MATCH_PREFIX,
                                                           TOKENIZER_PLAIN)
                                        .SetCardinality(CARDINALITY_REQUIRED))
                       .AddProperty(PropertyConfigBuilder()
                                        .SetName("age")
                                        .SetDataTypeInt64(NUMERIC_MATCH_RANGE)
                                        .SetCardinality(CARDINALITY_OPTIONAL))
                       .AddProperty(PropertyConfigBuilder()
                                        .SetName("worksFor")
                                        .SetDataTypeDocument(
                                            "Organization",
                                            /*index_nested_properties=*/true)
                                        .SetCardinality(CARDINALITY_OPTIONAL))
                       .AddProperty(PropertyConfigBuilder()
                                        .SetName("almaMater")
                                        .SetDataTypeDocument(
                                            "Organization",
                                            /*index_nested_properties=*/true)
                                        .SetCardinality(CARDINALITY_OPTIONAL)))
          .AddType(SchemaTypeConfigBuilder()
                       .SetType("Organization")
                       .AddProperty(PropertyConfigBuilder()
                                        .SetName("name")
                                        .SetDataTypeString(TERM_MATCH_PREFIX,
                                                           TOKENIZER_PLAIN)
<<<<<<< HEAD
=======
                                        .SetCardinality(CARDINALITY_REQUIRED))
                       .AddProperty(PropertyConfigBuilder()
                                        .SetName("listRef")
                                        .SetDataTypeJoinableString(
                                            JOINABLE_VALUE_TYPE_QUALIFIED_ID)
>>>>>>> f0b8d567
                                        .SetCardinality(CARDINALITY_REQUIRED)))
          .Build();

  // This schema change is compatible since the added 'almaMater' property has
  // CARDINALITY_OPTIONAL.
  //
  // Index restoration should be triggered here because new schema requires more
  // properties to be indexed. Also new section ids will be reassigned and index
  // restoration should use new section ids to rebuild.
<<<<<<< HEAD
  set_schema_result = icing.SetSchema(schema_two);
  // Ignore latency numbers. They're covered elsewhere.
  set_schema_result.clear_latency_ms();
  expected_set_schema_result = SetSchemaResultProto();
=======
  SetSchemaResultProto set_schema_result = icing.SetSchema(schema_two);
  // Ignore latency numbers. They're covered elsewhere.
  set_schema_result.clear_latency_ms();
  SetSchemaResultProto expected_set_schema_result = SetSchemaResultProto();
>>>>>>> f0b8d567
  expected_set_schema_result.mutable_status()->set_code(StatusProto::OK);
  expected_set_schema_result.mutable_index_incompatible_changed_schema_types()
      ->Add("Person");
  expected_set_schema_result.mutable_join_incompatible_changed_schema_types()
      ->Add("Person");
  EXPECT_THAT(set_schema_result, EqualsProto(expected_set_schema_result));

  // Verify term search:
  // Searching for "worksFor.name:Google" should still match document
<<<<<<< HEAD
  actual_results = icing.Search(search_spec1, GetDefaultScoringSpec(),
                                ResultSpecProto::default_instance());
=======
  actual_results =
      icing.Search(search_spec1, GetDefaultScoringSpec(), result_spec);
>>>>>>> f0b8d567
  EXPECT_THAT(actual_results, EqualsSearchResultIgnoreStatsAndScores(
                                  expected_search_result_proto));

  // In new_schema the 'name' property is now indexed at section id 2. If
  // searching for "name:Google" matched the document, this means that index
  // rebuild was not triggered and Icing is still searching the old index, where
  // 'worksFor.name' was indexed at section id 2.
  search_spec1.set_query("name:Google");
<<<<<<< HEAD
  actual_results = icing.Search(search_spec1, GetDefaultScoringSpec(),
                                ResultSpecProto::default_instance());
=======
  actual_results =
      icing.Search(search_spec1, GetDefaultScoringSpec(), result_spec);
>>>>>>> f0b8d567
  EXPECT_THAT(actual_results,
              EqualsSearchResultIgnoreStatsAndScores(empty_result));

  // Verify numeric (integer) search: should still match document
<<<<<<< HEAD
  actual_results = icing.Search(search_spec2, GetDefaultScoringSpec(),
                                ResultSpecProto::default_instance());
  EXPECT_THAT(actual_results, EqualsSearchResultIgnoreStatsAndScores(
                                  expected_search_result_proto));
=======
  actual_results =
      icing.Search(search_spec2, GetDefaultScoringSpec(), result_spec);
  EXPECT_THAT(actual_results, EqualsSearchResultIgnoreStatsAndScores(
                                  expected_search_result_proto));

  // Verify join search: should still able to join by `worksFor.listRef`
  actual_results =
      icing.Search(search_spec_with_join, GetDefaultScoringSpec(), result_spec);
  EXPECT_THAT(actual_results, EqualsSearchResultIgnoreStatsAndScores(
                                  expected_join_search_result_proto));
>>>>>>> f0b8d567
}

TEST_F(IcingSearchEngineSchemaTest,
       SetSchemaChangeNestedPropertiesTriggersIndexRestorationAndReturnsOk) {
  IcingSearchEngine icing(GetDefaultIcingOptions(), GetTestJniCache());
  ASSERT_THAT(icing.Initialize().status(), ProtoIsOk());

  SchemaTypeConfigProto person_proto =
      SchemaTypeConfigBuilder()
          .SetType("Person")
          .AddProperty(
              PropertyConfigBuilder()
                  .SetName("name")
                  .SetDataTypeString(TERM_MATCH_PREFIX, TOKENIZER_PLAIN)
                  .SetCardinality(CARDINALITY_OPTIONAL))
          .AddProperty(PropertyConfigBuilder()
                           .SetName("age")
                           .SetDataTypeInt64(NUMERIC_MATCH_RANGE)
                           .SetCardinality(CARDINALITY_OPTIONAL))
          .Build();
  // Create a schema with nested properties:
  // - "sender.age": int64 type, (nested) indexed. Section id = 0.
  // - "sender.name": string type, (nested) indexed. Section id = 1.
  // - "subject": string type, indexed. Section id = 2.
  // - "timestamp": int64 type, indexed. Section id = 3.
  SchemaProto nested_schema =
      SchemaBuilder()
          .AddType(person_proto)
          .AddType(SchemaTypeConfigBuilder()
                       .SetType("Email")
                       .AddProperty(PropertyConfigBuilder()
                                        .SetName("sender")
                                        .SetDataTypeDocument(
                                            "Person",
                                            /*index_nested_properties=*/true)
                                        .SetCardinality(CARDINALITY_OPTIONAL))
                       .AddProperty(PropertyConfigBuilder()
                                        .SetName("subject")
                                        .SetDataTypeString(TERM_MATCH_PREFIX,
                                                           TOKENIZER_PLAIN)
                                        .SetCardinality(CARDINALITY_OPTIONAL))
                       .AddProperty(PropertyConfigBuilder()
                                        .SetName("timestamp")
                                        .SetDataTypeInt64(NUMERIC_MATCH_RANGE)
                                        .SetCardinality(CARDINALITY_OPTIONAL)))
          .Build();

  SetSchemaResultProto set_schema_result = icing.SetSchema(nested_schema);
  // Ignore latency numbers. They're covered elsewhere.
  set_schema_result.clear_latency_ms();
  SetSchemaResultProto expected_set_schema_result;
  expected_set_schema_result.mutable_status()->set_code(StatusProto::OK);
  expected_set_schema_result.mutable_new_schema_types()->Add("Email");
  expected_set_schema_result.mutable_new_schema_types()->Add("Person");
  EXPECT_THAT(set_schema_result, EqualsProto(expected_set_schema_result));

  DocumentProto document =
      DocumentBuilder()
          .SetKey("namespace1", "uri1")
          .SetSchema("Email")
          .SetCreationTimestampMs(1000)
          .AddStringProperty("subject",
                             "Did you get the memo about TPS reports?")
          .AddDocumentProperty("sender",
                               DocumentBuilder()
                                   .SetKey("namespace1", "uri1")
                                   .SetSchema("Person")
                                   .AddStringProperty("name", "Bill Lundbergh")
                                   .AddInt64Property("age", 20)
                                   .Build())
          .AddInt64Property("timestamp", 1234)
          .Build();

  EXPECT_THAT(icing.Put(document).status(), ProtoIsOk());

  SearchResultProto expected_search_result_proto;
  expected_search_result_proto.mutable_status()->set_code(StatusProto::OK);
  *expected_search_result_proto.mutable_results()->Add()->mutable_document() =
      document;

  SearchResultProto empty_result;
  empty_result.mutable_status()->set_code(StatusProto::OK);

  // Verify term search
  // document should match a query for 'Bill' in 'sender.name', but not in
  // 'subject'
  SearchSpecProto search_spec1;
  search_spec1.set_query("sender.name:Bill");
  search_spec1.set_term_match_type(TermMatchType::EXACT_ONLY);

  SearchResultProto actual_results =
      icing.Search(search_spec1, GetDefaultScoringSpec(),
                   ResultSpecProto::default_instance());
  EXPECT_THAT(actual_results, EqualsSearchResultIgnoreStatsAndScores(
                                  expected_search_result_proto));

  search_spec1.set_query("subject:Bill");
  actual_results = icing.Search(search_spec1, GetDefaultScoringSpec(),
                                ResultSpecProto::default_instance());
  EXPECT_THAT(actual_results,
              EqualsSearchResultIgnoreStatsAndScores(empty_result));

  // Verify numeric (integer) search
  // document should match a query for 20 in 'sender.age', but not in
  // 'timestamp'
  SearchSpecProto search_spec2;
  search_spec2.set_query("sender.age == 20");
  search_spec2.set_search_type(
      SearchSpecProto::SearchType::EXPERIMENTAL_ICING_ADVANCED_QUERY);
  search_spec2.add_enabled_features(std::string(kNumericSearchFeature));

  actual_results = icing.Search(search_spec2, GetDefaultScoringSpec(),
                                ResultSpecProto::default_instance());
  EXPECT_THAT(actual_results, EqualsSearchResultIgnoreStatsAndScores(
                                  expected_search_result_proto));

  search_spec2.set_query("timestamp == 20");
  actual_results = icing.Search(search_spec2, GetDefaultScoringSpec(),
                                ResultSpecProto::default_instance());
  EXPECT_THAT(actual_results,
              EqualsSearchResultIgnoreStatsAndScores(empty_result));

  // Now update the schema with index_nested_properties=false. This should
  // reassign section ids, lead to an index rebuild and ensure that nothing
  // match a query for "Bill" or 20.
  // - "sender.age": int64 type, (nested) unindexed. No section id assigned.
  // - "sender.name": string type, (nested) unindexed. No section id assigned.
  // - "subject": string type, indexed. Section id = 0.
  // - "timestamp": int64 type, indexed. Section id = 1.
  SchemaProto no_nested_schema =
      SchemaBuilder()
          .AddType(person_proto)
          .AddType(SchemaTypeConfigBuilder()
                       .SetType("Email")
                       .AddProperty(PropertyConfigBuilder()
                                        .SetName("sender")
                                        .SetDataTypeDocument(
                                            "Person",
                                            /*index_nested_properties=*/false)
                                        .SetCardinality(CARDINALITY_OPTIONAL))
                       .AddProperty(PropertyConfigBuilder()
                                        .SetName("subject")
                                        .SetDataTypeString(TERM_MATCH_PREFIX,
                                                           TOKENIZER_PLAIN)
                                        .SetCardinality(CARDINALITY_OPTIONAL))
                       .AddProperty(PropertyConfigBuilder()
                                        .SetName("timestamp")
                                        .SetDataTypeInt64(NUMERIC_MATCH_RANGE)
                                        .SetCardinality(CARDINALITY_OPTIONAL)))
          .Build();

  set_schema_result = icing.SetSchema(no_nested_schema);
  // Ignore latency numbers. They're covered elsewhere.
  set_schema_result.clear_latency_ms();
  expected_set_schema_result = SetSchemaResultProto();
  expected_set_schema_result.mutable_status()->set_code(StatusProto::OK);
  expected_set_schema_result.mutable_index_incompatible_changed_schema_types()
      ->Add("Email");
  EXPECT_THAT(set_schema_result, EqualsProto(expected_set_schema_result));

  // Verify term search
  // document shouldn't match a query for 'Bill' in either 'sender.name' or
  // 'subject'
  search_spec1.set_query("sender.name:Bill");
  actual_results = icing.Search(search_spec1, GetDefaultScoringSpec(),
                                ResultSpecProto::default_instance());
  EXPECT_THAT(actual_results,
              EqualsSearchResultIgnoreStatsAndScores(empty_result));

  search_spec1.set_query("subject:Bill");
  actual_results = icing.Search(search_spec1, GetDefaultScoringSpec(),
                                ResultSpecProto::default_instance());
  EXPECT_THAT(actual_results,
              EqualsSearchResultIgnoreStatsAndScores(empty_result));

  // Verify numeric (integer) search
  // document shouldn't match a query for 20 in either 'sender.age' or
  // 'timestamp'
  search_spec2.set_query("sender.age == 20");
  search_spec2.set_search_type(
      SearchSpecProto::SearchType::EXPERIMENTAL_ICING_ADVANCED_QUERY);
  search_spec2.add_enabled_features(std::string(kNumericSearchFeature));

  actual_results = icing.Search(search_spec2, GetDefaultScoringSpec(),
                                ResultSpecProto::default_instance());
  EXPECT_THAT(actual_results,
              EqualsSearchResultIgnoreStatsAndScores(empty_result));

  search_spec2.set_query("timestamp == 20");
  actual_results = icing.Search(search_spec2, GetDefaultScoringSpec(),
                                ResultSpecProto::default_instance());
  EXPECT_THAT(actual_results,
              EqualsSearchResultIgnoreStatsAndScores(empty_result));
}

TEST_F(
    IcingSearchEngineSchemaTest,
    SetSchemaChangeNestedPropertiesListTriggersIndexRestorationAndReturnsOk) {
  IcingSearchEngine icing(GetDefaultIcingOptions(), GetTestJniCache());
  ASSERT_THAT(icing.Initialize().status(), ProtoIsOk());

  SchemaTypeConfigProto person_proto =
      SchemaTypeConfigBuilder()
          .SetType("Person")
          .AddProperty(
              PropertyConfigBuilder()
                  .SetName("name")
                  .SetDataTypeString(TERM_MATCH_PREFIX, TOKENIZER_PLAIN)
                  .SetCardinality(CARDINALITY_OPTIONAL))
          .AddProperty(
              PropertyConfigBuilder()
                  .SetName("lastName")
                  .SetDataTypeString(TERM_MATCH_PREFIX, TOKENIZER_PLAIN)
                  .SetCardinality(CARDINALITY_OPTIONAL))
          .AddProperty(
              PropertyConfigBuilder()
                  .SetName("address")
                  .SetDataTypeString(TERM_MATCH_UNKNOWN, TOKENIZER_NONE)
                  .SetCardinality(CARDINALITY_OPTIONAL))
          .AddProperty(PropertyConfigBuilder()
                           .SetName("age")
                           .SetDataTypeInt64(NUMERIC_MATCH_RANGE)
                           .SetCardinality(CARDINALITY_OPTIONAL))
          .AddProperty(PropertyConfigBuilder()
                           .SetName("birthday")
                           .SetDataTypeInt64(NUMERIC_MATCH_UNKNOWN)
                           .SetCardinality(CARDINALITY_OPTIONAL))
          .Build();
  // Create a schema with nested properties:
  // - "sender.address": string type, (nested) non-indexable. Section id = 0.
  // - "sender.age": int64 type, (nested) indexed. Section id = 1.
  // - "sender.birthday": int64 type, (nested) non-indexable. Section id = 2.
  // - "sender.lastName": int64 type, (nested) indexed. Section id = 3.
  // - "sender.name": string type, (nested) indexed. Section id = 4.
  // - "subject": string type, indexed. Section id = 5.
  // - "timestamp": int64 type, indexed. Section id = 6.
  // - "sender.foo": unknown type, (nested) non-indexable. Section id = 7.
  //
  // "sender.address" and "sender.birthday" are assigned a section id because
  // they are listed in the indexable_nested_properties_list for 'Email.sender'.
  // They are assigned a sectionId but are not indexed since their indexing
  // configs are non-indexable.
  //
  // "sender.foo" is also assigned a section id, but is also not undefined by
  // the schema definition. Trying to index a document with this nested property
  // should fail.
  SchemaProto nested_schema =
      SchemaBuilder()
          .AddType(person_proto)
          .AddType(
              SchemaTypeConfigBuilder()
                  .SetType("Email")
                  .AddProperty(
                      PropertyConfigBuilder()
                          .SetName("sender")
                          .SetDataTypeDocument(
                              "Person", /*indexable_nested_properties_list=*/
                              {"age", "lastName", "address", "name", "birthday",
                               "foo"})
                          .SetCardinality(CARDINALITY_OPTIONAL))
                  .AddProperty(
                      PropertyConfigBuilder()
                          .SetName("subject")
                          .SetDataTypeString(TERM_MATCH_PREFIX, TOKENIZER_PLAIN)
                          .SetCardinality(CARDINALITY_OPTIONAL))
                  .AddProperty(PropertyConfigBuilder()
                                   .SetName("timestamp")
                                   .SetDataTypeInt64(NUMERIC_MATCH_RANGE)
                                   .SetCardinality(CARDINALITY_OPTIONAL)))
          .Build();

  SetSchemaResultProto set_schema_result = icing.SetSchema(nested_schema);
  // Ignore latency numbers. They're covered elsewhere.
  set_schema_result.clear_latency_ms();
  SetSchemaResultProto expected_set_schema_result;
  expected_set_schema_result.mutable_status()->set_code(StatusProto::OK);
  expected_set_schema_result.mutable_new_schema_types()->Add("Email");
  expected_set_schema_result.mutable_new_schema_types()->Add("Person");
  EXPECT_THAT(set_schema_result, EqualsProto(expected_set_schema_result));

  DocumentProto document =
      DocumentBuilder()
          .SetKey("namespace1", "uri1")
          .SetSchema("Email")
          .SetCreationTimestampMs(1000)
          .AddStringProperty("subject",
                             "Did you get the memo about TPS reports?")
          .AddDocumentProperty(
              "sender",
              DocumentBuilder()
                  .SetKey("namespace1", "uri1")
                  .SetSchema("Person")
                  .AddStringProperty("name", "Bill")
                  .AddStringProperty("lastName", "Lundbergh")
                  .AddStringProperty("address", "1600 Amphitheatre Pkwy")
                  .AddInt64Property("age", 20)
                  .AddInt64Property("birthday", 20)
                  .Build())
          .AddInt64Property("timestamp", 1234)
          .Build();

  // Indexing this doc should fail, since the 'sender.foo' property is not found
  DocumentProto invalid_document =
      DocumentBuilder()
          .SetKey("namespace2", "uri1")
          .SetSchema("Email")
          .SetCreationTimestampMs(1000)
          .AddStringProperty("subject",
                             "Did you get the memo about TPS reports?")
          .AddDocumentProperty(
              "sender",
              DocumentBuilder()
                  .SetKey("namespace1", "uri1")
                  .SetSchema("Person")
                  .AddStringProperty("name", "Bill")
                  .AddStringProperty("lastName", "Lundbergh")
                  .AddStringProperty("address", "1600 Amphitheatre Pkwy")
                  .AddInt64Property("age", 20)
                  .AddInt64Property("birthday", 20)
                  .AddBytesProperty("foo", "bar bytes")
                  .Build())
          .AddInt64Property("timestamp", 1234)
          .Build();

  EXPECT_THAT(icing.Put(document).status(), ProtoIsOk());
  EXPECT_THAT(icing.Put(invalid_document).status(),
              ProtoStatusIs(StatusProto::NOT_FOUND));

  SearchResultProto expected_search_result_proto;
  expected_search_result_proto.mutable_status()->set_code(StatusProto::OK);
  *expected_search_result_proto.mutable_results()->Add()->mutable_document() =
      document;

  SearchResultProto empty_result;
  empty_result.mutable_status()->set_code(StatusProto::OK);

  // Verify term search
  // document should match a query for 'Bill' in 'sender.name', but not in
  // 'sender.lastName'
  SearchSpecProto search_spec1;
  search_spec1.set_query("sender.name:Bill");
  search_spec1.set_term_match_type(TermMatchType::EXACT_ONLY);

  SearchResultProto actual_results =
      icing.Search(search_spec1, GetDefaultScoringSpec(),
                   ResultSpecProto::default_instance());
  EXPECT_THAT(actual_results, EqualsSearchResultIgnoreStatsAndScores(
                                  expected_search_result_proto));

  search_spec1.set_query("sender.lastName:Bill");
  actual_results = icing.Search(search_spec1, GetDefaultScoringSpec(),
                                ResultSpecProto::default_instance());
  EXPECT_THAT(actual_results,
              EqualsSearchResultIgnoreStatsAndScores(empty_result));

  // document should match a query for 'Lundber' in 'sender.lastName', but not
  // in 'sender.name'.
  SearchSpecProto search_spec2;
  search_spec2.set_query("sender.lastName:Lundber");
  search_spec2.set_term_match_type(TermMatchType::PREFIX);

  actual_results = icing.Search(search_spec2, GetDefaultScoringSpec(),
                                ResultSpecProto::default_instance());
  EXPECT_THAT(actual_results, EqualsSearchResultIgnoreStatsAndScores(
                                  expected_search_result_proto));

  search_spec2.set_query("sender.name:Lundber");
  actual_results = icing.Search(search_spec2, GetDefaultScoringSpec(),
                                ResultSpecProto::default_instance());
  EXPECT_THAT(actual_results,
              EqualsSearchResultIgnoreStatsAndScores(empty_result));

  // document should not match a query for 'Amphitheatre' because the
  // 'sender.address' field is not indexed.
  search_spec2.set_query("Amphitheatre");
  search_spec2.set_term_match_type(TermMatchType::PREFIX);

  actual_results = icing.Search(search_spec2, GetDefaultScoringSpec(),
                                ResultSpecProto::default_instance());
  EXPECT_THAT(actual_results,
              EqualsSearchResultIgnoreStatsAndScores(empty_result));

  // Verify numeric (integer) search
  // document should match a query for 20 in 'sender.age', but not in
  // 'timestamp' or 'sender.birthday'
  SearchSpecProto search_spec3;
  search_spec3.set_query("sender.age == 20");
  search_spec3.set_search_type(
      SearchSpecProto::SearchType::EXPERIMENTAL_ICING_ADVANCED_QUERY);
  search_spec3.add_enabled_features(std::string(kNumericSearchFeature));

  actual_results = icing.Search(search_spec3, GetDefaultScoringSpec(),
                                ResultSpecProto::default_instance());
  EXPECT_THAT(actual_results, EqualsSearchResultIgnoreStatsAndScores(
                                  expected_search_result_proto));

  search_spec3.set_query("timestamp == 20");
  actual_results = icing.Search(search_spec3, GetDefaultScoringSpec(),
                                ResultSpecProto::default_instance());
  EXPECT_THAT(actual_results,
              EqualsSearchResultIgnoreStatsAndScores(empty_result));

  search_spec3.set_query("birthday == 20");
  actual_results = icing.Search(search_spec3, GetDefaultScoringSpec(),
                                ResultSpecProto::default_instance());
  EXPECT_THAT(actual_results,
              EqualsSearchResultIgnoreStatsAndScores(empty_result));

  // Now update the schema and don't index "sender.name", "sender.birthday" and
  // "sender.foo".
  // This should reassign section ids, lead to an index rebuild and ensure that
  // nothing match a query for "Bill".
  //
  // Section id assignment:
  // - "sender.address": string type, (nested) non-indexable. Section id = 0.
  // - "sender.age": int64 type, (nested) indexed. Section id = 1.
  // - "sender.birthday": int64 type, (nested) unindexed. No section id.
  // - "sender.lastName": int64 type, (nested) indexed. Section id = 2.
  // - "sender.name": string type, (nested) unindexed. No section id.
  // - "subject": string type, indexed. Section id = 3.
  // - "timestamp": int64 type, indexed. Section id = 4.
  // - "sender.foo": unknown type, invalid. No section id.
  SchemaProto nested_schema_with_less_props =
      SchemaBuilder()
          .AddType(person_proto)
          .AddType(SchemaTypeConfigBuilder()
                       .SetType("Email")
                       .AddProperty(
                           PropertyConfigBuilder()
                               .SetName("sender")
                               .SetDataTypeDocument(
                                   "Person", /*indexable_nested_properties=*/
                                   {"age", "lastName", "address"})
                               .SetCardinality(CARDINALITY_OPTIONAL))
                       .AddProperty(PropertyConfigBuilder()
                                        .SetName("subject")
                                        .SetDataTypeString(TERM_MATCH_PREFIX,
                                                           TOKENIZER_PLAIN)
                                        .SetCardinality(CARDINALITY_OPTIONAL))
                       .AddProperty(PropertyConfigBuilder()
                                        .SetName("timestamp")
                                        .SetDataTypeInt64(NUMERIC_MATCH_RANGE)
                                        .SetCardinality(CARDINALITY_OPTIONAL)))
          .Build();

  set_schema_result = icing.SetSchema(nested_schema_with_less_props);
  // Ignore latency numbers. They're covered elsewhere.
  set_schema_result.clear_latency_ms();
  expected_set_schema_result = SetSchemaResultProto();
  expected_set_schema_result.mutable_status()->set_code(StatusProto::OK);
  expected_set_schema_result.mutable_index_incompatible_changed_schema_types()
      ->Add("Email");
  EXPECT_THAT(set_schema_result, EqualsProto(expected_set_schema_result));

  // Verify term search
  // document shouldn't match a query for 'Bill' in either 'sender.name' or
  // 'subject'
  search_spec1.set_query("sender.name:Bill");
  actual_results = icing.Search(search_spec1, GetDefaultScoringSpec(),
                                ResultSpecProto::default_instance());
  EXPECT_THAT(actual_results,
              EqualsSearchResultIgnoreStatsAndScores(empty_result));

  search_spec1.set_query("subject:Bill");
  actual_results = icing.Search(search_spec1, GetDefaultScoringSpec(),
                                ResultSpecProto::default_instance());
  EXPECT_THAT(actual_results,
              EqualsSearchResultIgnoreStatsAndScores(empty_result));
}

TEST_F(IcingSearchEngineSchemaTest,
       SetSchemaNewJoinablePropertyTriggersIndexRestorationAndReturnsOk) {
  IcingSearchEngine icing(GetDefaultIcingOptions(), GetTestJniCache());
  ASSERT_THAT(icing.Initialize().status(), ProtoIsOk());

  // Create "Message" schema with 3 properties:
  // - "subject": string type, non-joinable. No joinable property id assigned.
  //   It is indexed and used for searching only.
  // - "receiverQualifiedId": string type, non-joinable. No joinable property id
  //   assigned.
  // - "senderQualifiedId": string type, Qualified Id type joinable. Joinable
  //   property id = 0.
  SchemaProto schema_one =
      SchemaBuilder()
          .AddType(SchemaTypeConfigBuilder().SetType("Person").AddProperty(
              PropertyConfigBuilder()
                  .SetName("name")
                  .SetDataTypeString(TERM_MATCH_PREFIX, TOKENIZER_PLAIN)
                  .SetCardinality(CARDINALITY_REQUIRED)))
          .AddType(SchemaTypeConfigBuilder()
                       .SetType("Message")
                       .AddProperty(PropertyConfigBuilder()
                                        .SetName("subject")
                                        .SetDataTypeString(TERM_MATCH_PREFIX,
                                                           TOKENIZER_PLAIN)
                                        .SetCardinality(CARDINALITY_REQUIRED))
                       .AddProperty(PropertyConfigBuilder()
                                        .SetName("receiverQualifiedId")
                                        .SetDataTypeJoinableString(
                                            JOINABLE_VALUE_TYPE_NONE)
                                        .SetCardinality(CARDINALITY_REQUIRED))
                       .AddProperty(PropertyConfigBuilder()
                                        .SetName("senderQualifiedId")
                                        .SetDataTypeJoinableString(
                                            JOINABLE_VALUE_TYPE_QUALIFIED_ID)
                                        .SetCardinality(CARDINALITY_REQUIRED)))
          .Build();

  SetSchemaResultProto set_schema_result = icing.SetSchema(schema_one);
  // Ignore latency numbers. They're covered elsewhere.
  set_schema_result.clear_latency_ms();
  SetSchemaResultProto expected_set_schema_result;
  expected_set_schema_result.mutable_status()->set_code(StatusProto::OK);
  expected_set_schema_result.mutable_new_schema_types()->Add("Message");
  expected_set_schema_result.mutable_new_schema_types()->Add("Person");
  EXPECT_THAT(set_schema_result, EqualsProto(expected_set_schema_result));

  DocumentProto person1 =
      DocumentBuilder()
          .SetKey("namespace", "person1")
          .SetSchema("Person")
          .AddStringProperty("name", "person one")
          .SetCreationTimestampMs(kDefaultCreationTimestampMs)
          .Build();
  DocumentProto person2 =
      DocumentBuilder()
          .SetKey("namespace", "person2")
          .SetSchema("Person")
          .AddStringProperty("name", "person two")
          .SetCreationTimestampMs(kDefaultCreationTimestampMs)
          .Build();

  DocumentProto message =
      DocumentBuilder()
          .SetKey("namespace", "message1")
          .SetSchema("Message")
          .AddStringProperty("subject", "message")
          .AddStringProperty("receiverQualifiedId", "namespace#person1")
          .AddStringProperty("senderQualifiedId", "namespace#person2")
          .SetCreationTimestampMs(kDefaultCreationTimestampMs)
          .Build();

  EXPECT_THAT(icing.Put(person1).status(), ProtoIsOk());
  EXPECT_THAT(icing.Put(person2).status(), ProtoIsOk());
  EXPECT_THAT(icing.Put(message).status(), ProtoIsOk());

  ResultSpecProto result_spec = ResultSpecProto::default_instance();
  result_spec.set_max_joined_children_per_parent_to_return(
      std::numeric_limits<int32_t>::max());

  // Verify join search: join a query for `name:person` with a child query for
  // `subject:message` based on the child's `receiverQualifiedId` field.
  // Since "receiverQualifiedId" is not JOINABLE_VALUE_TYPE_QUALIFIED_ID,
  // joining on that property should only return the "left-side" (`name:person`)
  // of the join.
  SearchSpecProto search_spec_join_by_receiver;
  search_spec_join_by_receiver.set_query("name:person");
  search_spec_join_by_receiver.set_term_match_type(TermMatchType::EXACT_ONLY);
  JoinSpecProto* join_spec = search_spec_join_by_receiver.mutable_join_spec();
  join_spec->set_parent_property_expression(
      std::string(JoinProcessor::kQualifiedIdExpr));
  join_spec->set_child_property_expression("receiverQualifiedId");
  join_spec->set_aggregation_scoring_strategy(
      JoinSpecProto::AggregationScoringStrategy::COUNT);
  JoinSpecProto::NestedSpecProto* nested_spec =
      join_spec->mutable_nested_spec();
  SearchSpecProto* nested_search_spec = nested_spec->mutable_search_spec();
  nested_search_spec->set_term_match_type(TermMatchType::EXACT_ONLY);
  nested_search_spec->set_query("subject:message");
  *nested_spec->mutable_scoring_spec() = GetDefaultScoringSpec();
  *nested_spec->mutable_result_spec() = ResultSpecProto::default_instance();

  SearchResultProto expected_empty_child_search_result_proto;
  expected_empty_child_search_result_proto.mutable_status()->set_code(
      StatusProto::OK);
  *expected_empty_child_search_result_proto.mutable_results()
       ->Add()
       ->mutable_document() = person2;
  *expected_empty_child_search_result_proto.mutable_results()
       ->Add()
       ->mutable_document() = person1;
  SearchResultProto actual_results = icing.Search(
      search_spec_join_by_receiver, GetDefaultScoringSpec(), result_spec);
  EXPECT_THAT(actual_results, EqualsSearchResultIgnoreStatsAndScores(
                                  expected_empty_child_search_result_proto));

  // Verify join search: join a query for `name:person` with a child query for
  // `subject:message` based on the child's `senderQualifiedId` field.
  // Since "senderQualifiedId" is JOINABLE_VALUE_TYPE_QUALIFIED_ID, joining on
  // that property should return both "left-side" (`name:person`) and
  // "right-side" (`subject:message`) of the join.
  SearchSpecProto search_spec_join_by_sender = search_spec_join_by_receiver;
  join_spec = search_spec_join_by_sender.mutable_join_spec();
  join_spec->set_child_property_expression("senderQualifiedId");

  SearchResultProto expected_join_by_sender_search_result_proto;
  expected_join_by_sender_search_result_proto.mutable_status()->set_code(
      StatusProto::OK);
  SearchResultProto::ResultProto* result_proto =
      expected_join_by_sender_search_result_proto.mutable_results()->Add();
  *result_proto->mutable_document() = person2;
  *result_proto->mutable_joined_results()->Add()->mutable_document() = message;
  *expected_join_by_sender_search_result_proto.mutable_results()
       ->Add()
       ->mutable_document() = person1;
  actual_results = icing.Search(search_spec_join_by_sender,
                                GetDefaultScoringSpec(), result_spec);
  EXPECT_THAT(actual_results, EqualsSearchResultIgnoreStatsAndScores(
                                  expected_join_by_sender_search_result_proto));

  // Change "Message" schema to:
  // - "subject": string type, non-joinable. No joinable property id assigned.
  // - "receiverQualifiedId": string type, Qualified Id joinable. Joinable
  //   property id = 0.
  // - "senderQualifiedId": string type, Qualified Id joinable. Joinable
  //   property id = 1.
  SchemaProto schema_two = schema_one;
  schema_two.mutable_types(1)
      ->mutable_properties(1)
      ->mutable_joinable_config()
      ->set_value_type(JOINABLE_VALUE_TYPE_QUALIFIED_ID);
  // Index restoration should be triggered here because new schema requires more
  // joinable properties. Also new joinable property ids will be reassigned and
  // index restoration should use new joinable property ids to rebuild.
  set_schema_result = icing.SetSchema(schema_two);
  // Ignore latency numbers. They're covered elsewhere.
  set_schema_result.clear_latency_ms();
  expected_set_schema_result = SetSchemaResultProto();
  expected_set_schema_result.mutable_status()->set_code(StatusProto::OK);
  expected_set_schema_result.mutable_join_incompatible_changed_schema_types()
      ->Add("Message");
  EXPECT_THAT(set_schema_result, EqualsProto(expected_set_schema_result));

  // Verify join search: join a query for `name:person` with a child query for
  // `subject:message` based on the child's `receiverQualifiedId` field.
  // Since we've changed "receiverQualifiedId" to be
  // JOINABLE_VALUE_TYPE_QUALIFIED_ID, joining on that property should return
  // should return both "left-side" (`name:person`) and "right-side"
  // (`subject:message`) of the join now.
  SearchResultProto expected_join_by_receiver_search_result_proto;
  expected_join_by_receiver_search_result_proto.mutable_status()->set_code(
      StatusProto::OK);
  result_proto =
      expected_join_by_receiver_search_result_proto.mutable_results()->Add();
  *result_proto->mutable_document() = person1;
  *result_proto->mutable_joined_results()->Add()->mutable_document() = message;
  *expected_join_by_receiver_search_result_proto.mutable_results()
       ->Add()
       ->mutable_document() = person2;
  actual_results = icing.Search(search_spec_join_by_receiver,
                                GetDefaultScoringSpec(), result_spec);
  EXPECT_THAT(actual_results,
              EqualsSearchResultIgnoreStatsAndScores(
                  expected_join_by_receiver_search_result_proto));

  // Verify join search: join a query for `name:person` with a child query for
  // `subject:message` based on the child's `senderQualifiedId` field. We should
  // get the same set of result since `senderQualifiedId` is unchanged.
  actual_results = icing.Search(search_spec_join_by_sender,
                                GetDefaultScoringSpec(), result_spec);
  EXPECT_THAT(actual_results, EqualsSearchResultIgnoreStatsAndScores(
                                  expected_join_by_sender_search_result_proto));
}

TEST_F(IcingSearchEngineSchemaTest,
       SetSchemaWithValidCycle_circularSchemaDefinitionNotAllowedFails) {
  IcingSearchEngineOptions options = GetDefaultIcingOptions();
  options.set_allow_circular_schema_definitions(false);
  IcingSearchEngine icing(options, GetTestJniCache());
  ASSERT_THAT(icing.Initialize().status(), ProtoIsOk());

  // Create schema with circular type definitions: A <-> B
  SchemaProto schema =
      SchemaBuilder()
          .AddType(SchemaTypeConfigBuilder().SetType("A").AddProperty(
              PropertyConfigBuilder()
                  .SetName("b")
                  .SetCardinality(CARDINALITY_OPTIONAL)
                  .SetDataTypeDocument("B", /*index_nested_properties=*/true)))
          .AddType(SchemaTypeConfigBuilder().SetType("B").AddProperty(
              PropertyConfigBuilder()
                  .SetName("a")
                  .SetCardinality(CARDINALITY_OPTIONAL)
                  .SetDataTypeDocument("A", /*index_nested_properties=*/false)))
          .Build();

  EXPECT_THAT(
      icing.SetSchema(schema, /*ignore_errors_and_delete_documents=*/false)
          .status(),
      ProtoStatusIs(StatusProto::INVALID_ARGUMENT));
}

TEST_F(IcingSearchEngineSchemaTest,
       SetSchemaWithValidCycle_allowCircularSchemaDefinitionsOK) {
  IcingSearchEngineOptions options = GetDefaultIcingOptions();
  options.set_allow_circular_schema_definitions(true);
  IcingSearchEngine icing(options, GetTestJniCache());
  ASSERT_THAT(icing.Initialize().status(), ProtoIsOk());

  // Create schema with valid circular type definitions: A <-> B, B->A sets
  // index_nested_properties=false
  SchemaProto schema =
      SchemaBuilder()
          .AddType(SchemaTypeConfigBuilder().SetType("A").AddProperty(
              PropertyConfigBuilder()
                  .SetName("b")
                  .SetCardinality(CARDINALITY_OPTIONAL)
                  .SetDataTypeDocument("B", /*index_nested_properties=*/true)))
          .AddType(SchemaTypeConfigBuilder().SetType("B").AddProperty(
              PropertyConfigBuilder()
                  .SetName("a")
                  .SetCardinality(CARDINALITY_OPTIONAL)
                  .SetDataTypeDocument("A", /*index_nested_properties=*/false)))
          .Build();

  EXPECT_THAT(
      icing.SetSchema(schema, /*ignore_errors_and_delete_documents=*/false)
          .status(),
      ProtoStatusIs(StatusProto::OK));
}

TEST_F(IcingSearchEngineSchemaTest,
       SetSchemaWithInvalidCycle_allowCircularSchemaDefinitionsFails) {
  IcingSearchEngineOptions options = GetDefaultIcingOptions();
  options.set_allow_circular_schema_definitions(true);
  IcingSearchEngine icing(options, GetTestJniCache());
  ASSERT_THAT(icing.Initialize().status(), ProtoIsOk());

  // Create schema with invalid circular type definitions: A <-> B, all edges
  // set index_nested_properties=true
  SchemaProto schema =
      SchemaBuilder()
          .AddType(SchemaTypeConfigBuilder().SetType("A").AddProperty(
              PropertyConfigBuilder()
                  .SetName("b")
                  .SetCardinality(CARDINALITY_OPTIONAL)
                  .SetDataTypeDocument("B", /*index_nested_properties=*/true)))
          .AddType(SchemaTypeConfigBuilder().SetType("B").AddProperty(
              PropertyConfigBuilder()
                  .SetName("a")
                  .SetCardinality(CARDINALITY_OPTIONAL)
                  .SetDataTypeDocument("A", /*index_nested_properties=*/true)))
          .Build();

  EXPECT_THAT(
      icing.SetSchema(schema, /*ignore_errors_and_delete_documents=*/false)
          .status(),
      ProtoStatusIs(StatusProto::INVALID_ARGUMENT));
}

TEST_F(
    IcingSearchEngineSchemaTest,
    ForceSetSchemaIndexedPropertyDeletionTriggersIndexRestorationAndReturnsOk) {
  IcingSearchEngine icing(GetDefaultIcingOptions(), GetTestJniCache());
  ASSERT_THAT(icing.Initialize().status(), ProtoIsOk());

  // Create a schema with 4 properties:
  // - "body": string type, indexed. Section id = 0.
  // - "subject": string type, indexed. Section id = 1.
  // - "timestamp1": int64 type, indexed. Section id = 2.
  // - "timestamp2": int64 type, indexed. Section id = 3.
  SchemaProto email_with_body_schema =
      SchemaBuilder()
          .AddType(SchemaTypeConfigBuilder()
                       .SetType("Email")
                       .AddProperty(PropertyConfigBuilder()
                                        .SetName("subject")
                                        .SetDataTypeString(TERM_MATCH_PREFIX,
                                                           TOKENIZER_PLAIN)
                                        .SetCardinality(CARDINALITY_OPTIONAL))
                       .AddProperty(PropertyConfigBuilder()
                                        .SetName("body")
                                        .SetDataTypeString(TERM_MATCH_PREFIX,
                                                           TOKENIZER_PLAIN)
                                        .SetCardinality(CARDINALITY_OPTIONAL))
                       .AddProperty(PropertyConfigBuilder()
                                        .SetName("timestamp1")
                                        .SetDataTypeInt64(NUMERIC_MATCH_RANGE)
                                        .SetCardinality(CARDINALITY_OPTIONAL))
                       .AddProperty(PropertyConfigBuilder()
                                        .SetName("timestamp2")
                                        .SetDataTypeInt64(NUMERIC_MATCH_RANGE)
                                        .SetCardinality(CARDINALITY_OPTIONAL)))
          .Build();

  SetSchemaResultProto set_schema_result =
      icing.SetSchema(email_with_body_schema);
  // Ignore latency numbers. They're covered elsewhere.
  set_schema_result.clear_latency_ms();
  SetSchemaResultProto expected_set_schema_result;
  expected_set_schema_result.mutable_new_schema_types()->Add("Email");
  expected_set_schema_result.mutable_status()->set_code(StatusProto::OK);
  EXPECT_THAT(set_schema_result, EqualsProto(expected_set_schema_result));

  // Create a document with only subject and timestamp2 property.
  DocumentProto document =
      DocumentBuilder()
          .SetKey("namespace1", "uri1")
          .SetSchema("Email")
          .SetCreationTimestampMs(1000)
          .AddStringProperty("subject",
                             "Did you get the memo about TPS reports?")
          .AddInt64Property("timestamp2", 1234)
          .Build();
  EXPECT_THAT(icing.Put(document).status(), ProtoIsOk());

  SearchResultProto expected_search_result_proto;
  expected_search_result_proto.mutable_status()->set_code(StatusProto::OK);
  *expected_search_result_proto.mutable_results()->Add()->mutable_document() =
      document;

  // Verify term search
  // We should be able to retrieve the document by searching for 'tps' in
  // 'subject'.
  SearchSpecProto search_spec1;
  search_spec1.set_query("subject:tps");
  search_spec1.set_term_match_type(TermMatchType::EXACT_ONLY);

  SearchResultProto actual_results =
      icing.Search(search_spec1, GetDefaultScoringSpec(),
                   ResultSpecProto::default_instance());
  EXPECT_THAT(actual_results, EqualsSearchResultIgnoreStatsAndScores(
                                  expected_search_result_proto));

  // Verify numeric (integer) search
  // We should be able to retrieve the document by searching for 1234 in
  // 'timestamp2'.
  SearchSpecProto search_spec2;
  search_spec2.set_query("timestamp2 == 1234");
  search_spec2.set_search_type(
      SearchSpecProto::SearchType::EXPERIMENTAL_ICING_ADVANCED_QUERY);
  search_spec2.add_enabled_features(std::string(kNumericSearchFeature));

  actual_results = icing.Search(search_spec2, GetDefaultScoringSpec(),
                                ResultSpecProto::default_instance());
  EXPECT_THAT(actual_results, EqualsSearchResultIgnoreStatsAndScores(
                                  expected_search_result_proto));

  // Now update the schema to remove the 'body' and 'timestamp1' field. This is
  // backwards incompatible, but document should be preserved because it doesn't
  // contain a 'body' or 'timestamp1' field.
  // - "subject": string type, indexed. Section id = 0.
  // - "timestamp2": int64 type, indexed. Section id = 1.
  //
  // If the index is not correctly rebuilt, then the hits of 'subject' and
  // 'timestamp2' in the index will still have old section ids of 1, 3 and
  // therefore they won't be found.
  SchemaProto email_no_body_schema =
      SchemaBuilder()
          .AddType(SchemaTypeConfigBuilder()
                       .SetType("Email")
                       .AddProperty(PropertyConfigBuilder()
                                        .SetName("subject")
                                        .SetDataTypeString(TERM_MATCH_PREFIX,
                                                           TOKENIZER_PLAIN)
                                        .SetCardinality(CARDINALITY_OPTIONAL))
                       .AddProperty(PropertyConfigBuilder()
                                        .SetName("timestamp2")
                                        .SetDataTypeInt64(NUMERIC_MATCH_RANGE)
                                        .SetCardinality(CARDINALITY_OPTIONAL)))
          .Build();

  set_schema_result = icing.SetSchema(
      email_no_body_schema, /*ignore_errors_and_delete_documents=*/true);
  // Ignore latency numbers. They're covered elsewhere.
  set_schema_result.clear_latency_ms();
  expected_set_schema_result = SetSchemaResultProto();
  expected_set_schema_result.mutable_incompatible_schema_types()->Add("Email");
  expected_set_schema_result.mutable_index_incompatible_changed_schema_types()
      ->Add("Email");
  expected_set_schema_result.mutable_status()->set_code(StatusProto::OK);
  EXPECT_THAT(set_schema_result, EqualsProto(expected_set_schema_result));

  // Verify term search
  // We should be able to retrieve the document by searching for 'tps' in
  // 'subject'.
  search_spec1.set_query("subject:tps");
  actual_results = icing.Search(search_spec1, GetDefaultScoringSpec(),
                                ResultSpecProto::default_instance());
  EXPECT_THAT(actual_results, EqualsSearchResultIgnoreStatsAndScores(
                                  expected_search_result_proto));

  // Verify numeric (integer) search
  // We should be able to retrieve the document by searching for 1234 in
  // 'timestamp'.
  search_spec2.set_query("timestamp2 == 1234");
  search_spec2.set_search_type(
      SearchSpecProto::SearchType::EXPERIMENTAL_ICING_ADVANCED_QUERY);
  search_spec2.add_enabled_features(std::string(kNumericSearchFeature));

  actual_results = icing.Search(search_spec2, GetDefaultScoringSpec(),
                                ResultSpecProto::default_instance());
  EXPECT_THAT(actual_results, EqualsSearchResultIgnoreStatsAndScores(
                                  expected_search_result_proto));
}

TEST_F(IcingSearchEngineSchemaTest,
       ForceSetSchemaJoinablePropertyDeletionTriggersIndexRestoration) {
  IcingSearchEngine icing(GetDefaultIcingOptions(), GetTestJniCache());
  ASSERT_THAT(icing.Initialize().status(), ProtoIsOk());

  // Create "Email" schema with 2 joinable properties:
  // - "receiverQualifiedId": qualified id joinable. Joinable property id = 0.
  // - "senderQualifiedId": qualified id joinable. Joinable property id = 1.
  SchemaProto email_with_receiver_schema =
      SchemaBuilder()
          .AddType(SchemaTypeConfigBuilder().SetType("Person").AddProperty(
              PropertyConfigBuilder()
                  .SetName("name")
                  .SetDataTypeString(TERM_MATCH_PREFIX, TOKENIZER_PLAIN)
                  .SetCardinality(CARDINALITY_REQUIRED)))
          .AddType(SchemaTypeConfigBuilder()
                       .SetType("Email")
                       .AddProperty(PropertyConfigBuilder()
                                        .SetName("subject")
                                        .SetDataTypeString(TERM_MATCH_PREFIX,
                                                           TOKENIZER_PLAIN)
                                        .SetCardinality(CARDINALITY_OPTIONAL))
                       .AddProperty(PropertyConfigBuilder()
                                        .SetName("receiverQualifiedId")
                                        .SetDataTypeJoinableString(
                                            JOINABLE_VALUE_TYPE_QUALIFIED_ID)
                                        .SetCardinality(CARDINALITY_OPTIONAL))
                       .AddProperty(PropertyConfigBuilder()
                                        .SetName("senderQualifiedId")
                                        .SetDataTypeJoinableString(
                                            JOINABLE_VALUE_TYPE_QUALIFIED_ID)
                                        .SetCardinality(CARDINALITY_OPTIONAL)))
          .Build();

  SetSchemaResultProto set_schema_result =
      icing.SetSchema(email_with_receiver_schema);
  // Ignore latency numbers. They're covered elsewhere.
  set_schema_result.clear_latency_ms();
  SetSchemaResultProto expected_set_schema_result;
  expected_set_schema_result.mutable_new_schema_types()->Add("Email");
  expected_set_schema_result.mutable_new_schema_types()->Add("Person");
  expected_set_schema_result.mutable_status()->set_code(StatusProto::OK);
  EXPECT_THAT(set_schema_result, EqualsProto(expected_set_schema_result));

  DocumentProto person = DocumentBuilder()
                             .SetKey("namespace", "person")
                             .SetSchema("Person")
                             .SetCreationTimestampMs(1000)
                             .AddStringProperty("name", "person")
                             .Build();
  // Create an email document with only "senderQualifiedId" joinable property.
  DocumentProto email =
      DocumentBuilder()
          .SetKey("namespace", "email")
          .SetSchema("Email")
          .SetCreationTimestampMs(1000)
          .AddStringProperty("subject",
                             "Did you get the memo about TPS reports?")
          .AddStringProperty("senderQualifiedId", "namespace#person")
          .Build();

  EXPECT_THAT(icing.Put(person).status(), ProtoIsOk());
  EXPECT_THAT(icing.Put(email).status(), ProtoIsOk());

  // Verify join search: join a query for `name:person` with a child query for
  // `subject:tps` based on the child's `senderQualifiedId` field. We should be
  // able to join person and email documents by this property.
  SearchResultProto expected_search_result_proto;
  expected_search_result_proto.mutable_status()->set_code(StatusProto::OK);
  SearchResultProto::ResultProto* result_proto =
      expected_search_result_proto.mutable_results()->Add();
  *result_proto->mutable_document() = person;
  *result_proto->mutable_joined_results()->Add()->mutable_document() = email;

  SearchSpecProto search_spec;
  search_spec.set_query("name:person");
  search_spec.set_term_match_type(TermMatchType::EXACT_ONLY);
  JoinSpecProto* join_spec = search_spec.mutable_join_spec();
  join_spec->set_parent_property_expression(
      std::string(JoinProcessor::kQualifiedIdExpr));
  join_spec->set_child_property_expression("senderQualifiedId");
  join_spec->set_aggregation_scoring_strategy(
      JoinSpecProto::AggregationScoringStrategy::COUNT);
  JoinSpecProto::NestedSpecProto* nested_spec =
      join_spec->mutable_nested_spec();
  SearchSpecProto* nested_search_spec = nested_spec->mutable_search_spec();
  nested_search_spec->set_term_match_type(TermMatchType::EXACT_ONLY);
  nested_search_spec->set_query("subject:tps");
  *nested_spec->mutable_scoring_spec() = GetDefaultScoringSpec();
  *nested_spec->mutable_result_spec() = ResultSpecProto::default_instance();

  ResultSpecProto result_spec = ResultSpecProto::default_instance();
  result_spec.set_max_joined_children_per_parent_to_return(
      std::numeric_limits<int32_t>::max());

  SearchResultProto actual_results =
      icing.Search(search_spec, GetDefaultScoringSpec(), result_spec);
  EXPECT_THAT(actual_results, EqualsSearchResultIgnoreStatsAndScores(
                                  expected_search_result_proto));

  // Now update the schema to remove "receiverQualifiedId" fields. This is
  // backwards incompatible, but document should be preserved because it doesn't
  // contain "receiverQualifiedId" field. Also since it is join incompatible, we
  // have to rebuild join index.
  // - "senderQualifiedId": qualified id joinable. Joinable property id = 0.
  //
  // If the index is not correctly rebuilt, then the joinable data of
  // "senderQualifiedId" in the join index will still have old joinable property
  // id of 1 and therefore won't take effect for join search query.
  SchemaProto email_without_receiver_schema =
      SchemaBuilder()
          .AddType(SchemaTypeConfigBuilder().SetType("Person").AddProperty(
              PropertyConfigBuilder()
                  .SetName("name")
                  .SetDataTypeString(TERM_MATCH_PREFIX, TOKENIZER_PLAIN)
                  .SetCardinality(CARDINALITY_REQUIRED)))
          .AddType(SchemaTypeConfigBuilder()
                       .SetType("Email")
                       .AddProperty(PropertyConfigBuilder()
                                        .SetName("subject")
                                        .SetDataTypeString(TERM_MATCH_PREFIX,
                                                           TOKENIZER_PLAIN)
                                        .SetCardinality(CARDINALITY_OPTIONAL))
                       .AddProperty(PropertyConfigBuilder()
                                        .SetName("senderQualifiedId")
                                        .SetDataTypeJoinableString(
                                            JOINABLE_VALUE_TYPE_QUALIFIED_ID)
                                        .SetCardinality(CARDINALITY_OPTIONAL)))
          .Build();

  // Although we've just deleted an existing property "receiverQualifiedId" from
  // schema "Email", some email documents will still be preserved because they
  // don't have "receiverQualifiedId" property.
  set_schema_result =
      icing.SetSchema(email_without_receiver_schema,
                      /*ignore_errors_and_delete_documents=*/true);
  // Ignore latency numbers. They're covered elsewhere.
  set_schema_result.clear_latency_ms();
  expected_set_schema_result = SetSchemaResultProto();
  expected_set_schema_result.mutable_incompatible_schema_types()->Add("Email");
  expected_set_schema_result.mutable_join_incompatible_changed_schema_types()
      ->Add("Email");
  expected_set_schema_result.mutable_status()->set_code(StatusProto::OK);
  EXPECT_THAT(set_schema_result, EqualsProto(expected_set_schema_result));

  // Verify join search: join a query for `name:person` with a child query for
  // `subject:tps` based on the child's `senderQualifiedId` field. We should
  // still be able to join person and email documents by this property.
  actual_results =
      icing.Search(search_spec, GetDefaultScoringSpec(), result_spec);
  EXPECT_THAT(actual_results, EqualsSearchResultIgnoreStatsAndScores(
                                  expected_search_result_proto));
}

TEST_F(
    IcingSearchEngineSchemaTest,
    ForceSetSchemaIndexedPropertyDeletionAndAdditionTriggersIndexRestorationAndReturnsOk) {
  IcingSearchEngine icing(GetDefaultIcingOptions(), GetTestJniCache());
  ASSERT_THAT(icing.Initialize().status(), ProtoIsOk());

  // Create a schema with 3 properties:
  // - "body": string type, indexed. Section id = 0.
  // - "subject": string type, indexed. Section id = 1.
  // - "timestamp": int64 type, indexed. Section id = 2.
  SchemaProto email_with_body_schema =
      SchemaBuilder()
          .AddType(SchemaTypeConfigBuilder()
                       .SetType("Email")
                       .AddProperty(PropertyConfigBuilder()
                                        .SetName("subject")
                                        .SetDataTypeString(TERM_MATCH_PREFIX,
                                                           TOKENIZER_PLAIN)
                                        .SetCardinality(CARDINALITY_OPTIONAL))
                       .AddProperty(PropertyConfigBuilder()
                                        .SetName("body")
                                        .SetDataTypeString(TERM_MATCH_PREFIX,
                                                           TOKENIZER_PLAIN)
                                        .SetCardinality(CARDINALITY_OPTIONAL))
                       .AddProperty(PropertyConfigBuilder()
                                        .SetName("timestamp")
                                        .SetDataTypeInt64(NUMERIC_MATCH_RANGE)
                                        .SetCardinality(CARDINALITY_OPTIONAL)))
          .Build();

  SetSchemaResultProto set_schema_result =
      icing.SetSchema(email_with_body_schema);
  // Ignore latency numbers. They're covered elsewhere.
  set_schema_result.clear_latency_ms();
  SetSchemaResultProto expected_set_schema_result;
  expected_set_schema_result.mutable_new_schema_types()->Add("Email");
  expected_set_schema_result.mutable_status()->set_code(StatusProto::OK);
  EXPECT_THAT(set_schema_result, EqualsProto(expected_set_schema_result));

  // Create a document with only subject and timestamp property.
  DocumentProto document =
      DocumentBuilder()
          .SetKey("namespace1", "uri1")
          .SetSchema("Email")
          .SetCreationTimestampMs(1000)
          .AddStringProperty("subject",
                             "Did you get the memo about TPS reports?")
          .AddInt64Property("timestamp", 1234)
          .Build();
  EXPECT_THAT(icing.Put(document).status(), ProtoIsOk());

  SearchResultProto expected_search_result_proto;
  expected_search_result_proto.mutable_status()->set_code(StatusProto::OK);
  *expected_search_result_proto.mutable_results()->Add()->mutable_document() =
      document;

  // Verify term search
  // We should be able to retrieve the document by searching for 'tps' in
  // 'subject'.
  SearchSpecProto search_spec1;
  search_spec1.set_query("subject:tps");
  search_spec1.set_term_match_type(TermMatchType::EXACT_ONLY);

  SearchResultProto actual_results =
      icing.Search(search_spec1, GetDefaultScoringSpec(),
                   ResultSpecProto::default_instance());
  EXPECT_THAT(actual_results, EqualsSearchResultIgnoreStatsAndScores(
                                  expected_search_result_proto));

  // Verify numeric (integer) search
  // We should be able to retrieve the document by searching for 1234 in
  // 'timestamp'.
  SearchSpecProto search_spec2;
  search_spec2.set_query("timestamp == 1234");
  search_spec2.set_search_type(
      SearchSpecProto::SearchType::EXPERIMENTAL_ICING_ADVANCED_QUERY);
  search_spec2.add_enabled_features(std::string(kNumericSearchFeature));

  actual_results = icing.Search(search_spec2, GetDefaultScoringSpec(),
                                ResultSpecProto::default_instance());
  EXPECT_THAT(actual_results, EqualsSearchResultIgnoreStatsAndScores(
                                  expected_search_result_proto));

  // Now update the schema to remove the 'body' field. This is backwards
  // incompatible, but document should be preserved because it doesn't contain a
  // 'body' field.
  // - "subject": string type, indexed. Section id = 0.
  // - "timestamp": int64 type, indexed. Section id = 1.
  // - "to": string type, indexed. Section id = 2.
  //
  // If the index is not correctly rebuilt, then the hits of 'subject' and
  // 'timestamp' in the index will still have old section ids of 1, 2 and
  // therefore they won't be found.
  SchemaProto email_no_body_schema =
      SchemaBuilder()
          .AddType(SchemaTypeConfigBuilder()
                       .SetType("Email")
                       .AddProperty(PropertyConfigBuilder()
                                        .SetName("subject")
                                        .SetDataTypeString(TERM_MATCH_PREFIX,
                                                           TOKENIZER_PLAIN)
                                        .SetCardinality(CARDINALITY_OPTIONAL))
                       .AddProperty(PropertyConfigBuilder()
                                        .SetName("to")
                                        .SetDataTypeString(TERM_MATCH_PREFIX,
                                                           TOKENIZER_PLAIN)
                                        .SetCardinality(CARDINALITY_OPTIONAL))
                       .AddProperty(PropertyConfigBuilder()
                                        .SetName("timestamp")
                                        .SetDataTypeInt64(NUMERIC_MATCH_RANGE)
                                        .SetCardinality(CARDINALITY_OPTIONAL)))
          .Build();

  set_schema_result = icing.SetSchema(
      email_no_body_schema, /*ignore_errors_and_delete_documents=*/true);
  // Ignore latency numbers. They're covered elsewhere.
  set_schema_result.clear_latency_ms();
  expected_set_schema_result = SetSchemaResultProto();
  expected_set_schema_result.mutable_incompatible_schema_types()->Add("Email");
  expected_set_schema_result.mutable_index_incompatible_changed_schema_types()
      ->Add("Email");
  expected_set_schema_result.mutable_status()->set_code(StatusProto::OK);
  EXPECT_THAT(set_schema_result, EqualsProto(expected_set_schema_result));

  // Verify term search
  // We should be able to retrieve the document by searching for 'tps' in
  // 'subject'.
  search_spec1.set_query("subject:tps");
  actual_results = icing.Search(search_spec1, GetDefaultScoringSpec(),
                                ResultSpecProto::default_instance());
  EXPECT_THAT(actual_results, EqualsSearchResultIgnoreStatsAndScores(
                                  expected_search_result_proto));

  // Verify numeric (integer) search
  // We should be able to retrieve the document by searching for 1234 in
  // 'timestamp'.
  search_spec2.set_query("timestamp == 1234");
  search_spec2.set_search_type(
      SearchSpecProto::SearchType::EXPERIMENTAL_ICING_ADVANCED_QUERY);
  search_spec2.add_enabled_features(std::string(kNumericSearchFeature));

  actual_results = icing.Search(search_spec2, GetDefaultScoringSpec(),
                                ResultSpecProto::default_instance());
  EXPECT_THAT(actual_results, EqualsSearchResultIgnoreStatsAndScores(
                                  expected_search_result_proto));
}

TEST_F(
    IcingSearchEngineSchemaTest,
    ForceSetSchemaJoinablePropertyDeletionAndAdditionTriggersIndexRestorationAndReturnsOk) {
  IcingSearchEngine icing(GetDefaultIcingOptions(), GetTestJniCache());
  ASSERT_THAT(icing.Initialize().status(), ProtoIsOk());

  // Create "Email" schema with 2 joinable properties:
  // - "receiverQualifiedId": qualified id joinable. Joinable property id = 0.
  // - "senderQualifiedId": qualified id joinable. Joinable property id = 1.
  SchemaProto email_with_body_schema =
      SchemaBuilder()
          .AddType(SchemaTypeConfigBuilder().SetType("Person").AddProperty(
              PropertyConfigBuilder()
                  .SetName("name")
                  .SetDataTypeString(TERM_MATCH_PREFIX, TOKENIZER_PLAIN)
                  .SetCardinality(CARDINALITY_REQUIRED)))
          .AddType(SchemaTypeConfigBuilder()
                       .SetType("Email")
                       .AddProperty(PropertyConfigBuilder()
                                        .SetName("subject")
                                        .SetDataTypeString(TERM_MATCH_PREFIX,
                                                           TOKENIZER_PLAIN)
                                        .SetCardinality(CARDINALITY_OPTIONAL))
                       .AddProperty(PropertyConfigBuilder()
                                        .SetName("receiverQualifiedId")
                                        .SetDataTypeJoinableString(
                                            JOINABLE_VALUE_TYPE_QUALIFIED_ID)
                                        .SetCardinality(CARDINALITY_OPTIONAL))
                       .AddProperty(PropertyConfigBuilder()
                                        .SetName("senderQualifiedId")
                                        .SetDataTypeJoinableString(
                                            JOINABLE_VALUE_TYPE_QUALIFIED_ID)
                                        .SetCardinality(CARDINALITY_OPTIONAL)))
          .Build();

  SetSchemaResultProto set_schema_result =
      icing.SetSchema(email_with_body_schema);
  // Ignore latency numbers. They're covered elsewhere.
  set_schema_result.clear_latency_ms();
  SetSchemaResultProto expected_set_schema_result;
  expected_set_schema_result.mutable_new_schema_types()->Add("Email");
  expected_set_schema_result.mutable_new_schema_types()->Add("Person");
  expected_set_schema_result.mutable_status()->set_code(StatusProto::OK);
  EXPECT_THAT(set_schema_result, EqualsProto(expected_set_schema_result));

  DocumentProto person = DocumentBuilder()
                             .SetKey("namespace", "person")
                             .SetSchema("Person")
                             .SetCreationTimestampMs(1000)
                             .AddStringProperty("name", "person")
                             .Build();
  // Create an email document with only subject and timestamp property.
  DocumentProto email =
      DocumentBuilder()
          .SetKey("namespace", "email")
          .SetSchema("Email")
          .SetCreationTimestampMs(1000)
          .AddStringProperty("subject",
                             "Did you get the memo about TPS reports?")
          .AddStringProperty("senderQualifiedId", "namespace#person")
          .Build();

  EXPECT_THAT(icing.Put(person).status(), ProtoIsOk());
  EXPECT_THAT(icing.Put(email).status(), ProtoIsOk());

  // Verify join search: join a query for `name:person` with a child query for
  // `subject:tps` based on the child's `senderQualifiedId` field. We should be
  // able to join person and email documents by this property.
  SearchResultProto expected_search_result_proto;
  expected_search_result_proto.mutable_status()->set_code(StatusProto::OK);
  SearchResultProto::ResultProto* result_proto =
      expected_search_result_proto.mutable_results()->Add();
  *result_proto->mutable_document() = person;
  *result_proto->mutable_joined_results()->Add()->mutable_document() = email;

  SearchSpecProto search_spec;
  search_spec.set_query("name:person");
  search_spec.set_term_match_type(TermMatchType::EXACT_ONLY);
  JoinSpecProto* join_spec = search_spec.mutable_join_spec();
  join_spec->set_parent_property_expression(
      std::string(JoinProcessor::kQualifiedIdExpr));
  join_spec->set_child_property_expression("senderQualifiedId");
  join_spec->set_aggregation_scoring_strategy(
      JoinSpecProto::AggregationScoringStrategy::COUNT);
  JoinSpecProto::NestedSpecProto* nested_spec =
      join_spec->mutable_nested_spec();
  SearchSpecProto* nested_search_spec = nested_spec->mutable_search_spec();
  nested_search_spec->set_term_match_type(TermMatchType::EXACT_ONLY);
  nested_search_spec->set_query("subject:tps");
  *nested_spec->mutable_scoring_spec() = GetDefaultScoringSpec();
  *nested_spec->mutable_result_spec() = ResultSpecProto::default_instance();

  ResultSpecProto result_spec = ResultSpecProto::default_instance();
  result_spec.set_max_joined_children_per_parent_to_return(
      std::numeric_limits<int32_t>::max());

  SearchResultProto actual_results =
      icing.Search(search_spec, GetDefaultScoringSpec(), result_spec);
  EXPECT_THAT(actual_results, EqualsSearchResultIgnoreStatsAndScores(
                                  expected_search_result_proto));

  // Now update the schema to remove the "receiverQualified" field and add
  // "zQualifiedId". This is backwards incompatible, but document should
  // be preserved because it doesn't contain a "receiverQualified" field and
  // "zQualifiedId" is optional.
  // - "senderQualifiedId": qualified id joinable. Joinable property id = 0.
  // - "zQualifiedId": qualified id joinable. Joinable property id = 1.
  //
  // If the index is not correctly rebuilt, then the joinable data of
  // "senderQualifiedId" in the join index will still have old joinable property
  // id of 1 and therefore won't take effect for join search query.
  SchemaProto email_no_body_schema =
      SchemaBuilder()
          .AddType(SchemaTypeConfigBuilder().SetType("Person").AddProperty(
              PropertyConfigBuilder()
                  .SetName("name")
                  .SetDataTypeString(TERM_MATCH_PREFIX, TOKENIZER_PLAIN)
                  .SetCardinality(CARDINALITY_REQUIRED)))
          .AddType(SchemaTypeConfigBuilder()
                       .SetType("Email")
                       .AddProperty(PropertyConfigBuilder()
                                        .SetName("subject")
                                        .SetDataTypeString(TERM_MATCH_PREFIX,
                                                           TOKENIZER_PLAIN)
                                        .SetCardinality(CARDINALITY_OPTIONAL))
                       .AddProperty(PropertyConfigBuilder()
                                        .SetName("zQualifiedId")
                                        .SetDataTypeJoinableString(
                                            JOINABLE_VALUE_TYPE_QUALIFIED_ID)
                                        .SetCardinality(CARDINALITY_OPTIONAL))
                       .AddProperty(PropertyConfigBuilder()
                                        .SetName("senderQualifiedId")
                                        .SetDataTypeJoinableString(
                                            JOINABLE_VALUE_TYPE_QUALIFIED_ID)
                                        .SetCardinality(CARDINALITY_OPTIONAL)))
          .Build();

  set_schema_result = icing.SetSchema(
      email_no_body_schema, /*ignore_errors_and_delete_documents=*/true);
  // Ignore latency numbers. They're covered elsewhere.
  set_schema_result.clear_latency_ms();
  expected_set_schema_result = SetSchemaResultProto();
  expected_set_schema_result.mutable_incompatible_schema_types()->Add("Email");
  expected_set_schema_result.mutable_join_incompatible_changed_schema_types()
      ->Add("Email");
  expected_set_schema_result.mutable_status()->set_code(StatusProto::OK);
  EXPECT_THAT(set_schema_result, EqualsProto(expected_set_schema_result));

  // Verify join search: join a query for `name:person` with a child query for
  // `subject:tps` based on the child's `senderQualifiedId` field. We should
  // still be able to join person and email documents by this property.
  actual_results =
      icing.Search(search_spec, GetDefaultScoringSpec(), result_spec);
  EXPECT_THAT(actual_results, EqualsSearchResultIgnoreStatsAndScores(
                                  expected_search_result_proto));
}

TEST_F(IcingSearchEngineSchemaTest,
       ForceSetSchemaIncompatibleNestedDocsAreDeleted) {
  IcingSearchEngine icing(GetDefaultIcingOptions(), GetTestJniCache());
  ASSERT_THAT(icing.Initialize().status(), ProtoIsOk());

  SchemaTypeConfigProto email_schema_type =
      SchemaTypeConfigBuilder()
          .SetType("Email")
          .AddProperty(
              PropertyConfigBuilder()
                  .SetName("sender")
                  .SetDataTypeDocument("Person",
                                       /*index_nested_properties=*/true)
                  .SetCardinality(CARDINALITY_OPTIONAL))
          .AddProperty(
              PropertyConfigBuilder()
                  .SetName("subject")
                  .SetDataTypeString(TERM_MATCH_PREFIX, TOKENIZER_PLAIN)
                  .SetCardinality(CARDINALITY_OPTIONAL))
          .Build();
  SchemaProto nested_schema =
      SchemaBuilder()
          .AddType(SchemaTypeConfigBuilder()
                       .SetType("Person")
                       .AddProperty(PropertyConfigBuilder()
                                        .SetName("name")
                                        .SetDataTypeString(TERM_MATCH_PREFIX,
                                                           TOKENIZER_PLAIN)
                                        .SetCardinality(CARDINALITY_OPTIONAL))
                       .AddProperty(PropertyConfigBuilder()
                                        .SetName("company")
                                        .SetDataTypeString(TERM_MATCH_PREFIX,
                                                           TOKENIZER_PLAIN)
                                        .SetCardinality(CARDINALITY_OPTIONAL)))
          .AddType(email_schema_type)
          .Build();

  SetSchemaResultProto set_schema_result = icing.SetSchema(nested_schema);
  // Ignore latency numbers. They're covered elsewhere.
  set_schema_result.clear_latency_ms();
  SetSchemaResultProto expected_set_schema_result;
  expected_set_schema_result.mutable_new_schema_types()->Add("Email");
  expected_set_schema_result.mutable_new_schema_types()->Add("Person");
  expected_set_schema_result.mutable_status()->set_code(StatusProto::OK);
  EXPECT_THAT(set_schema_result, EqualsProto(expected_set_schema_result));

  // Create two documents - a person document and an email document - both docs
  // should be deleted when we remove the 'company' field from the person type.
  DocumentProto person_document =
      DocumentBuilder()
          .SetKey("namespace1", "uri1")
          .SetSchema("Person")
          .SetCreationTimestampMs(1000)
          .AddStringProperty("name", "Bill Lundbergh")
          .AddStringProperty("company", "Initech Corp.")
          .Build();
  EXPECT_THAT(icing.Put(person_document).status(), ProtoIsOk());

  DocumentProto email_document =
      DocumentBuilder()
          .SetKey("namespace1", "uri2")
          .SetSchema("Email")
          .SetCreationTimestampMs(1000)
          .AddStringProperty("subject",
                             "Did you get the memo about TPS reports?")
          .AddDocumentProperty("sender", person_document)
          .Build();
  EXPECT_THAT(icing.Put(email_document).status(), ProtoIsOk());

  // We should be able to retrieve both documents.
  GetResultProto get_result =
      icing.Get("namespace1", "uri1", GetResultSpecProto::default_instance());
  EXPECT_THAT(get_result.status(), ProtoIsOk());
  EXPECT_THAT(get_result.document(), EqualsProto(person_document));

  get_result =
      icing.Get("namespace1", "uri2", GetResultSpecProto::default_instance());
  EXPECT_THAT(get_result.status(), ProtoIsOk());
  EXPECT_THAT(get_result.document(), EqualsProto(email_document));

  // Now update the schema to remove the 'company' field. This is backwards
  // incompatible, *both* documents should be deleted because both fail
  // validation (they each contain a 'Person' that has a non-existent property).
  nested_schema =
      SchemaBuilder()
          .AddType(SchemaTypeConfigBuilder().SetType("Person").AddProperty(
              PropertyConfigBuilder()
                  .SetName("name")
                  .SetDataTypeString(TERM_MATCH_PREFIX, TOKENIZER_PLAIN)
                  .SetCardinality(CARDINALITY_OPTIONAL)))
          .AddType(email_schema_type)
          .Build();

  set_schema_result = icing.SetSchema(
      nested_schema, /*ignore_errors_and_delete_documents=*/true);
  // Ignore latency numbers. They're covered elsewhere.
  set_schema_result.clear_latency_ms();
  expected_set_schema_result = SetSchemaResultProto();
  expected_set_schema_result.mutable_incompatible_schema_types()->Add("Person");
  expected_set_schema_result.mutable_incompatible_schema_types()->Add("Email");
  expected_set_schema_result.mutable_index_incompatible_changed_schema_types()
      ->Add("Email");
  expected_set_schema_result.mutable_index_incompatible_changed_schema_types()
      ->Add("Person");
  expected_set_schema_result.mutable_status()->set_code(StatusProto::OK);
  EXPECT_THAT(set_schema_result, EqualsProto(expected_set_schema_result));

  // Both documents should be deleted now.
  get_result =
      icing.Get("namespace1", "uri1", GetResultSpecProto::default_instance());
  EXPECT_THAT(get_result.status(), ProtoStatusIs(StatusProto::NOT_FOUND));

  get_result =
      icing.Get("namespace1", "uri2", GetResultSpecProto::default_instance());
  EXPECT_THAT(get_result.status(), ProtoStatusIs(StatusProto::NOT_FOUND));
}

TEST_F(IcingSearchEngineSchemaTest, SetSchemaRevalidatesDocumentsAndReturnsOk) {
  IcingSearchEngine icing(GetDefaultIcingOptions(), GetTestJniCache());
  ASSERT_THAT(icing.Initialize().status(), ProtoIsOk());

  SchemaProto schema_with_optional_subject;
  auto type = schema_with_optional_subject.add_types();
  type->set_schema_type("email");

  // Add a OPTIONAL property
  auto property = type->add_properties();
  property->set_property_name("subject");
  property->set_data_type(PropertyConfigProto::DataType::STRING);
  property->set_cardinality(PropertyConfigProto::Cardinality::OPTIONAL);

  EXPECT_THAT(icing.SetSchema(schema_with_optional_subject).status(),
              ProtoIsOk());

  DocumentProto email_document_without_subject =
      DocumentBuilder()
          .SetKey("namespace", "without_subject")
          .SetSchema("email")
          .SetCreationTimestampMs(kDefaultCreationTimestampMs)
          .Build();
  DocumentProto email_document_with_subject =
      DocumentBuilder()
          .SetKey("namespace", "with_subject")
          .SetSchema("email")
          .AddStringProperty("subject", "foo")
          .SetCreationTimestampMs(kDefaultCreationTimestampMs)
          .Build();

  EXPECT_THAT(icing.Put(email_document_without_subject).status(), ProtoIsOk());
  EXPECT_THAT(icing.Put(email_document_with_subject).status(), ProtoIsOk());

  SchemaProto schema_with_required_subject;
  type = schema_with_required_subject.add_types();
  type->set_schema_type("email");

  // Add a REQUIRED property
  property = type->add_properties();
  property->set_property_name("subject");
  property->set_data_type(PropertyConfigProto::DataType::STRING);
  property->set_cardinality(PropertyConfigProto::Cardinality::REQUIRED);

  // Can't set the schema since it's incompatible
  SetSchemaResultProto set_schema_result =
      icing.SetSchema(schema_with_required_subject);
  // Ignore latency numbers. They're covered elsewhere.
  set_schema_result.clear_latency_ms();
  SetSchemaResultProto expected_set_schema_result_proto;
  expected_set_schema_result_proto.mutable_status()->set_code(
      StatusProto::FAILED_PRECONDITION);
  expected_set_schema_result_proto.mutable_status()->set_message(
      "Schema is incompatible.");
  expected_set_schema_result_proto.add_incompatible_schema_types("email");

  EXPECT_THAT(set_schema_result, EqualsProto(expected_set_schema_result_proto));

  // Force set it
  set_schema_result =
      icing.SetSchema(schema_with_required_subject,
                      /*ignore_errors_and_delete_documents=*/true);
  // Ignore latency numbers. They're covered elsewhere.
  set_schema_result.clear_latency_ms();
  expected_set_schema_result_proto.mutable_status()->set_code(StatusProto::OK);
  expected_set_schema_result_proto.mutable_status()->clear_message();
  EXPECT_THAT(set_schema_result, EqualsProto(expected_set_schema_result_proto));

  GetResultProto expected_get_result_proto;
  expected_get_result_proto.mutable_status()->set_code(StatusProto::OK);
  *expected_get_result_proto.mutable_document() = email_document_with_subject;

  EXPECT_THAT(icing.Get("namespace", "with_subject",
                        GetResultSpecProto::default_instance()),
              EqualsProto(expected_get_result_proto));

  // The document without a subject got deleted because it failed validation
  // against the new schema
  expected_get_result_proto.mutable_status()->set_code(StatusProto::NOT_FOUND);
  expected_get_result_proto.mutable_status()->set_message(
      "Document (namespace, without_subject) not found.");
  expected_get_result_proto.clear_document();

  EXPECT_THAT(icing.Get("namespace", "without_subject",
                        GetResultSpecProto::default_instance()),
              EqualsProto(expected_get_result_proto));
}

TEST_F(IcingSearchEngineSchemaTest, SetSchemaDeletesDocumentsAndReturnsOk) {
  IcingSearchEngine icing(GetDefaultIcingOptions(), GetTestJniCache());
  ASSERT_THAT(icing.Initialize().status(), ProtoIsOk());

  SchemaProto schema;
  auto type = schema.add_types();
  type->set_schema_type("email");
  type = schema.add_types();
  type->set_schema_type("message");

  EXPECT_THAT(icing.SetSchema(schema).status(), ProtoIsOk());

  DocumentProto email_document =
      DocumentBuilder()
          .SetKey("namespace", "email_uri")
          .SetSchema("email")
          .SetCreationTimestampMs(kDefaultCreationTimestampMs)
          .Build();
  DocumentProto message_document =
      DocumentBuilder()
          .SetKey("namespace", "message_uri")
          .SetSchema("message")
          .SetCreationTimestampMs(kDefaultCreationTimestampMs)
          .Build();

  EXPECT_THAT(icing.Put(email_document).status(), ProtoIsOk());
  EXPECT_THAT(icing.Put(message_document).status(), ProtoIsOk());

  // Clear the schema and only add the "email" type, essentially deleting the
  // "message" type
  SchemaProto new_schema;
  type = new_schema.add_types();
  type->set_schema_type("email");

  // Can't set the schema since it's incompatible
  SetSchemaResultProto set_schema_result = icing.SetSchema(new_schema);
  // Ignore latency numbers. They're covered elsewhere.
  set_schema_result.clear_latency_ms();
  SetSchemaResultProto expected_result;
  expected_result.mutable_status()->set_code(StatusProto::FAILED_PRECONDITION);
  expected_result.mutable_status()->set_message("Schema is incompatible.");
  expected_result.add_deleted_schema_types("message");

  EXPECT_THAT(set_schema_result, EqualsProto(expected_result));

  // Force set it
  set_schema_result =
      icing.SetSchema(new_schema,
                      /*ignore_errors_and_delete_documents=*/true);
  // Ignore latency numbers. They're covered elsewhere.
  set_schema_result.clear_latency_ms();
  expected_result.mutable_status()->set_code(StatusProto::OK);
  expected_result.mutable_status()->clear_message();
  EXPECT_THAT(set_schema_result, EqualsProto(expected_result));

  // "email" document is still there
  GetResultProto expected_get_result_proto;
  expected_get_result_proto.mutable_status()->set_code(StatusProto::OK);
  *expected_get_result_proto.mutable_document() = email_document;

  EXPECT_THAT(icing.Get("namespace", "email_uri",
                        GetResultSpecProto::default_instance()),
              EqualsProto(expected_get_result_proto));

  // "message" document got deleted
  expected_get_result_proto.mutable_status()->set_code(StatusProto::NOT_FOUND);
  expected_get_result_proto.mutable_status()->set_message(
      "Document (namespace, message_uri) not found.");
  expected_get_result_proto.clear_document();

  EXPECT_THAT(icing.Get("namespace", "message_uri",
                        GetResultSpecProto::default_instance()),
              EqualsProto(expected_get_result_proto));
}

TEST_F(IcingSearchEngineSchemaTest, GetSchemaNotFound) {
  IcingSearchEngine icing(GetDefaultIcingOptions(), GetTestJniCache());
  ASSERT_THAT(icing.Initialize().status(), ProtoIsOk());

  EXPECT_THAT(icing.GetSchema().status(),
              ProtoStatusIs(StatusProto::NOT_FOUND));
}

TEST_F(IcingSearchEngineSchemaTest, GetSchemaOk) {
  IcingSearchEngine icing(GetDefaultIcingOptions(), GetTestJniCache());
  ASSERT_THAT(icing.Initialize().status(), ProtoIsOk());

  EXPECT_THAT(icing.SetSchema(CreateMessageSchema()).status(), ProtoIsOk());

  GetSchemaResultProto expected_get_schema_result_proto;
  expected_get_schema_result_proto.mutable_status()->set_code(StatusProto::OK);
  *expected_get_schema_result_proto.mutable_schema() = CreateMessageSchema();
  EXPECT_THAT(icing.GetSchema(), EqualsProto(expected_get_schema_result_proto));
}

TEST_F(IcingSearchEngineSchemaTest, GetSchemaTypeFailedPrecondition) {
  IcingSearchEngine icing(GetDefaultIcingOptions(), GetTestJniCache());
  ASSERT_THAT(icing.Initialize().status(), ProtoIsOk());

  GetSchemaTypeResultProto get_schema_type_result_proto =
      icing.GetSchemaType("nonexistent_schema");
  EXPECT_THAT(get_schema_type_result_proto.status(),
              ProtoStatusIs(StatusProto::FAILED_PRECONDITION));
  EXPECT_THAT(get_schema_type_result_proto.status().message(),
              HasSubstr("Schema not set"));
}

TEST_F(IcingSearchEngineSchemaTest, GetSchemaTypeOk) {
  IcingSearchEngine icing(GetDefaultIcingOptions(), GetTestJniCache());
  ASSERT_THAT(icing.Initialize().status(), ProtoIsOk());

  EXPECT_THAT(icing.SetSchema(CreateMessageSchema()).status(), ProtoIsOk());

  GetSchemaTypeResultProto expected_get_schema_type_result_proto;
  expected_get_schema_type_result_proto.mutable_status()->set_code(
      StatusProto::OK);
  *expected_get_schema_type_result_proto.mutable_schema_type_config() =
      CreateMessageSchema().types(0);
  EXPECT_THAT(icing.GetSchemaType(CreateMessageSchema().types(0).schema_type()),
              EqualsProto(expected_get_schema_type_result_proto));
}

TEST_F(IcingSearchEngineSchemaTest,
       SetSchemaCanNotDetectPreviousSchemaWasLostWithoutDocuments) {
  SchemaProto schema;
  auto type = schema.add_types();
  type->set_schema_type("Message");

  auto body = type->add_properties();
  body->set_property_name("body");
  body->set_data_type(PropertyConfigProto::DataType::STRING);
  body->set_cardinality(PropertyConfigProto::Cardinality::OPTIONAL);

  // Make an incompatible schema, a previously OPTIONAL field is REQUIRED
  SchemaProto incompatible_schema = schema;
  incompatible_schema.mutable_types(0)->mutable_properties(0)->set_cardinality(
      PropertyConfigProto::Cardinality::REQUIRED);

  {
    IcingSearchEngine icing(GetDefaultIcingOptions(), GetTestJniCache());
    ASSERT_THAT(icing.Initialize().status(), ProtoIsOk());
    ASSERT_THAT(icing.SetSchema(schema).status(), ProtoIsOk());
  }  // This should shut down IcingSearchEngine and persist anything it needs to

  ASSERT_TRUE(filesystem()->DeleteDirectoryRecursively(GetSchemaDir().c_str()));

  // Since we don't have any documents yet, we can't detect this edge-case.  But
  // it should be fine since there aren't any documents to be invalidated.
  IcingSearchEngine icing(GetDefaultIcingOptions(), GetTestJniCache());
  EXPECT_THAT(icing.Initialize().status(), ProtoIsOk());
  EXPECT_THAT(icing.SetSchema(incompatible_schema).status(), ProtoIsOk());
}

TEST_F(IcingSearchEngineSchemaTest, SetSchemaCanDetectPreviousSchemaWasLost) {
  SchemaTypeConfigProto message_schema_type_config =
      CreateMessageSchemaTypeConfig();
  message_schema_type_config.mutable_properties(0)->set_cardinality(
      CARDINALITY_OPTIONAL);

  SchemaProto schema;
  *schema.add_types() = message_schema_type_config;

  // Make an incompatible schema, a previously OPTIONAL field is REQUIRED
  SchemaProto incompatible_schema = schema;
  incompatible_schema.mutable_types(0)->mutable_properties(0)->set_cardinality(
      PropertyConfigProto::Cardinality::REQUIRED);

  SearchSpecProto search_spec;
  search_spec.set_query("message");
  search_spec.set_term_match_type(TermMatchType::EXACT_ONLY);

  {
    IcingSearchEngine icing(GetDefaultIcingOptions(), GetTestJniCache());
    ASSERT_THAT(icing.Initialize().status(), ProtoIsOk());
    ASSERT_THAT(icing.SetSchema(schema).status(), ProtoIsOk());

    DocumentProto document = CreateMessageDocument("namespace", "uri");
    ASSERT_THAT(icing.Put(document).status(), ProtoIsOk());

    // Can retrieve by namespace/uri
    GetResultProto expected_get_result_proto;
    expected_get_result_proto.mutable_status()->set_code(StatusProto::OK);
    *expected_get_result_proto.mutable_document() = document;

    ASSERT_THAT(
        icing.Get("namespace", "uri", GetResultSpecProto::default_instance()),
        EqualsProto(expected_get_result_proto));

    // Can search for it
    SearchResultProto expected_search_result_proto;
    expected_search_result_proto.mutable_status()->set_code(StatusProto::OK);
    *expected_search_result_proto.mutable_results()->Add()->mutable_document() =
        CreateMessageDocument("namespace", "uri");
    SearchResultProto search_result_proto =
        icing.Search(search_spec, GetDefaultScoringSpec(),
                     ResultSpecProto::default_instance());
    EXPECT_THAT(search_result_proto, EqualsSearchResultIgnoreStatsAndScores(
                                         expected_search_result_proto));
  }  // This should shut down IcingSearchEngine and persist anything it needs to

  ASSERT_TRUE(filesystem()->DeleteDirectoryRecursively(GetSchemaDir().c_str()));

  // Setting the new, different schema will remove incompatible documents
  IcingSearchEngine icing(GetDefaultIcingOptions(), GetTestJniCache());
  EXPECT_THAT(icing.Initialize().status(), ProtoIsOk());
  EXPECT_THAT(icing.SetSchema(incompatible_schema).status(), ProtoIsOk());

  // Can't retrieve by namespace/uri
  GetResultProto expected_get_result_proto;
  expected_get_result_proto.mutable_status()->set_code(StatusProto::NOT_FOUND);
  expected_get_result_proto.mutable_status()->set_message(
      "Document (namespace, uri) not found.");

  EXPECT_THAT(
      icing.Get("namespace", "uri", GetResultSpecProto::default_instance()),
      EqualsProto(expected_get_result_proto));

  // Can't search for it
  SearchResultProto empty_result;
  empty_result.mutable_status()->set_code(StatusProto::OK);
  SearchResultProto search_result_proto =
      icing.Search(search_spec, GetDefaultScoringSpec(),
                   ResultSpecProto::default_instance());
  EXPECT_THAT(search_result_proto,
              EqualsSearchResultIgnoreStatsAndScores(empty_result));
}

TEST_F(IcingSearchEngineSchemaTest, IcingShouldWorkFor64Sections) {
  // Create a schema with 64 sections
  SchemaProto schema =
      SchemaBuilder()
          .AddType(SchemaTypeConfigBuilder()
                       // Person has 4 sections.
                       .SetType("Person")
                       .AddProperty(PropertyConfigBuilder()
                                        .SetName("firstName")
                                        .SetDataTypeString(TERM_MATCH_PREFIX,
                                                           TOKENIZER_PLAIN)
                                        .SetCardinality(CARDINALITY_OPTIONAL))
                       .AddProperty(PropertyConfigBuilder()
                                        .SetName("lastName")
                                        .SetDataTypeString(TERM_MATCH_PREFIX,
                                                           TOKENIZER_PLAIN)
                                        .SetCardinality(CARDINALITY_OPTIONAL))
                       .AddProperty(PropertyConfigBuilder()
                                        .SetName("emailAddress")
                                        .SetDataTypeString(TERM_MATCH_PREFIX,
                                                           TOKENIZER_PLAIN)
                                        .SetCardinality(CARDINALITY_OPTIONAL))
                       .AddProperty(PropertyConfigBuilder()
                                        .SetName("phoneNumber")
                                        .SetDataTypeString(TERM_MATCH_PREFIX,
                                                           TOKENIZER_PLAIN)
                                        .SetCardinality(CARDINALITY_OPTIONAL)))
          .AddType(SchemaTypeConfigBuilder()
                       // Email has 16 sections.
                       .SetType("Email")
                       .AddProperty(PropertyConfigBuilder()
                                        .SetName("body")
                                        .SetDataTypeString(TERM_MATCH_PREFIX,
                                                           TOKENIZER_PLAIN)
                                        .SetCardinality(CARDINALITY_OPTIONAL))
                       .AddProperty(PropertyConfigBuilder()
                                        .SetName("subject")
                                        .SetDataTypeString(TERM_MATCH_PREFIX,
                                                           TOKENIZER_PLAIN)
                                        .SetCardinality(CARDINALITY_OPTIONAL))
                       .AddProperty(PropertyConfigBuilder()
                                        .SetName("date")
                                        .SetDataTypeString(TERM_MATCH_PREFIX,
                                                           TOKENIZER_PLAIN)
                                        .SetCardinality(CARDINALITY_OPTIONAL))
                       .AddProperty(PropertyConfigBuilder()
                                        .SetName("time")
                                        .SetDataTypeString(TERM_MATCH_PREFIX,
                                                           TOKENIZER_PLAIN)
                                        .SetCardinality(CARDINALITY_OPTIONAL))
                       .AddProperty(
                           PropertyConfigBuilder()
                               .SetName("sender")
                               .SetDataTypeDocument(
                                   "Person", /*index_nested_properties=*/true)
                               .SetCardinality(CARDINALITY_OPTIONAL))
                       .AddProperty(
                           PropertyConfigBuilder()
                               .SetName("receiver")
                               .SetDataTypeDocument(
                                   "Person", /*index_nested_properties=*/true)
                               .SetCardinality(CARDINALITY_OPTIONAL))
                       .AddProperty(
                           PropertyConfigBuilder()
                               .SetName("cc")
                               .SetDataTypeDocument(
                                   "Person", /*index_nested_properties=*/true)
                               .SetCardinality(CARDINALITY_REPEATED)))
          .AddType(SchemaTypeConfigBuilder()
                       // EmailCollection has 64 sections.
                       .SetType("EmailCollection")
                       .AddProperty(
                           PropertyConfigBuilder()
                               .SetName("email1")
                               .SetDataTypeDocument(
                                   "Email", /*index_nested_properties=*/true)
                               .SetCardinality(CARDINALITY_OPTIONAL))
                       .AddProperty(
                           PropertyConfigBuilder()
                               .SetName("email2")
                               .SetDataTypeDocument(
                                   "Email", /*index_nested_properties=*/true)
                               .SetCardinality(CARDINALITY_OPTIONAL))
                       .AddProperty(
                           PropertyConfigBuilder()
                               .SetName("email3")
                               .SetDataTypeDocument(
                                   "Email", /*index_nested_properties=*/true)
                               .SetCardinality(CARDINALITY_OPTIONAL))
                       .AddProperty(
                           PropertyConfigBuilder()
                               .SetName("email4")
                               .SetDataTypeDocument(
                                   "Email", /*index_nested_properties=*/true)
                               .SetCardinality(CARDINALITY_OPTIONAL)))
          .Build();

  DocumentProto person1 =
      DocumentBuilder()
          .SetKey("namespace", "person1")
          .SetSchema("Person")
          .AddStringProperty("firstName", "first1")
          .AddStringProperty("lastName", "last1")
          .AddStringProperty("emailAddress", "email1@gmail.com")
          .AddStringProperty("phoneNumber", "000-000-001")
          .Build();
  DocumentProto person2 =
      DocumentBuilder()
          .SetKey("namespace", "person2")
          .SetSchema("Person")
          .AddStringProperty("firstName", "first2")
          .AddStringProperty("lastName", "last2")
          .AddStringProperty("emailAddress", "email2@gmail.com")
          .AddStringProperty("phoneNumber", "000-000-002")
          .Build();
  DocumentProto person3 =
      DocumentBuilder()
          .SetKey("namespace", "person3")
          .SetSchema("Person")
          .AddStringProperty("firstName", "first3")
          .AddStringProperty("lastName", "last3")
          .AddStringProperty("emailAddress", "email3@gmail.com")
          .AddStringProperty("phoneNumber", "000-000-003")
          .Build();
  DocumentProto email1 = DocumentBuilder()
                             .SetKey("namespace", "email1")
                             .SetSchema("Email")
                             .AddStringProperty("body", "test body")
                             .AddStringProperty("subject", "test subject")
                             .AddStringProperty("date", "2022-08-01")
                             .AddStringProperty("time", "1:00 PM")
                             .AddDocumentProperty("sender", person1)
                             .AddDocumentProperty("receiver", person2)
                             .AddDocumentProperty("cc", person3)
                             .Build();
  DocumentProto email2 = DocumentBuilder()
                             .SetKey("namespace", "email2")
                             .SetSchema("Email")
                             .AddStringProperty("body", "test body")
                             .AddStringProperty("subject", "test subject")
                             .AddStringProperty("date", "2022-08-02")
                             .AddStringProperty("time", "2:00 PM")
                             .AddDocumentProperty("sender", person2)
                             .AddDocumentProperty("receiver", person1)
                             .AddDocumentProperty("cc", person3)
                             .Build();
  DocumentProto email3 = DocumentBuilder()
                             .SetKey("namespace", "email3")
                             .SetSchema("Email")
                             .AddStringProperty("body", "test body")
                             .AddStringProperty("subject", "test subject")
                             .AddStringProperty("date", "2022-08-03")
                             .AddStringProperty("time", "3:00 PM")
                             .AddDocumentProperty("sender", person3)
                             .AddDocumentProperty("receiver", person1)
                             .AddDocumentProperty("cc", person2)
                             .Build();
  DocumentProto email4 = DocumentBuilder()
                             .SetKey("namespace", "email4")
                             .SetSchema("Email")
                             .AddStringProperty("body", "test body")
                             .AddStringProperty("subject", "test subject")
                             .AddStringProperty("date", "2022-08-04")
                             .AddStringProperty("time", "4:00 PM")
                             .AddDocumentProperty("sender", person3)
                             .AddDocumentProperty("receiver", person2)
                             .AddDocumentProperty("cc", person1)
                             .Build();
  DocumentProto email_collection =
      DocumentBuilder()
          .SetKey("namespace", "email_collection")
          .SetSchema("EmailCollection")
          .AddDocumentProperty("email1", email1)
          .AddDocumentProperty("email2", email2)
          .AddDocumentProperty("email3", email3)
          .AddDocumentProperty("email4", email4)
          .SetCreationTimestampMs(kDefaultCreationTimestampMs)
          .Build();

  IcingSearchEngine icing(GetDefaultIcingOptions(), GetTestJniCache());
  ASSERT_THAT(icing.Initialize().status(), ProtoIsOk());
  ASSERT_THAT(icing.SetSchema(schema).status(), ProtoIsOk());
  ASSERT_THAT(icing.Put(email_collection).status(), ProtoIsOk());

  SearchSpecProto search_spec;
  search_spec.set_term_match_type(TermMatchType::PREFIX);
  const std::vector<std::string> query_terms = {
      "first1", "last2",   "email3@gmail.com", "000-000-001",
      "body",   "subject", "2022-08-02",       "3\\:00"};
  SearchResultProto expected_document;
  expected_document.mutable_status()->set_code(StatusProto::OK);
  *expected_document.mutable_results()->Add()->mutable_document() =
      email_collection;
  for (const std::string& query_term : query_terms) {
    search_spec.set_query(query_term);
    SearchResultProto actual_results =
        icing.Search(search_spec, GetDefaultScoringSpec(),
                     ResultSpecProto::default_instance());
    EXPECT_THAT(actual_results,
                EqualsSearchResultIgnoreStatsAndScores(expected_document));
  }

  search_spec.set_query("foo");
  SearchResultProto expected_no_documents;
  expected_no_documents.mutable_status()->set_code(StatusProto::OK);
  SearchResultProto actual_results =
      icing.Search(search_spec, GetDefaultScoringSpec(),
                   ResultSpecProto::default_instance());
  EXPECT_THAT(actual_results,
              EqualsSearchResultIgnoreStatsAndScores(expected_no_documents));
}

}  // namespace
}  // namespace lib
}  // namespace icing<|MERGE_RESOLUTION|>--- conflicted
+++ resolved
@@ -897,10 +897,6 @@
   // - "age": integer type, indexed. Section id = 0
   // - "name": string type, indexed. Section id = 1.
   // - "worksFor.name": string type, (nested) indexed. Section id = 2.
-<<<<<<< HEAD
-  SchemaProto schema_one =
-      SchemaBuilder()
-=======
   //
   // Joinable property id assignment for 'Person':
   // - "worksFor.listRef": string type, Qualified Id type joinable. Joinable
@@ -912,7 +908,6 @@
                   .SetName("title")
                   .SetDataTypeString(TERM_MATCH_PREFIX, TOKENIZER_PLAIN)
                   .SetCardinality(CARDINALITY_REQUIRED)))
->>>>>>> f0b8d567
           .AddType(SchemaTypeConfigBuilder()
                        .SetType("Person")
                        .AddProperty(PropertyConfigBuilder()
@@ -936,21 +931,6 @@
                                         .SetName("name")
                                         .SetDataTypeString(TERM_MATCH_PREFIX,
                                                            TOKENIZER_PLAIN)
-<<<<<<< HEAD
-                                        .SetCardinality(CARDINALITY_REQUIRED)))
-          .Build();
-
-  SetSchemaResultProto set_schema_result = icing.SetSchema(schema_one);
-  // Ignore latency numbers. They're covered elsewhere.
-  set_schema_result.clear_latency_ms();
-  SetSchemaResultProto expected_set_schema_result;
-  expected_set_schema_result.mutable_status()->set_code(StatusProto::OK);
-  expected_set_schema_result.mutable_new_schema_types()->Add("Organization");
-  expected_set_schema_result.mutable_new_schema_types()->Add("Person");
-  EXPECT_THAT(set_schema_result, EqualsProto(expected_set_schema_result));
-
-  DocumentProto personDocument =
-=======
                                         .SetCardinality(CARDINALITY_REQUIRED))
                        .AddProperty(PropertyConfigBuilder()
                                         .SetName("listRef")
@@ -967,23 +947,12 @@
                                     .AddStringProperty("title", "title")
                                     .Build();
   DocumentProto person_document =
->>>>>>> f0b8d567
       DocumentBuilder()
           .SetKey("namespace", "person/2")
           .SetSchema("Person")
           .SetCreationTimestampMs(1000)
           .AddStringProperty("name", "John")
           .AddInt64Property("age", 20)
-<<<<<<< HEAD
-          .AddDocumentProperty("worksFor",
-                               DocumentBuilder()
-                                   .SetKey("namespace", "org/1")
-                                   .SetSchema("Organization")
-                                   .AddStringProperty("name", "Google")
-                                   .Build())
-          .Build();
-  EXPECT_THAT(icing.Put(personDocument).status(), ProtoIsOk());
-=======
           .AddDocumentProperty(
               "worksFor", DocumentBuilder()
                               .SetKey("namespace", "org/1")
@@ -998,16 +967,11 @@
   ResultSpecProto result_spec = ResultSpecProto::default_instance();
   result_spec.set_max_joined_children_per_parent_to_return(
       std::numeric_limits<int32_t>::max());
->>>>>>> f0b8d567
 
   SearchResultProto expected_search_result_proto;
   expected_search_result_proto.mutable_status()->set_code(StatusProto::OK);
   *expected_search_result_proto.mutable_results()->Add()->mutable_document() =
-<<<<<<< HEAD
-      personDocument;
-=======
       person_document;
->>>>>>> f0b8d567
 
   SearchResultProto empty_result;
   empty_result.mutable_status()->set_code(StatusProto::OK);
@@ -1018,12 +982,7 @@
   search_spec1.set_term_match_type(TermMatchType::EXACT_ONLY);
 
   SearchResultProto actual_results =
-<<<<<<< HEAD
-      icing.Search(search_spec1, GetDefaultScoringSpec(),
-                   ResultSpecProto::default_instance());
-=======
       icing.Search(search_spec1, GetDefaultScoringSpec(), result_spec);
->>>>>>> f0b8d567
   EXPECT_THAT(actual_results, EqualsSearchResultIgnoreStatsAndScores(
                                   expected_search_result_proto));
 
@@ -1034,13 +993,6 @@
       SearchSpecProto::SearchType::EXPERIMENTAL_ICING_ADVANCED_QUERY);
   search_spec2.add_enabled_features(std::string(kNumericSearchFeature));
 
-<<<<<<< HEAD
-  actual_results = icing.Search(search_spec2, GetDefaultScoringSpec(),
-                                ResultSpecProto::default_instance());
-  EXPECT_THAT(actual_results, EqualsSearchResultIgnoreStatsAndScores(
-                                  expected_search_result_proto));
-
-=======
   actual_results =
       icing.Search(search_spec2, GetDefaultScoringSpec(), result_spec);
   EXPECT_THAT(actual_results, EqualsSearchResultIgnoreStatsAndScores(
@@ -1079,7 +1031,6 @@
   EXPECT_THAT(actual_results, EqualsSearchResultIgnoreStatsAndScores(
                                   expected_join_search_result_proto));
 
->>>>>>> f0b8d567
   // Change the schema to add another nested document property to 'Person'
   //
   // New section id assignment for 'Person':
@@ -1087,10 +1038,6 @@
   // - "almaMater.name", string type, indexed. Section id = 1
   // - "name": string type, indexed. Section id = 2
   // - "worksFor.name": string type, (nested) indexed. Section id = 3
-<<<<<<< HEAD
-  SchemaProto schema_two =
-      SchemaBuilder()
-=======
   //
   // New joinable property id assignment for 'Person':
   // - "almaMater.listRef": string type, Qualified Id type joinable. Joinable
@@ -1104,7 +1051,6 @@
                   .SetName("title")
                   .SetDataTypeString(TERM_MATCH_PREFIX, TOKENIZER_PLAIN)
                   .SetCardinality(CARDINALITY_REQUIRED)))
->>>>>>> f0b8d567
           .AddType(SchemaTypeConfigBuilder()
                        .SetType("Person")
                        .AddProperty(PropertyConfigBuilder()
@@ -1134,14 +1080,11 @@
                                         .SetName("name")
                                         .SetDataTypeString(TERM_MATCH_PREFIX,
                                                            TOKENIZER_PLAIN)
-<<<<<<< HEAD
-=======
                                         .SetCardinality(CARDINALITY_REQUIRED))
                        .AddProperty(PropertyConfigBuilder()
                                         .SetName("listRef")
                                         .SetDataTypeJoinableString(
                                             JOINABLE_VALUE_TYPE_QUALIFIED_ID)
->>>>>>> f0b8d567
                                         .SetCardinality(CARDINALITY_REQUIRED)))
           .Build();
 
@@ -1151,17 +1094,10 @@
   // Index restoration should be triggered here because new schema requires more
   // properties to be indexed. Also new section ids will be reassigned and index
   // restoration should use new section ids to rebuild.
-<<<<<<< HEAD
-  set_schema_result = icing.SetSchema(schema_two);
-  // Ignore latency numbers. They're covered elsewhere.
-  set_schema_result.clear_latency_ms();
-  expected_set_schema_result = SetSchemaResultProto();
-=======
   SetSchemaResultProto set_schema_result = icing.SetSchema(schema_two);
   // Ignore latency numbers. They're covered elsewhere.
   set_schema_result.clear_latency_ms();
   SetSchemaResultProto expected_set_schema_result = SetSchemaResultProto();
->>>>>>> f0b8d567
   expected_set_schema_result.mutable_status()->set_code(StatusProto::OK);
   expected_set_schema_result.mutable_index_incompatible_changed_schema_types()
       ->Add("Person");
@@ -1171,13 +1107,8 @@
 
   // Verify term search:
   // Searching for "worksFor.name:Google" should still match document
-<<<<<<< HEAD
-  actual_results = icing.Search(search_spec1, GetDefaultScoringSpec(),
-                                ResultSpecProto::default_instance());
-=======
   actual_results =
       icing.Search(search_spec1, GetDefaultScoringSpec(), result_spec);
->>>>>>> f0b8d567
   EXPECT_THAT(actual_results, EqualsSearchResultIgnoreStatsAndScores(
                                   expected_search_result_proto));
 
@@ -1186,23 +1117,12 @@
   // rebuild was not triggered and Icing is still searching the old index, where
   // 'worksFor.name' was indexed at section id 2.
   search_spec1.set_query("name:Google");
-<<<<<<< HEAD
-  actual_results = icing.Search(search_spec1, GetDefaultScoringSpec(),
-                                ResultSpecProto::default_instance());
-=======
   actual_results =
       icing.Search(search_spec1, GetDefaultScoringSpec(), result_spec);
->>>>>>> f0b8d567
   EXPECT_THAT(actual_results,
               EqualsSearchResultIgnoreStatsAndScores(empty_result));
 
   // Verify numeric (integer) search: should still match document
-<<<<<<< HEAD
-  actual_results = icing.Search(search_spec2, GetDefaultScoringSpec(),
-                                ResultSpecProto::default_instance());
-  EXPECT_THAT(actual_results, EqualsSearchResultIgnoreStatsAndScores(
-                                  expected_search_result_proto));
-=======
   actual_results =
       icing.Search(search_spec2, GetDefaultScoringSpec(), result_spec);
   EXPECT_THAT(actual_results, EqualsSearchResultIgnoreStatsAndScores(
@@ -1213,7 +1133,6 @@
       icing.Search(search_spec_with_join, GetDefaultScoringSpec(), result_spec);
   EXPECT_THAT(actual_results, EqualsSearchResultIgnoreStatsAndScores(
                                   expected_join_search_result_proto));
->>>>>>> f0b8d567
 }
 
 TEST_F(IcingSearchEngineSchemaTest,
