--- conflicted
+++ resolved
@@ -209,8 +209,6 @@
 }
 
 JNIEXPORT jbyteArray JNICALL
-<<<<<<< HEAD
-=======
 Java_com_google_android_icing_IcingSearchEngine_nativeReportUsage(
     JNIEnv* env, jclass clazz, jobject object, jbyteArray usage_report_bytes) {
   icing::lib::IcingSearchEngine* icing =
@@ -264,7 +262,6 @@
 }
 
 JNIEXPORT jbyteArray JNICALL
->>>>>>> bef3c12e
 Java_com_google_android_icing_IcingSearchEngine_nativeSearch(
     JNIEnv* env, jclass clazz, jobject object, jbyteArray search_spec_bytes,
     jbyteArray scoring_spec_bytes, jbyteArray result_spec_bytes) {
