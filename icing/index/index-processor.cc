--- conflicted
+++ resolved
@@ -73,11 +73,6 @@
                      section.metadata.term_match_type, /*namespace_id=*/0);
     for (std::string_view token : section.token_sequence) {
       ++num_tokens;
-<<<<<<< HEAD
-      std::string term = normalizer_.NormalizeTerm(token);
-      // Add this term to Hit buffer.
-      status = editor.BufferTerm(term.c_str());
-=======
 
       switch (section.metadata.tokenizer) {
         case StringIndexingConfig::TokenizerType::VERBATIM:
@@ -95,7 +90,6 @@
           status = editor.BufferTerm(normalized_term.c_str());
       }
 
->>>>>>> c5fa7ff3
       if (!status.ok()) {
         // We've encountered a failure. Bail out. We'll mark this doc as deleted
         // and signal a failure to the client.
