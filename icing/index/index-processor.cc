// Copyright (C) 2019 Google LLC
//
// Licensed under the Apache License, Version 2.0 (the "License");
// you may not use this file except in compliance with the License.
// You may obtain a copy of the License at
//
//      http://www.apache.org/licenses/LICENSE-2.0
//
// Unless required by applicable law or agreed to in writing, software
// distributed under the License is distributed on an "AS IS" BASIS,
// WITHOUT WARRANTIES OR CONDITIONS OF ANY KIND, either express or implied.
// See the License for the specific language governing permissions and
// limitations under the License.

#include "icing/index/index-processor.h"

#include <memory>

#include "icing/text_classifier/lib3/utils/base/status.h"
<<<<<<< HEAD
#include "icing/absl_ports/canonical_errors.h"
#include "icing/absl_ports/str_cat.h"
#include "icing/index/index.h"
#include "icing/legacy/core/icing-string-util.h"
#include "icing/proto/document.pb.h"
#include "icing/proto/schema.pb.h"
#include "icing/proto/term.pb.h"
#include "icing/schema/section-manager.h"
#include "icing/schema/section.h"
=======
#include "icing/index/data-indexing-handler.h"
#include "icing/proto/logging.pb.h"
>>>>>>> a81a0c8c
#include "icing/store/document-id.h"
#include "icing/util/status-macros.h"
#include "icing/util/tokenized-document.h"

namespace icing {
namespace lib {

libtextclassifier3::Status IndexProcessor::IndexDocument(
    const TokenizedDocument& tokenized_document, DocumentId document_id,
    PutDocumentStatsProto* put_document_stats) {
  std::unique_ptr<Timer> index_timer = clock_.GetNewTimer();

<<<<<<< HEAD
  if (index_->last_added_document_id() != kInvalidDocumentId &&
      document_id <= index_->last_added_document_id()) {
    return absl_ports::InvalidArgumentError(IcingStringUtil::StringPrintf(
        "DocumentId %d must be greater than last added document_id %d",
        document_id, index_->last_added_document_id()));
  }
  index_->set_last_added_document_id(document_id);
  uint32_t num_tokens = 0;
  libtextclassifier3::Status status;
  for (const TokenizedSection& section : tokenized_document.sections()) {
    // TODO(b/152934343): pass real namespace ids in
    Index::Editor editor =
        index_->Edit(document_id, section.metadata.id,
                     section.metadata.term_match_type, /*namespace_id=*/0);
    for (std::string_view token : section.token_sequence) {
      ++num_tokens;
      std::string term = normalizer_.NormalizeTerm(token);
      // Add this term to Hit buffer.
      status = editor.BufferTerm(term.c_str());
      if (!status.ok()) {
        // We've encountered a failure. Bail out. We'll mark this doc as deleted
        // and signal a failure to the client.
        ICING_LOG(WARNING) << "Failed to buffer term in lite lexicon due to: "
                           << status.error_message();
        break;
      }
    }
    if (!status.ok()) {
      break;
    }
    // Add all the seen terms to the index with their term frequency.
    status = editor.IndexAllBufferedTerms();
    if (!status.ok()) {
      ICING_LOG(WARNING) << "Failed to add hits in lite index due to: "
                         << status.error_message();
      break;
    }
=======
  for (auto& data_indexing_handler : data_indexing_handlers_) {
    ICING_RETURN_IF_ERROR(data_indexing_handler->Handle(
        tokenized_document, document_id, recovery_mode_, put_document_stats));
>>>>>>> a81a0c8c
  }

  if (put_document_stats != nullptr) {
    put_document_stats->set_index_latency_ms(
        index_timer->GetElapsedMilliseconds());
  }

  return libtextclassifier3::Status::OK;
}

}  // namespace lib
}  // namespace icing<|MERGE_RESOLUTION|>--- conflicted
+++ resolved
@@ -17,20 +17,8 @@
 #include <memory>
 
 #include "icing/text_classifier/lib3/utils/base/status.h"
-<<<<<<< HEAD
-#include "icing/absl_ports/canonical_errors.h"
-#include "icing/absl_ports/str_cat.h"
-#include "icing/index/index.h"
-#include "icing/legacy/core/icing-string-util.h"
-#include "icing/proto/document.pb.h"
-#include "icing/proto/schema.pb.h"
-#include "icing/proto/term.pb.h"
-#include "icing/schema/section-manager.h"
-#include "icing/schema/section.h"
-=======
 #include "icing/index/data-indexing-handler.h"
 #include "icing/proto/logging.pb.h"
->>>>>>> a81a0c8c
 #include "icing/store/document-id.h"
 #include "icing/util/status-macros.h"
 #include "icing/util/tokenized-document.h"
@@ -43,49 +31,9 @@
     PutDocumentStatsProto* put_document_stats) {
   std::unique_ptr<Timer> index_timer = clock_.GetNewTimer();
 
-<<<<<<< HEAD
-  if (index_->last_added_document_id() != kInvalidDocumentId &&
-      document_id <= index_->last_added_document_id()) {
-    return absl_ports::InvalidArgumentError(IcingStringUtil::StringPrintf(
-        "DocumentId %d must be greater than last added document_id %d",
-        document_id, index_->last_added_document_id()));
-  }
-  index_->set_last_added_document_id(document_id);
-  uint32_t num_tokens = 0;
-  libtextclassifier3::Status status;
-  for (const TokenizedSection& section : tokenized_document.sections()) {
-    // TODO(b/152934343): pass real namespace ids in
-    Index::Editor editor =
-        index_->Edit(document_id, section.metadata.id,
-                     section.metadata.term_match_type, /*namespace_id=*/0);
-    for (std::string_view token : section.token_sequence) {
-      ++num_tokens;
-      std::string term = normalizer_.NormalizeTerm(token);
-      // Add this term to Hit buffer.
-      status = editor.BufferTerm(term.c_str());
-      if (!status.ok()) {
-        // We've encountered a failure. Bail out. We'll mark this doc as deleted
-        // and signal a failure to the client.
-        ICING_LOG(WARNING) << "Failed to buffer term in lite lexicon due to: "
-                           << status.error_message();
-        break;
-      }
-    }
-    if (!status.ok()) {
-      break;
-    }
-    // Add all the seen terms to the index with their term frequency.
-    status = editor.IndexAllBufferedTerms();
-    if (!status.ok()) {
-      ICING_LOG(WARNING) << "Failed to add hits in lite index due to: "
-                         << status.error_message();
-      break;
-    }
-=======
   for (auto& data_indexing_handler : data_indexing_handlers_) {
     ICING_RETURN_IF_ERROR(data_indexing_handler->Handle(
         tokenized_document, document_id, recovery_mode_, put_document_stats));
->>>>>>> a81a0c8c
   }
 
   if (put_document_stats != nullptr) {
