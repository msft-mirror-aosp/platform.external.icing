--- conflicted
+++ resolved
@@ -43,14 +43,13 @@
 
 libtextclassifier3::StatusOr<std::unique_ptr<IndexProcessor>>
 IndexProcessor::Create(const Normalizer* normalizer, Index* index,
-                       const IndexProcessor::Options& options,
                        const Clock* clock) {
   ICING_RETURN_ERROR_IF_NULL(normalizer);
   ICING_RETURN_ERROR_IF_NULL(index);
   ICING_RETURN_ERROR_IF_NULL(clock);
 
   return std::unique_ptr<IndexProcessor>(
-      new IndexProcessor(normalizer, index, options, clock));
+      new IndexProcessor(normalizer, index, clock));
 }
 
 libtextclassifier3::Status IndexProcessor::IndexDocument(
@@ -66,45 +65,13 @@
   }
   index_->set_last_added_document_id(document_id);
   uint32_t num_tokens = 0;
-  libtextclassifier3::Status overall_status;
+  libtextclassifier3::Status status;
   for (const TokenizedSection& section : tokenized_document.sections()) {
     // TODO(b/152934343): pass real namespace ids in
     Index::Editor editor =
         index_->Edit(document_id, section.metadata.id,
                      section.metadata.term_match_type, /*namespace_id=*/0);
     for (std::string_view token : section.token_sequence) {
-<<<<<<< HEAD
-      if (++num_tokens > options_.max_tokens_per_document) {
-        // Index all tokens buffered so far.
-        editor.IndexAllBufferedTerms();
-        if (put_document_stats != nullptr) {
-          put_document_stats->mutable_tokenization_stats()
-              ->set_exceeded_max_token_num(true);
-          put_document_stats->mutable_tokenization_stats()
-              ->set_num_tokens_indexed(options_.max_tokens_per_document);
-        }
-        switch (options_.token_limit_behavior) {
-          case Options::TokenLimitBehavior::kReturnError:
-            return absl_ports::ResourceExhaustedError(
-                "Max number of tokens reached!");
-          case Options::TokenLimitBehavior::kSuppressError:
-            return overall_status;
-        }
-      }
-      std::string term = normalizer_.NormalizeTerm(token);
-      // Add this term to Hit buffer. Even if adding this hit fails, we keep
-      // trying to add more hits because it's possible that future hits could
-      // still be added successfully. For instance if the lexicon is full, we
-      // might fail to add a hit for a new term, but should still be able to
-      // add hits for terms that are already in the index.
-      auto status = editor.BufferTerm(term.c_str());
-      if (overall_status.ok() && !status.ok()) {
-        // If we've succeeded to add everything so far, set overall_status to
-        // represent this new failure. If we've already failed, no need to
-        // update the status - we're already going to return a resource
-        // exhausted error.
-        overall_status = status;
-=======
       ++num_tokens;
 
       switch (section.metadata.tokenizer) {
@@ -129,17 +96,17 @@
         ICING_LOG(WARNING) << "Failed to buffer term in lite lexicon due to: "
                            << status.error_message();
         break;
->>>>>>> 9ab600c3
       }
     }
+    if (!status.ok()) {
+      break;
+    }
     // Add all the seen terms to the index with their term frequency.
-    auto status = editor.IndexAllBufferedTerms();
-    if (overall_status.ok() && !status.ok()) {
-      // If we've succeeded so far, set overall_status to
-      // represent this new failure. If we've already failed, no need to
-      // update the status - we're already going to return a resource
-      // exhausted error.
-      overall_status = status;
+    status = editor.IndexAllBufferedTerms();
+    if (!status.ok()) {
+      ICING_LOG(WARNING) << "Failed to add hits in lite index due to: "
+                         << status.error_message();
+      break;
     }
   }
 
@@ -150,9 +117,11 @@
         num_tokens);
   }
 
-  // Merge if necessary.
-  if (overall_status.ok() && index_->WantsMerge()) {
-    ICING_VLOG(1) << "Merging the index at docid " << document_id << ".";
+  // If we're either successful or we've hit resource exhausted, then attempt a
+  // merge.
+  if ((status.ok() || absl_ports::IsResourceExhausted(status)) &&
+      index_->WantsMerge()) {
+    ICING_LOG(ERROR) << "Merging the index at docid " << document_id << ".";
 
     std::unique_ptr<Timer> merge_timer = clock_.GetNewTimer();
     libtextclassifier3::Status merge_status = index_->Merge();
@@ -177,7 +146,7 @@
     }
   }
 
-  return overall_status;
+  return status;
 }
 
 }  // namespace lib
