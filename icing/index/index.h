// Copyright (C) 2019 Google LLC
//
// Licensed under the Apache License, Version 2.0 (the "License");
// you may not use this file except in compliance with the License.
// You may obtain a copy of the License at
//
//      http://www.apache.org/licenses/LICENSE-2.0
//
// Unless required by applicable law or agreed to in writing, software
// distributed under the License is distributed on an "AS IS" BASIS,
// WITHOUT WARRANTIES OR CONDITIONS OF ANY KIND, either express or implied.
// See the License for the specific language governing permissions and
// limitations under the License.

#ifndef ICING_INDEX_INDEX_H_
#define ICING_INDEX_INDEX_H_

#include <cstdint>
#include <memory>
#include <string>
#include <unordered_map>
#include <utility>
#include <vector>

#include "icing/text_classifier/lib3/utils/base/status.h"
#include "icing/text_classifier/lib3/utils/base/statusor.h"
#include "icing/file/filesystem.h"
#include "icing/index/hit/hit.h"
#include "icing/index/iterator/doc-hit-info-iterator.h"
#include "icing/index/lite/lite-index.h"
#include "icing/index/lite/term-id-hit-pair.h"
#include "icing/index/main/main-index-merger.h"
#include "icing/index/main/main-index.h"
#include "icing/index/term-id-codec.h"
#include "icing/index/term-metadata.h"
#include "icing/legacy/index/icing-filesystem.h"
<<<<<<< HEAD
=======
#include "icing/proto/debug.pb.h"
#include "icing/proto/scoring.pb.h"
>>>>>>> a81a0c8c
#include "icing/proto/storage.pb.h"
#include "icing/proto/term.pb.h"
#include "icing/schema/section.h"
#include "icing/store/document-id.h"
#include "icing/store/namespace-id.h"
<<<<<<< HEAD
#include "icing/util/crc32.h"
=======
#include "icing/store/suggestion-result-checker.h"
#include "icing/util/status-macros.h"
>>>>>>> a81a0c8c

namespace icing {
namespace lib {

// The class representing the Icing search index. This index maps terms to hits
// (document_ids, section_ids).
// Content is added to the index through the Editor class - which also dedupes
// hits (calling Editor::AddHit with the same arguments will only result in the
// creation of a single hit).
// Ex.
// ICING_ASSIGN_OR_RETURN(std::unique_ptr<Index> index,
// .                Index::Create(MakeIndexOptions()));
// Index::Editor editor = index->Edit(document_id, section_id,
//     TermMatchType::EXACT_ONLY); ICING_RETURN_IF_ERROR(editor.AddHit("foo"));
// ICING_RETURN_IF_ERROR(editor.AddHit("baz"));
//
// Content is retrieved from the index through the Iterator class.
// Ex.
// ICING_ASSIGN_OR_RETURN(std::unique_ptr<Index> index,
// .                Index::Create(MakeIndexOptions()));
// ICING_ASSIGN_OR_RETURN(Index::Iterator iterator =
//     index->GetIterator("foo", kSectionIdMaskAll, TermMatchType::EXACT_ONLY));
// while(iterator->Advance().ok())
//   ProcessResult(iterator->value());
class Index {
 public:
  struct Options {
    explicit Options(const std::string& base_dir, uint32_t index_merge_size,
                     bool lite_index_sort_at_indexing,
                     uint32_t lite_index_sort_size,
                     bool include_property_existence_metadata_hits = false)
        : base_dir(base_dir),
          index_merge_size(index_merge_size),
          lite_index_sort_at_indexing(lite_index_sort_at_indexing),
          lite_index_sort_size(lite_index_sort_size),
          include_property_existence_metadata_hits(
              include_property_existence_metadata_hits) {}

    std::string base_dir;
    int32_t index_merge_size;
    bool lite_index_sort_at_indexing;
    int32_t lite_index_sort_size;
    bool include_property_existence_metadata_hits;
  };

  // Creates an instance of Index in the directory pointed by file_dir.
  //
  // Returns:
  //   Valid Index on success
  //   DATA_LOSS if the index was corrupt and had to be cleared
  //   INVALID_ARGUMENT if options have invalid values
  //   INTERNAL on I/O error
  static libtextclassifier3::StatusOr<std::unique_ptr<Index>> Create(
      const Options& options, const Filesystem* filesystem,
      const IcingFilesystem* icing_filesystem);

  // Reads magic from existing flash (main) index file header. We need this
  // during Icing initialization phase to determine the version.
  //
  // Returns
  //   Valid magic on success
  //   NOT_FOUND if the lite index doesn't exist
  //   INTERNAL on I/O error
  static libtextclassifier3::StatusOr<int> ReadFlashIndexMagic(
      const Filesystem* filesystem, const std::string& base_dir);

  // Clears all files created by the index. Returns OK if all files were
  // cleared.
  libtextclassifier3::Status Reset() {
    ICING_RETURN_IF_ERROR(lite_index_->Reset());
    return main_index_->Reset();
  }

  // Brings components of the index into memory in anticipation of a query in
  // order to reduce latency.
  void Warm() {
    lite_index_->Warm();
    main_index_->Warm();
  }

  // Syncs all the data and metadata changes to disk.
  //
  // Returns:
  //   OK on success
  //   INTERNAL on I/O errors
  libtextclassifier3::Status PersistToDisk() {
    ICING_RETURN_IF_ERROR(lite_index_->PersistToDisk());
    return main_index_->PersistToDisk();
  }

  // Discard parts of the index if they contain data for document ids greater
  // than document_id.
  //
  // NOTE: This means that TruncateTo(kInvalidDocumentId) will have no effect.
  //
  // Returns:
  //   OK on success
  //   INTERNAL on I/O errors
  libtextclassifier3::Status TruncateTo(DocumentId document_id);

  // DocumentIds are always inserted in increasing order. Returns the largest
  // document_id added to the index.
  DocumentId last_added_document_id() const {
    DocumentId lite_document_id = lite_index_->last_added_document_id();
    if (lite_document_id != kInvalidDocumentId) {
      return lite_document_id;
    }
    return main_index_->last_added_document_id();
  }

  // Sets last_added_document_id to document_id so long as document_id >
  // last_added_document_id()
  void set_last_added_document_id(DocumentId document_id) {
    DocumentId lite_document_id = lite_index_->last_added_document_id();
    if (lite_document_id == kInvalidDocumentId ||
        document_id >= lite_document_id) {
      lite_index_->set_last_added_document_id(document_id);
    }
  }

  // Returns debug information for the index in out.
  // verbosity <= 0, simplest debug information - just the lexicons and lite
  //                 index.
  // verbosity > 0, more detailed debug information including raw postings
  //                lists.
  void GetDebugInfo(int verbosity, std::string* out) const {
    lite_index_->GetDebugInfo(verbosity, out);
    main_index_->GetDebugInfo(verbosity, out);
  }

  // Returns the byte size of the all the elements held in the index. This
  // excludes the size of any internal metadata of the index, e.g. the index's
  // header.
  //
  // Returns:
  //   Byte size on success
  //   INTERNAL_ERROR on IO error
  libtextclassifier3::StatusOr<int64_t> GetElementsSize() const {
    ICING_ASSIGN_OR_RETURN(int64_t lite_index_size,
                           lite_index_->GetElementsSize());
    ICING_ASSIGN_OR_RETURN(int64_t main_index_size,
                           main_index_->GetElementsSize());
    return lite_index_size + main_index_size;
  }

  // Calculates the StorageInfo for the Index.
  //
  // If an IO error occurs while trying to calculate the value for a field, then
  // that field will be set to -1.
  IndexStorageInfoProto GetStorageInfo() const;

  // Create an iterator to iterate through all doc hit infos in the index that
  // match the term. term_start_index is the start index of the given term in
  // the search query. unnormalized_term_length is the length of the given
  // unnormalized term in the search query not listed in the mask.
  // Eg. section_id_mask = 1U << 3; would only return hits that occur in
  // section 3.
  //
  // Returns:
  //   unique ptr to a valid DocHitInfoIterator that matches the term
  //   INVALID_ARGUMENT if given an invalid term_match_type
  libtextclassifier3::StatusOr<std::unique_ptr<DocHitInfoIterator>> GetIterator(
<<<<<<< HEAD
      const std::string& term, SectionIdMask section_id_mask,
      TermMatchType::Code term_match_type);
=======
      const std::string& term, int term_start_index,
      int unnormalized_term_length, SectionIdMask section_id_mask,
      TermMatchType::Code term_match_type, bool need_hit_term_frequency = true);
>>>>>>> a81a0c8c

  // Finds terms with the given prefix in the given namespaces. If
  // 'namespace_ids' is empty, returns results from all the namespaces. The
  // input prefix must be normalized, otherwise inaccurate results may be
  // returned. Results are not sorted specifically and are in their original
  // order. Number of results are no more than 'num_to_return'.
  //
  // Returns:
  //   A list of TermMetadata on success
  //   INTERNAL_ERROR if failed to access term data.
  libtextclassifier3::StatusOr<std::vector<TermMetadata>> FindTermsByPrefix(
<<<<<<< HEAD
      const std::string& prefix, const std::vector<NamespaceId>& namespace_ids,
      int num_to_return);
=======
      const std::string& prefix, int num_to_return,
      TermMatchType::Code scoring_match_type,
      SuggestionScoringSpecProto::SuggestionRankingStrategy::Code rank_by,
      const SuggestionResultChecker* suggestion_result_checker);
>>>>>>> a81a0c8c

  // A class that can be used to add hits to the index.
  //
  // An editor groups hits from a particular section within a document together
  // and dedupes hits for the same term within a section. This removes the
  // burden of deduping from the caller and direct access to the index
  // implementation allows for more efficient deduping.
  class Editor {
   public:
    // Does not take any ownership, and all pointers must refer to valid objects
    // that outlive the one constructed.
    // TODO(b/141180665): Add nullptr checks for the raw pointers
    Editor(const TermIdCodec* term_id_codec, LiteIndex* lite_index,
           DocumentId document_id, SectionId section_id,
           TermMatchType::Code term_match_type, NamespaceId namespace_id)
        : term_id_codec_(term_id_codec),
          lite_index_(lite_index),
          document_id_(document_id),
          term_match_type_(term_match_type),
          namespace_id_(namespace_id),
          section_id_(section_id) {}

    // Buffer the term in seen_tokens_.
    libtextclassifier3::Status BufferTerm(const char* term);
    // Index all the terms stored in seen_tokens_.
    libtextclassifier3::Status IndexAllBufferedTerms();

   private:
    // The Editor is able to store previously seen terms as TermIds. This is
    // is more efficient than a client doing this externally because TermIds are
    // not exposed to clients.
    std::unordered_map<uint32_t, Hit::TermFrequency> seen_tokens_;
    const TermIdCodec* term_id_codec_;
    LiteIndex* lite_index_;
    DocumentId document_id_;
    TermMatchType::Code term_match_type_;
    NamespaceId namespace_id_;
    SectionId section_id_;
  };
  Editor Edit(DocumentId document_id, SectionId section_id,
              TermMatchType::Code term_match_type, NamespaceId namespace_id) {
    return Editor(term_id_codec_.get(), lite_index_.get(), document_id,
                  section_id, term_match_type, namespace_id);
  }

  bool WantsMerge() const { return lite_index_->WantsMerge(); }

  // Merges newly-added hits in the LiteIndex into the MainIndex.
  //
  // RETURNS:
  //  - INTERNAL on IO error while writing to the MainIndex.
  //  - RESOURCE_EXHAUSTED error if unable to grow the index.
  libtextclassifier3::Status Merge() {
    ICING_ASSIGN_OR_RETURN(MainIndex::LexiconMergeOutputs outputs,
                           main_index_->MergeLexicon(lite_index_->lexicon()));
    ICING_ASSIGN_OR_RETURN(std::vector<TermIdHitPair> term_id_hit_pairs,
                           MainIndexMerger::TranslateAndExpandLiteHits(
                               *lite_index_, *term_id_codec_, outputs));
    ICING_RETURN_IF_ERROR(main_index_->AddHits(
        *term_id_codec_, std::move(outputs.backfill_map),
        std::move(term_id_hit_pairs), lite_index_->last_added_document_id()));
    ICING_RETURN_IF_ERROR(main_index_->PersistToDisk());
    return lite_index_->Reset();
  }

<<<<<<< HEAD
=======
  // Whether the LiteIndex HitBuffer requires sorting. This is only true if
  // Icing has enabled sorting during indexing time, and the HitBuffer's
  // unsorted tail has exceeded the lite_index_sort_size.
  bool LiteIndexNeedSort() const {
    return options_.lite_index_sort_at_indexing &&
           lite_index_->HasUnsortedHitsExceedingSortThreshold();
  }

  // Sorts the LiteIndex HitBuffer.
  void SortLiteIndex() {
    lite_index_->SortHits();
  }

  // Reduces internal file sizes by reclaiming space of deleted documents.
  // new_last_added_document_id will be used to update the last added document
  // id in the lite index.
  //
  // Returns:
  //   OK on success
  //   INTERNAL_ERROR on IO error, this indicates that the index may be in an
  //                               invalid state and should be cleared.
  libtextclassifier3::Status Optimize(
      const std::vector<DocumentId>& document_id_old_to_new,
      DocumentId new_last_added_document_id);

>>>>>>> a81a0c8c
 private:
  Index(const Options& options, std::unique_ptr<TermIdCodec> term_id_codec,
        std::unique_ptr<LiteIndex> lite_index,
        std::unique_ptr<MainIndex> main_index, const Filesystem* filesystem)
      : lite_index_(std::move(lite_index)),
        main_index_(std::move(main_index)),
        options_(options),
        term_id_codec_(std::move(term_id_codec)),
        filesystem_(filesystem) {}

  libtextclassifier3::StatusOr<std::vector<TermMetadata>> FindLiteTermsByPrefix(
<<<<<<< HEAD
      const std::string& prefix, const std::vector<NamespaceId>& namespace_ids);
=======
      const std::string& prefix,
      SuggestionScoringSpecProto::SuggestionRankingStrategy::Code rank_by,
      const SuggestionResultChecker* suggestion_result_checker);
>>>>>>> a81a0c8c

  std::unique_ptr<LiteIndex> lite_index_;
  std::unique_ptr<MainIndex> main_index_;
  const Options options_;
  std::unique_ptr<TermIdCodec> term_id_codec_;
  const Filesystem* filesystem_;
};

}  // namespace lib
}  // namespace icing

#endif  // ICING_INDEX_INDEX_H_<|MERGE_RESOLUTION|>--- conflicted
+++ resolved
@@ -34,22 +34,15 @@
 #include "icing/index/term-id-codec.h"
 #include "icing/index/term-metadata.h"
 #include "icing/legacy/index/icing-filesystem.h"
-<<<<<<< HEAD
-=======
 #include "icing/proto/debug.pb.h"
 #include "icing/proto/scoring.pb.h"
->>>>>>> a81a0c8c
 #include "icing/proto/storage.pb.h"
 #include "icing/proto/term.pb.h"
 #include "icing/schema/section.h"
 #include "icing/store/document-id.h"
 #include "icing/store/namespace-id.h"
-<<<<<<< HEAD
-#include "icing/util/crc32.h"
-=======
 #include "icing/store/suggestion-result-checker.h"
 #include "icing/util/status-macros.h"
->>>>>>> a81a0c8c
 
 namespace icing {
 namespace lib {
@@ -171,13 +164,18 @@
   }
 
   // Returns debug information for the index in out.
-  // verbosity <= 0, simplest debug information - just the lexicons and lite
-  //                 index.
-  // verbosity > 0, more detailed debug information including raw postings
-  //                lists.
-  void GetDebugInfo(int verbosity, std::string* out) const {
-    lite_index_->GetDebugInfo(verbosity, out);
-    main_index_->GetDebugInfo(verbosity, out);
+  // verbosity = BASIC, simplest debug information - just the lexicons and lite
+  //                    index.
+  // verbosity = DETAILED, more detailed debug information including raw
+  //                       postings lists.
+  IndexDebugInfoProto GetDebugInfo(DebugInfoVerbosity::Code verbosity) const {
+    IndexDebugInfoProto debug_info;
+    *debug_info.mutable_index_storage_info() = GetStorageInfo();
+    *debug_info.mutable_lite_index_info() =
+        lite_index_->GetDebugInfo(verbosity);
+    *debug_info.mutable_main_index_info() =
+        main_index_->GetDebugInfo(verbosity);
+    return debug_info;
   }
 
   // Returns the byte size of the all the elements held in the index. This
@@ -212,34 +210,23 @@
   //   unique ptr to a valid DocHitInfoIterator that matches the term
   //   INVALID_ARGUMENT if given an invalid term_match_type
   libtextclassifier3::StatusOr<std::unique_ptr<DocHitInfoIterator>> GetIterator(
-<<<<<<< HEAD
-      const std::string& term, SectionIdMask section_id_mask,
-      TermMatchType::Code term_match_type);
-=======
       const std::string& term, int term_start_index,
       int unnormalized_term_length, SectionIdMask section_id_mask,
       TermMatchType::Code term_match_type, bool need_hit_term_frequency = true);
->>>>>>> a81a0c8c
 
   // Finds terms with the given prefix in the given namespaces. If
-  // 'namespace_ids' is empty, returns results from all the namespaces. The
-  // input prefix must be normalized, otherwise inaccurate results may be
-  // returned. Results are not sorted specifically and are in their original
-  // order. Number of results are no more than 'num_to_return'.
+  // 'namespace_ids' is empty, returns results from all the namespaces. Results
+  // are sorted in decreasing order of hit count. Number of results are no more
+  // than 'num_to_return'.
   //
   // Returns:
   //   A list of TermMetadata on success
   //   INTERNAL_ERROR if failed to access term data.
   libtextclassifier3::StatusOr<std::vector<TermMetadata>> FindTermsByPrefix(
-<<<<<<< HEAD
-      const std::string& prefix, const std::vector<NamespaceId>& namespace_ids,
-      int num_to_return);
-=======
       const std::string& prefix, int num_to_return,
       TermMatchType::Code scoring_match_type,
       SuggestionScoringSpecProto::SuggestionRankingStrategy::Code rank_by,
       const SuggestionResultChecker* suggestion_result_checker);
->>>>>>> a81a0c8c
 
   // A class that can be used to add hits to the index.
   //
@@ -305,8 +292,6 @@
     return lite_index_->Reset();
   }
 
-<<<<<<< HEAD
-=======
   // Whether the LiteIndex HitBuffer requires sorting. This is only true if
   // Icing has enabled sorting during indexing time, and the HitBuffer's
   // unsorted tail has exceeded the lite_index_sort_size.
@@ -332,7 +317,6 @@
       const std::vector<DocumentId>& document_id_old_to_new,
       DocumentId new_last_added_document_id);
 
->>>>>>> a81a0c8c
  private:
   Index(const Options& options, std::unique_ptr<TermIdCodec> term_id_codec,
         std::unique_ptr<LiteIndex> lite_index,
@@ -344,13 +328,9 @@
         filesystem_(filesystem) {}
 
   libtextclassifier3::StatusOr<std::vector<TermMetadata>> FindLiteTermsByPrefix(
-<<<<<<< HEAD
-      const std::string& prefix, const std::vector<NamespaceId>& namespace_ids);
-=======
       const std::string& prefix,
       SuggestionScoringSpecProto::SuggestionRankingStrategy::Code rank_by,
       const SuggestionResultChecker* suggestion_result_checker);
->>>>>>> a81a0c8c
 
   std::unique_ptr<LiteIndex> lite_index_;
   std::unique_ptr<MainIndex> main_index_;
