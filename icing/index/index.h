--- conflicted
+++ resolved
@@ -249,20 +249,12 @@
  private:
   Index(const Options& options, std::unique_ptr<TermIdCodec> term_id_codec,
         std::unique_ptr<LiteIndex> lite_index,
-<<<<<<< HEAD
-        std::unique_ptr<MainIndex> main_index)
-=======
         std::unique_ptr<MainIndex> main_index, const Filesystem* filesystem)
->>>>>>> 0b4a315c
       : lite_index_(std::move(lite_index)),
         main_index_(std::move(main_index)),
         options_(options),
         term_id_codec_(std::move(term_id_codec)),
         filesystem_(filesystem) {}
-
-  libtextclassifier3::StatusOr<std::vector<TermMetadata>> FindLiteTermsByPrefix(
-      const std::string& prefix, const std::vector<NamespaceId>& namespace_ids,
-      int num_to_return);
 
   libtextclassifier3::StatusOr<std::vector<TermMetadata>> FindLiteTermsByPrefix(
       const std::string& prefix, const std::vector<NamespaceId>& namespace_ids,
