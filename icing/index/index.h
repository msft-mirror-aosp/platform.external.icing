// Copyright (C) 2019 Google LLC
//
// Licensed under the Apache License, Version 2.0 (the "License");
// you may not use this file except in compliance with the License.
// You may obtain a copy of the License at
//
//      http://www.apache.org/licenses/LICENSE-2.0
//
// Unless required by applicable law or agreed to in writing, software
// distributed under the License is distributed on an "AS IS" BASIS,
// WITHOUT WARRANTIES OR CONDITIONS OF ANY KIND, either express or implied.
// See the License for the specific language governing permissions and
// limitations under the License.

#ifndef ICING_INDEX_INDEX_H_
#define ICING_INDEX_INDEX_H_

#include <cstdint>
#include <memory>
#include <string>
#include <unordered_set>
#include <utility>

#include "icing/text_classifier/lib3/utils/base/status.h"
#include "icing/text_classifier/lib3/utils/base/statusor.h"
#include "icing/file/filesystem.h"
#include "icing/index/hit/hit.h"
#include "icing/index/iterator/doc-hit-info-iterator.h"
#include "icing/index/lite/lite-index.h"
#include "icing/index/main/main-index-merger.h"
#include "icing/index/main/main-index.h"
#include "icing/index/term-id-codec.h"
#include "icing/index/term-metadata.h"
#include "icing/legacy/index/icing-filesystem.h"
#include "icing/proto/debug.pb.h"
#include "icing/proto/storage.pb.h"
#include "icing/proto/term.pb.h"
#include "icing/schema/section.h"
#include "icing/store/document-id.h"
#include "icing/store/namespace-checker.h"
#include "icing/store/namespace-id.h"
#include "icing/util/crc32.h"

namespace icing {
namespace lib {

// The class representing the Icing search index. This index maps terms to hits
// (document_ids, section_ids).
// Content is added to the index through the Editor class - which also dedupes
// hits (calling Editor::AddHit with the same arguments will only result in the
// creation of a single hit).
// Ex.
// ICING_ASSIGN_OR_RETURN(std::unique_ptr<Index> index,
// .                Index::Create(MakeIndexOptions()));
// Index::Editor editor = index->Edit(document_id, section_id,
//     TermMatchType::EXACT_ONLY); ICING_RETURN_IF_ERROR(editor.AddHit("foo"));
// ICING_RETURN_IF_ERROR(editor.AddHit("baz"));
//
// Content is retrieved from the index through the Iterator class.
// Ex.
// ICING_ASSIGN_OR_RETURN(std::unique_ptr<Index> index,
// .                Index::Create(MakeIndexOptions()));
// ICING_ASSIGN_OR_RETURN(Index::Iterator iterator =
//     index->GetIterator("foo", kSectionIdMaskAll, TermMatchType::EXACT_ONLY));
// while(iterator->Advance().ok())
//   ProcessResult(iterator->value());
class Index {
 public:
  struct Options {
    explicit Options(const std::string& base_dir, uint32_t index_merge_size)
        : base_dir(base_dir), index_merge_size(index_merge_size) {}

    std::string base_dir;
    int32_t index_merge_size;
  };

  // Creates an instance of Index in the directory pointed by file_dir.
  //
  // Returns:
  //   Valid Index on success
  //   DATA_LOSS if the index was corrupt and had to be cleared
  //   INVALID_ARGUMENT if options have invalid values
  //   INTERNAL on I/O error
  static libtextclassifier3::StatusOr<std::unique_ptr<Index>> Create(
      const Options& options, const Filesystem* filesystem,
      const IcingFilesystem* icing_filesystem);

  // Clears all files created by the index. Returns OK if all files were
  // cleared.
  libtextclassifier3::Status Reset() {
    ICING_RETURN_IF_ERROR(lite_index_->Reset());
    return main_index_->Reset();
  }

  // Brings components of the index into memory in anticipation of a query in
  // order to reduce latency.
  void Warm() {
    lite_index_->Warm();
    main_index_->Warm();
  }

  // Syncs all the data and metadata changes to disk.
  //
  // Returns:
  //   OK on success
  //   INTERNAL on I/O errors
  libtextclassifier3::Status PersistToDisk() {
    ICING_RETURN_IF_ERROR(lite_index_->PersistToDisk());
    return main_index_->PersistToDisk();
  }

  // Discard parts of the index if they contain data for document ids greater
  // than document_id.
  //
  // NOTE: This means that TruncateTo(kInvalidDocumentId) will have no effect.
  //
  // Returns:
  //   OK on success
  //   INTERNAL on I/O errors
  libtextclassifier3::Status TruncateTo(DocumentId document_id);

  // DocumentIds are always inserted in increasing order. Returns the largest
  // document_id added to the index.
  DocumentId last_added_document_id() const {
    DocumentId lite_document_id = lite_index_->last_added_document_id();
    if (lite_document_id != kInvalidDocumentId) {
      return lite_document_id;
    }
    return main_index_->last_added_document_id();
  }

  // Sets last_added_document_id to document_id so long as document_id >
  // last_added_document_id()
  void set_last_added_document_id(DocumentId document_id) {
    DocumentId lite_document_id = lite_index_->last_added_document_id();
    if (lite_document_id == kInvalidDocumentId ||
        document_id >= lite_document_id) {
      lite_index_->set_last_added_document_id(document_id);
    }
  }

  // Returns debug information for the index in out.
  // verbosity <= 0, simplest debug information - just the lexicons and lite
  //                 index.
  // verbosity > 0, more detailed debug information including raw postings
  //                lists.
  IndexDebugInfoProto GetDebugInfo(int verbosity) const {
    IndexDebugInfoProto debug_info;
    *debug_info.mutable_index_storage_info() = GetStorageInfo();
    *debug_info.mutable_lite_index_info() =
        lite_index_->GetDebugInfo(verbosity);
    *debug_info.mutable_main_index_info() =
        main_index_->GetDebugInfo(verbosity);
    return debug_info;
  }

  // Returns the byte size of the all the elements held in the index. This
  // excludes the size of any internal metadata of the index, e.g. the index's
  // header.
  //
  // Returns:
  //   Byte size on success
  //   INTERNAL_ERROR on IO error
  libtextclassifier3::StatusOr<int64_t> GetElementsSize() const {
    ICING_ASSIGN_OR_RETURN(int64_t lite_index_size,
                           lite_index_->GetElementsSize());
    ICING_ASSIGN_OR_RETURN(int64_t main_index_size,
                           main_index_->GetElementsSize());
    return lite_index_size + main_index_size;
  }

  // Calculates the StorageInfo for the Index.
  //
  // If an IO error occurs while trying to calculate the value for a field, then
  // that field will be set to -1.
  IndexStorageInfoProto GetStorageInfo() const;

  // Create an iterator to iterate through all doc hit infos in the index that
  // match the term. section_id_mask can be set to ignore hits from sections not
  // listed in the mask. Eg. section_id_mask = 1U << 3; would only return hits
  // that occur in section 3.
  //
  // Returns:
  //   unique ptr to a valid DocHitInfoIterator that matches the term
  //   INVALID_ARGUMENT if given an invalid term_match_type
  libtextclassifier3::StatusOr<std::unique_ptr<DocHitInfoIterator>> GetIterator(
      const std::string& term, SectionIdMask section_id_mask,
      TermMatchType::Code term_match_type);

  // Finds terms with the given prefix in the given namespaces. If
  // 'namespace_ids' is empty, returns results from all the namespaces. Results
  // are sorted in decreasing order of hit count. Number of results are no more
  // than 'num_to_return'.
  //
  // Returns:
  //   A list of TermMetadata on success
  //   INTERNAL_ERROR if failed to access term data.
  libtextclassifier3::StatusOr<std::vector<TermMetadata>> FindTermsByPrefix(
      const std::string& prefix, int num_to_return,
      TermMatchType::Code term_match_type,
      const NamespaceChecker* namespace_checker);

  // A class that can be used to add hits to the index.
  //
  // An editor groups hits from a particular section within a document together
  // and dedupes hits for the same term within a section. This removes the
  // burden of deduping from the caller and direct access to the index
  // implementation allows for more efficient deduping.
  class Editor {
   public:
    // Does not take any ownership, and all pointers must refer to valid objects
    // that outlive the one constructed.
    // TODO(b/141180665): Add nullptr checks for the raw pointers
    Editor(const TermIdCodec* term_id_codec, LiteIndex* lite_index,
           DocumentId document_id, SectionId section_id,
           TermMatchType::Code term_match_type, NamespaceId namespace_id)
        : term_id_codec_(term_id_codec),
          lite_index_(lite_index),
          document_id_(document_id),
          term_match_type_(term_match_type),
          namespace_id_(namespace_id),
          section_id_(section_id) {}

    // Buffer the term in seen_tokens_.
    libtextclassifier3::Status BufferTerm(const char* term);
    // Index all the terms stored in seen_tokens_.
    libtextclassifier3::Status IndexAllBufferedTerms();

   private:
    // The Editor is able to store previously seen terms as TermIds. This is
    // is more efficient than a client doing this externally because TermIds are
    // not exposed to clients.
    std::unordered_map<uint32_t, Hit::TermFrequency> seen_tokens_;
    const TermIdCodec* term_id_codec_;
    LiteIndex* lite_index_;
    DocumentId document_id_;
    TermMatchType::Code term_match_type_;
    NamespaceId namespace_id_;
    SectionId section_id_;
  };
  Editor Edit(DocumentId document_id, SectionId section_id,
              TermMatchType::Code term_match_type, NamespaceId namespace_id) {
    return Editor(term_id_codec_.get(), lite_index_.get(), document_id,
                  section_id, term_match_type, namespace_id);
  }

  bool WantsMerge() const { return lite_index_->WantsMerge(); }

  // Merges newly-added hits in the LiteIndex into the MainIndex.
  //
  // RETURNS:
  //  - INTERNAL on IO error while writing to the MainIndex.
  //  - RESOURCE_EXHAUSTED error if unable to grow the index.
  libtextclassifier3::Status Merge() {
    ICING_ASSIGN_OR_RETURN(MainIndex::LexiconMergeOutputs outputs,
                           main_index_->MergeLexicon(lite_index_->lexicon()));
    ICING_ASSIGN_OR_RETURN(std::vector<TermIdHitPair> term_id_hit_pairs,
                           MainIndexMerger::TranslateAndExpandLiteHits(
                               *lite_index_, *term_id_codec_, outputs));
    ICING_RETURN_IF_ERROR(main_index_->AddHits(
        *term_id_codec_, std::move(outputs.backfill_map),
        std::move(term_id_hit_pairs), lite_index_->last_added_document_id()));
    return lite_index_->Reset();
  }

 private:
  Index(const Options& options, std::unique_ptr<TermIdCodec> term_id_codec,
        std::unique_ptr<LiteIndex> lite_index,
        std::unique_ptr<MainIndex> main_index, const Filesystem* filesystem)
      : lite_index_(std::move(lite_index)),
        main_index_(std::move(main_index)),
        options_(options),
        term_id_codec_(std::move(term_id_codec)),
        filesystem_(filesystem) {}

  libtextclassifier3::StatusOr<std::vector<TermMetadata>> FindLiteTermsByPrefix(
<<<<<<< HEAD
      const std::string& prefix, const std::vector<NamespaceId>& namespace_ids);
=======
      const std::string& prefix, const NamespaceChecker* namespace_checker);
>>>>>>> c5fa7ff3

  std::unique_ptr<LiteIndex> lite_index_;
  std::unique_ptr<MainIndex> main_index_;
  const Options options_;
  std::unique_ptr<TermIdCodec> term_id_codec_;
  const Filesystem* filesystem_;
};

}  // namespace lib
}  // namespace icing

#endif  // ICING_INDEX_INDEX_H_<|MERGE_RESOLUTION|>--- conflicted
+++ resolved
@@ -274,11 +274,7 @@
         filesystem_(filesystem) {}
 
   libtextclassifier3::StatusOr<std::vector<TermMetadata>> FindLiteTermsByPrefix(
-<<<<<<< HEAD
-      const std::string& prefix, const std::vector<NamespaceId>& namespace_ids);
-=======
       const std::string& prefix, const NamespaceChecker* namespace_checker);
->>>>>>> c5fa7ff3
 
   std::unique_ptr<LiteIndex> lite_index_;
   std::unique_ptr<MainIndex> main_index_;
