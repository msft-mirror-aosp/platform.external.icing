// Copyright (C) 2019 Google LLC
//
// Licensed under the Apache License, Version 2.0 (the "License");
// you may not use this file except in compliance with the License.
// You may obtain a copy of the License at
//
//      http://www.apache.org/licenses/LICENSE-2.0
//
// Unless required by applicable law or agreed to in writing, software
// distributed under the License is distributed on an "AS IS" BASIS,
// WITHOUT WARRANTIES OR CONDITIONS OF ANY KIND, either express or implied.
// See the License for the specific language governing permissions and
// limitations under the License.

#ifndef ICING_INDEX_ITERATOR_DOC_HIT_INFO_ITERATOR_SECTION_RESTRICT_H_
#define ICING_INDEX_ITERATOR_DOC_HIT_INFO_ITERATOR_SECTION_RESTRICT_H_

#include <cstdint>
#include <memory>
#include <set>
#include <string>
#include <vector>

#include "icing/text_classifier/lib3/utils/base/status.h"
#include "icing/text_classifier/lib3/utils/base/statusor.h"
#include "icing/index/iterator/doc-hit-info-iterator.h"
#include "icing/index/iterator/section-restrict-data.h"
#include "icing/proto/search.pb.h"
#include "icing/schema/schema-store.h"
#include "icing/schema/section.h"
#include "icing/store/document-id.h"
#include "icing/store/document-store.h"

namespace icing {
namespace lib {

// A iterator that helps filter for DocHitInfos whose term was in a section
// named target_section.
//
// NOTE: This is a little different from the DocHitInfoIteratorFilter class.
// That class is meant to be applied to the root of a query tree and filter over
// all results at the end. This class is more used in the limited scope of a
// term or a small group of terms.
class DocHitInfoIteratorSectionRestrict : public DocHitInfoLeafIterator {
 public:
  // Does not take any ownership, and all pointers must refer to valid objects
  // that outlive the one constructed.
  explicit DocHitInfoIteratorSectionRestrict(
      std::unique_ptr<DocHitInfoIterator> delegate, SectionRestrictData* data);

  // Methods that apply section restrictions to all DocHitInfoLeafIterator nodes
  // inside the provided iterator tree, and return the root of the tree
  // afterwards. These methods do not take any ownership for the raw pointer
  // parameters, which must refer to valid objects that outlive the iterator
  // returned.
  static std::unique_ptr<DocHitInfoIterator> ApplyRestrictions(
      std::unique_ptr<DocHitInfoIterator> iterator,
      const DocumentStore* document_store, const SchemaStore* schema_store,
      std::set<std::string> target_sections, int64_t current_time_ms);
  static std::unique_ptr<DocHitInfoIterator> ApplyRestrictions(
      std::unique_ptr<DocHitInfoIterator> iterator,
      const DocumentStore* document_store, const SchemaStore* schema_store,
<<<<<<< HEAD
      std::string_view target_section);
=======
      const SearchSpecProto& search_spec, int64_t current_time_ms);
  static std::unique_ptr<DocHitInfoIterator> ApplyRestrictions(
      std::unique_ptr<DocHitInfoIterator> iterator, SectionRestrictData* data);
>>>>>>> a81a0c8c

  libtextclassifier3::Status Advance() override;

  libtextclassifier3::StatusOr<TrimmedNode> TrimRightMostNode() && override;

  CallStats GetCallStats() const override { return delegate_->GetCallStats(); }

  std::string ToString() const override;

  // Note that the DocHitInfoIteratorSectionRestrict can only be applied at
  // DocHitInfoLeafIterator, which can be a term iterator or another
  // DocHitInfoIteratorSectionRestrict.
  //
  // To filter the matching sections, filtering_section_mask should be set to
  // doc_hit_info_.hit_section_ids_mask() held in the outermost
  // DocHitInfoIteratorSectionRestrict, which is equal to the intersection of
  // all hit_section_ids_mask in the DocHitInfoIteratorSectionRestrict chain,
  // since for any two section restrict iterators chained together, the outer
  // one's hit_section_ids_mask is always a subset of the inner one's
  // hit_section_ids_mask.
  void PopulateMatchedTermsStats(
      std::vector<TermMatchInfo>* matched_terms_stats,
      SectionIdMask filtering_section_mask = kSectionIdMaskAll) const override {
    if (doc_hit_info_.document_id() == kInvalidDocumentId) {
      // Current hit isn't valid, return.
      return;
    }
    delegate_->PopulateMatchedTermsStats(
        matched_terms_stats,
        /*filtering_section_mask=*/filtering_section_mask &
            doc_hit_info_.hit_section_ids_mask());
  }

 private:
  std::unique_ptr<DocHitInfoIterator> delegate_;
<<<<<<< HEAD
  const DocumentStore& document_store_;
  const SchemaStore& schema_store_;

  // Ensure that this does not outlive the underlying string value.
  std::string_view target_section_;
=======
  // Does not own.
  SectionRestrictData* data_;
>>>>>>> a81a0c8c
};

}  // namespace lib
}  // namespace icing

#endif  // ICING_INDEX_ITERATOR_DOC_HIT_INFO_ITERATOR_SECTION_RESTRICT_H_<|MERGE_RESOLUTION|>--- conflicted
+++ resolved
@@ -60,13 +60,9 @@
   static std::unique_ptr<DocHitInfoIterator> ApplyRestrictions(
       std::unique_ptr<DocHitInfoIterator> iterator,
       const DocumentStore* document_store, const SchemaStore* schema_store,
-<<<<<<< HEAD
-      std::string_view target_section);
-=======
       const SearchSpecProto& search_spec, int64_t current_time_ms);
   static std::unique_ptr<DocHitInfoIterator> ApplyRestrictions(
       std::unique_ptr<DocHitInfoIterator> iterator, SectionRestrictData* data);
->>>>>>> a81a0c8c
 
   libtextclassifier3::Status Advance() override;
 
@@ -102,16 +98,8 @@
 
  private:
   std::unique_ptr<DocHitInfoIterator> delegate_;
-<<<<<<< HEAD
-  const DocumentStore& document_store_;
-  const SchemaStore& schema_store_;
-
-  // Ensure that this does not outlive the underlying string value.
-  std::string_view target_section_;
-=======
   // Does not own.
   SectionRestrictData* data_;
->>>>>>> a81a0c8c
 };
 
 }  // namespace lib
