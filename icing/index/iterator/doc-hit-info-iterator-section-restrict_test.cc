// Copyright (C) 2019 Google LLC
//
// Licensed under the Apache License, Version 2.0 (the "License");
// you may not use this file except in compliance with the License.
// You may obtain a copy of the License at
//
//      http://www.apache.org/licenses/LICENSE-2.0
//
// Unless required by applicable law or agreed to in writing, software
// distributed under the License is distributed on an "AS IS" BASIS,
// WITHOUT WARRANTIES OR CONDITIONS OF ANY KIND, either express or implied.
// See the License for the specific language governing permissions and
// limitations under the License.

#include "icing/index/iterator/doc-hit-info-iterator-section-restrict.h"

#include <memory>
#include <set>
#include <string>
#include <utility>
#include <vector>

#include "gmock/gmock.h"
#include "gtest/gtest.h"
#include "icing/document-builder.h"
#include "icing/file/filesystem.h"
#include "icing/index/hit/doc-hit-info.h"
#include "icing/index/iterator/doc-hit-info-iterator-and.h"
#include "icing/index/iterator/doc-hit-info-iterator-test-util.h"
#include "icing/index/iterator/doc-hit-info-iterator.h"
#include "icing/proto/document.pb.h"
#include "icing/proto/schema.pb.h"
#include "icing/proto/term.pb.h"
#include "icing/schema-builder.h"
#include "icing/schema/schema-store.h"
#include "icing/schema/section.h"
#include "icing/store/document-id.h"
#include "icing/store/document-store.h"
#include "icing/testing/common-matchers.h"
#include "icing/testing/fake-clock.h"
#include "icing/testing/tmp-directory.h"

namespace icing {
namespace lib {

namespace {

using ::testing::ElementsAre;
using ::testing::Eq;
using ::testing::IsEmpty;

<<<<<<< HEAD
constexpr PropertyConfigProto_Cardinality_Code CARDINALITY_OPTIONAL =
    PropertyConfigProto_Cardinality_Code_OPTIONAL;

constexpr StringIndexingConfig_TokenizerType_Code TOKENIZER_PLAIN =
    StringIndexingConfig_TokenizerType_Code_PLAIN;

constexpr TermMatchType_Code MATCH_EXACT = TermMatchType_Code_EXACT_ONLY;
=======
constexpr SectionId kIndexedSectionId0 = 0;
constexpr SectionId kIndexedSectionId1 = 1;
>>>>>>> a81a0c8c

class DocHitInfoIteratorSectionRestrictTest : public ::testing::Test {
 protected:
  DocHitInfoIteratorSectionRestrictTest()
      : test_dir_(GetTestTempDir() + "/icing") {}

  void SetUp() override {
    filesystem_.CreateDirectoryRecursively(test_dir_.c_str());
    document1_ = DocumentBuilder()
                     .SetKey("namespace", "uri1")
                     .SetSchema("email")
                     .Build();
    document2_ = DocumentBuilder()
                     .SetKey("namespace", "uri2")
                     .SetSchema("email")
                     .Build();
    document3_ = DocumentBuilder()
                     .SetKey("namespace", "uri3")
                     .SetSchema("email")
                     .Build();

    indexed_section_0 = "indexedSection0";
    indexed_section_1 = "indexedSection1";
    schema_ =
        SchemaBuilder()
            .AddType(
                SchemaTypeConfigBuilder()
                    .SetType("email")
                    // Add an indexed property so we generate section
                    // metadata on it
                    .AddProperty(PropertyConfigBuilder()
                                     .SetName(indexed_section_0)
                                     .SetDataTypeString(TERM_MATCH_EXACT,
                                                        TOKENIZER_PLAIN)
                                     .SetCardinality(CARDINALITY_OPTIONAL))
                    .AddProperty(PropertyConfigBuilder()
                                     .SetName(indexed_section_1)
                                     .SetDataTypeString(TERM_MATCH_EXACT,
                                                        TOKENIZER_PLAIN)
                                     .SetCardinality(CARDINALITY_OPTIONAL)))
            .Build();

    ICING_ASSERT_OK_AND_ASSIGN(
        schema_store_,
        SchemaStore::Create(&filesystem_, test_dir_, &fake_clock_));
    ICING_ASSERT_OK(schema_store_->SetSchema(
        schema_, /*ignore_errors_and_delete_documents=*/false,
        /*allow_circular_schema_definitions=*/false));

    ICING_ASSERT_OK_AND_ASSIGN(
        DocumentStore::CreateResult create_result,
        DocumentStore::Create(
            &filesystem_, test_dir_, &fake_clock_, schema_store_.get(),
            /*force_recovery_and_revalidate_documents=*/false,
            /*namespace_id_fingerprint=*/false, /*pre_mapping_fbv=*/false,
            /*use_persistent_hash_map=*/false,
            PortableFileBackedProtoLog<
                DocumentWrapper>::kDeflateCompressionLevel,
            /*initialize_stats=*/nullptr));
    document_store_ = std::move(create_result.document_store);
  }

  void TearDown() override {
    document_store_.reset();
    schema_store_.reset();
    filesystem_.DeleteDirectoryRecursively(test_dir_.c_str());
  }

  std::unique_ptr<SchemaStore> schema_store_;
  std::unique_ptr<DocumentStore> document_store_;
  const Filesystem filesystem_;
  const std::string test_dir_;
  std::string indexed_section_0;
  std::string indexed_section_1;
  SchemaProto schema_;
  DocumentProto document1_;
  DocumentProto document2_;
  DocumentProto document3_;
  FakeClock fake_clock_;
};

TEST_F(DocHitInfoIteratorSectionRestrictTest,
       PopulateMatchedTermsStats_IncludesHitWithMatchingSection) {
  // Populate the DocumentStore's FilterCache with this document's data
  ICING_ASSERT_OK_AND_ASSIGN(DocumentId document_id,
                             document_store_->Put(document1_));

  // Arbitrary section ids for the documents in the DocHitInfoIterators.
  // Created to test correct section_id_mask behavior.
  SectionIdMask original_section_id_mask = 0b00000101;  // hits in sections 0, 2

  DocHitInfo doc_hit_info1 = DocHitInfo(document_id);
  doc_hit_info1.UpdateSection(/*section_id=*/0, /*hit_term_frequency=*/1);
  doc_hit_info1.UpdateSection(/*section_id=*/2, /*hit_term_frequency=*/2);

  // Create a hit that was found in the indexed section
  std::vector<DocHitInfo> doc_hit_infos = {doc_hit_info1};

  auto original_iterator =
      std::make_unique<DocHitInfoIteratorDummy>(doc_hit_infos, "hi");
  original_iterator->set_hit_section_ids_mask(original_section_id_mask);

  // Filtering for the indexed section name (which has a section id of 0) should
  // get a result.
  std::unique_ptr<DocHitInfoIterator> section_restrict_iterator =
      DocHitInfoIteratorSectionRestrict::ApplyRestrictions(
          std::move(original_iterator), document_store_.get(),
          schema_store_.get(),
          /*target_sections=*/{indexed_section_0},
          fake_clock_.GetSystemTimeMilliseconds());

  std::vector<TermMatchInfo> matched_terms_stats;
  section_restrict_iterator->PopulateMatchedTermsStats(&matched_terms_stats);
  EXPECT_THAT(matched_terms_stats, IsEmpty());

  ICING_EXPECT_OK(section_restrict_iterator->Advance());
  EXPECT_THAT(section_restrict_iterator->doc_hit_info().document_id(),
              Eq(document_id));
  SectionIdMask expected_section_id_mask = 0b00000001;  // hits in sections 0
  EXPECT_EQ(section_restrict_iterator->doc_hit_info().hit_section_ids_mask(),
            expected_section_id_mask);

<<<<<<< HEAD
  section_restrict_iterator.PopulateMatchedTermsStats(&matched_terms_stats);
  EXPECT_EQ(matched_terms_stats.at(0).term, "hi");
  std::array<Hit::TermFrequency, kMaxSectionId> expected_term_frequencies{
      1, 0, 0, 0, 0, 0, 0, 0, 0, 0, 0, 0, 0, 0, 0};
  EXPECT_THAT(matched_terms_stats.at(0).term_frequencies,
              ElementsAreArray(expected_term_frequencies));
  EXPECT_EQ(matched_terms_stats.at(0).section_ids_mask,
            expected_section_id_mask);
=======
  section_restrict_iterator->PopulateMatchedTermsStats(&matched_terms_stats);
  std::unordered_map<SectionId, Hit::TermFrequency>
      expected_section_ids_tf_map = {{0, 1}};
  EXPECT_THAT(matched_terms_stats, ElementsAre(EqualsTermMatchInfo(
                                       "hi", expected_section_ids_tf_map)));
>>>>>>> a81a0c8c

  EXPECT_FALSE(section_restrict_iterator->Advance().ok());
}

TEST_F(DocHitInfoIteratorSectionRestrictTest, EmptyOriginalIterator) {
  std::unique_ptr<DocHitInfoIterator> original_iterator_empty =
      std::make_unique<DocHitInfoIteratorDummy>();

  std::unique_ptr<DocHitInfoIterator> filtered_iterator =
      DocHitInfoIteratorSectionRestrict::ApplyRestrictions(
          std::move(original_iterator_empty), document_store_.get(),
          schema_store_.get(), /*target_sections=*/std::set<std::string>(),
          fake_clock_.GetSystemTimeMilliseconds());

  EXPECT_THAT(GetDocumentIds(filtered_iterator.get()), IsEmpty());
  std::vector<TermMatchInfo> matched_terms_stats;
  filtered_iterator->PopulateMatchedTermsStats(&matched_terms_stats);
  EXPECT_THAT(matched_terms_stats, IsEmpty());
}

TEST_F(DocHitInfoIteratorSectionRestrictTest, IncludesHitWithMatchingSection) {
  // Populate the DocumentStore's FilterCache with this document's data
  ICING_ASSERT_OK_AND_ASSIGN(DocumentId document_id,
                             document_store_->Put(document1_));

  SectionIdMask section_id_mask = 1U << kIndexedSectionId0;

  // Create a hit that was found in the indexed section
  std::vector<DocHitInfo> doc_hit_infos = {
      DocHitInfo(document_id, section_id_mask)};

  std::unique_ptr<DocHitInfoIterator> original_iterator =
      std::make_unique<DocHitInfoIteratorDummy>(doc_hit_infos);

  // Filtering for the indexed section name should get a result
  std::unique_ptr<DocHitInfoIterator> section_restrict_iterator =
      DocHitInfoIteratorSectionRestrict::ApplyRestrictions(
          std::move(original_iterator), document_store_.get(),
          schema_store_.get(),
          /*target_sections=*/{indexed_section_0},
          fake_clock_.GetSystemTimeMilliseconds());

  EXPECT_THAT(GetDocumentIds(section_restrict_iterator.get()),
              ElementsAre(document_id));
}

TEST_F(DocHitInfoIteratorSectionRestrictTest,
       IncludesHitWithMultipleMatchingSectionsWithMultipleSectionRestricts) {
  // Populate the DocumentStore's FilterCache with this document's data
  ICING_ASSERT_OK_AND_ASSIGN(DocumentId document_id,
                             document_store_->Put(document1_));

  SectionIdMask section_id_mask = 1U << kIndexedSectionId0;
  section_id_mask |= 1U << kIndexedSectionId1;

  // Create a hit that was found in the indexed section
  std::vector<DocHitInfo> doc_hit_infos = {
      DocHitInfo(document_id, section_id_mask)};

  std::unique_ptr<DocHitInfoIterator> original_iterator =
      std::make_unique<DocHitInfoIteratorDummy>(doc_hit_infos);

  // Filter for both target_sections
  std::unique_ptr<DocHitInfoIterator> section_restrict_iterator =
      DocHitInfoIteratorSectionRestrict::ApplyRestrictions(
          std::move(original_iterator), document_store_.get(),
          schema_store_.get(),
          /*target_sections=*/{indexed_section_0, indexed_section_1},
          fake_clock_.GetSystemTimeMilliseconds());

  ICING_ASSERT_OK(section_restrict_iterator->Advance());
  std::vector<SectionId> expected_section_ids = {kIndexedSectionId0,
                                                 kIndexedSectionId1};
  EXPECT_THAT(section_restrict_iterator->doc_hit_info(),
              EqualsDocHitInfo(document_id, expected_section_ids));
}

TEST_F(DocHitInfoIteratorSectionRestrictTest,
       IncludesHitWithMultipleMatchingSectionsWithSingleSectionRestrict) {
  // Populate the DocumentStore's FilterCache with this document's data
  ICING_ASSERT_OK_AND_ASSIGN(DocumentId document_id,
                             document_store_->Put(document1_));

  SectionIdMask section_id_mask = 1U << kIndexedSectionId0;
  section_id_mask |= 1U << kIndexedSectionId1;

  // Create a hit that was found in the indexed section
  std::vector<DocHitInfo> doc_hit_infos = {
      DocHitInfo(document_id, section_id_mask)};

  std::unique_ptr<DocHitInfoIterator> original_iterator =
      std::make_unique<DocHitInfoIteratorDummy>(doc_hit_infos);

  // Filter for both target_sections
  std::unique_ptr<DocHitInfoIterator> section_restrict_iterator =
      DocHitInfoIteratorSectionRestrict::ApplyRestrictions(
          std::move(original_iterator), document_store_.get(),
          schema_store_.get(),
          /*target_sections=*/{indexed_section_1},
          fake_clock_.GetSystemTimeMilliseconds());

  ICING_ASSERT_OK(section_restrict_iterator->Advance());
  std::vector<SectionId> expected_section_ids = {kIndexedSectionId1};
  EXPECT_THAT(section_restrict_iterator->doc_hit_info(),
              EqualsDocHitInfo(document_id, expected_section_ids));
}

TEST_F(DocHitInfoIteratorSectionRestrictTest,
       IncludesHitWithSingleMatchingSectionsWithMultiSectionRestrict) {
  // Populate the DocumentStore's FilterCache with this document's data
  ICING_ASSERT_OK_AND_ASSIGN(DocumentId document_id,
                             document_store_->Put(document1_));

  SectionIdMask section_id_mask = 1U << kIndexedSectionId1;

  // Create a hit that was found in the indexed section
  std::vector<DocHitInfo> doc_hit_infos = {
      DocHitInfo(document_id, section_id_mask)};

  std::unique_ptr<DocHitInfoIterator> original_iterator =
      std::make_unique<DocHitInfoIteratorDummy>(doc_hit_infos);

  // Filter for both target_sections
  std::unique_ptr<DocHitInfoIterator> section_restrict_iterator =
      DocHitInfoIteratorSectionRestrict::ApplyRestrictions(
          std::move(original_iterator), document_store_.get(),
          schema_store_.get(),
          /*target_sections=*/{indexed_section_0, indexed_section_1},
          fake_clock_.GetSystemTimeMilliseconds());

  ICING_ASSERT_OK(section_restrict_iterator->Advance());
  std::vector<SectionId> expected_section_ids = {kIndexedSectionId1};
  EXPECT_THAT(section_restrict_iterator->doc_hit_info(),
              EqualsDocHitInfo(document_id, expected_section_ids));
}

TEST_F(DocHitInfoIteratorSectionRestrictTest, NoMatchingDocumentFilterData) {
  // Create a hit with a document id that doesn't exist in the DocumentStore yet
  std::vector<DocHitInfo> doc_hit_infos = {DocHitInfo(/*document_id_in=*/0)};

  std::unique_ptr<DocHitInfoIterator> original_iterator =
      std::make_unique<DocHitInfoIteratorDummy>(doc_hit_infos);

  // Filtering for the indexed section name should get a result
  std::unique_ptr<DocHitInfoIterator> section_restrict_iterator =
      DocHitInfoIteratorSectionRestrict::ApplyRestrictions(
          std::move(original_iterator), document_store_.get(),
          schema_store_.get(),
          /*target_sections=*/{""}, fake_clock_.GetSystemTimeMilliseconds());

  EXPECT_THAT(GetDocumentIds(section_restrict_iterator.get()), IsEmpty());
  std::vector<TermMatchInfo> matched_terms_stats;
  section_restrict_iterator->PopulateMatchedTermsStats(&matched_terms_stats);
  EXPECT_THAT(matched_terms_stats, IsEmpty());
}

TEST_F(DocHitInfoIteratorSectionRestrictTest,
       DoesntIncludeHitWithWrongSectionName) {
  // Populate the DocumentStore's FilterCache with this document's data
  ICING_ASSERT_OK_AND_ASSIGN(DocumentId document_id,
                             document_store_->Put(document1_));

  SectionIdMask section_id_mask = 1U << kIndexedSectionId0;

  // Create a hit that was found in the indexed section
  std::vector<DocHitInfo> doc_hit_infos = {
      DocHitInfo(document_id, section_id_mask)};

  std::unique_ptr<DocHitInfoIterator> original_iterator =
      std::make_unique<DocHitInfoIteratorDummy>(doc_hit_infos);

  // Filtering for the indexed section name should get a result
  std::unique_ptr<DocHitInfoIterator> section_restrict_iterator =
      DocHitInfoIteratorSectionRestrict::ApplyRestrictions(
          std::move(original_iterator), document_store_.get(),
          schema_store_.get(),
          /*target_sections=*/{"some_section_name"},
          fake_clock_.GetSystemTimeMilliseconds());

  EXPECT_THAT(GetDocumentIds(section_restrict_iterator.get()), IsEmpty());
  std::vector<TermMatchInfo> matched_terms_stats;
  section_restrict_iterator->PopulateMatchedTermsStats(&matched_terms_stats);
  EXPECT_THAT(matched_terms_stats, IsEmpty());
}

TEST_F(DocHitInfoIteratorSectionRestrictTest,
       DoesntIncludeHitWithNoSectionIds) {
  // Populate the DocumentStore's FilterCache with this document's data
  ICING_ASSERT_OK_AND_ASSIGN(DocumentId document_id,
                             document_store_->Put(document1_));

  // Create a hit that doesn't exist in any sections, so it shouldn't match any
  // section filters
  std::vector<DocHitInfo> doc_hit_infos = {
      DocHitInfo(document_id, kSectionIdMaskNone)};

  std::unique_ptr<DocHitInfoIterator> original_iterator =
      std::make_unique<DocHitInfoIteratorDummy>(doc_hit_infos);

  std::unique_ptr<DocHitInfoIterator> section_restrict_iterator =
      DocHitInfoIteratorSectionRestrict::ApplyRestrictions(
          std::move(original_iterator), document_store_.get(),
          schema_store_.get(),
          /*target_sections=*/{indexed_section_0},
          fake_clock_.GetSystemTimeMilliseconds());

  EXPECT_THAT(GetDocumentIds(section_restrict_iterator.get()), IsEmpty());
  std::vector<TermMatchInfo> matched_terms_stats;
  section_restrict_iterator->PopulateMatchedTermsStats(&matched_terms_stats);
  EXPECT_THAT(matched_terms_stats, IsEmpty());
}

TEST_F(DocHitInfoIteratorSectionRestrictTest,
       DoesntIncludeHitWithDifferentSectionId) {
  // Populate the DocumentStore's FilterCache with this document's data
  ICING_ASSERT_OK_AND_ASSIGN(DocumentId document_id,
                             document_store_->Put(document1_));

  // Anything that's not 0, which is the indexed property
  SectionId not_matching_section_id = 2;

  // Create a hit that exists in a different section, so it shouldn't match any
  // section filters
  std::vector<DocHitInfo> doc_hit_infos = {
      DocHitInfo(document_id, UINT64_C(1) << not_matching_section_id)};

  std::unique_ptr<DocHitInfoIterator> original_iterator =
      std::make_unique<DocHitInfoIteratorDummy>(doc_hit_infos);

  std::unique_ptr<DocHitInfoIterator> section_restrict_iterator =
      DocHitInfoIteratorSectionRestrict::ApplyRestrictions(
          std::move(original_iterator), document_store_.get(),
          schema_store_.get(),
          /*target_sections=*/{indexed_section_0},
          fake_clock_.GetSystemTimeMilliseconds());

  EXPECT_THAT(GetDocumentIds(section_restrict_iterator.get()), IsEmpty());
  std::vector<TermMatchInfo> matched_terms_stats;
  section_restrict_iterator->PopulateMatchedTermsStats(&matched_terms_stats);
  EXPECT_THAT(matched_terms_stats, IsEmpty());
}

TEST_F(DocHitInfoIteratorSectionRestrictTest, GetCallStats) {
  DocHitInfoIterator::CallStats original_call_stats(
      /*num_leaf_advance_calls_lite_index_in=*/2,
      /*num_leaf_advance_calls_main_index_in=*/5,
      /*num_leaf_advance_calls_integer_index_in=*/3,
      /*num_leaf_advance_calls_no_index_in=*/1,
      /*num_blocks_inspected_in=*/4);  // arbitrary value
  auto original_iterator = std::make_unique<DocHitInfoIteratorDummy>();
  original_iterator->SetCallStats(original_call_stats);

  std::unique_ptr<DocHitInfoIterator> section_restrict_iterator =
      DocHitInfoIteratorSectionRestrict::ApplyRestrictions(
          std::move(original_iterator), document_store_.get(),
          schema_store_.get(),
          /*target_sections=*/{""}, fake_clock_.GetSystemTimeMilliseconds());

  EXPECT_THAT(section_restrict_iterator->GetCallStats(),
              Eq(original_call_stats));
}

TEST_F(DocHitInfoIteratorSectionRestrictTest,
       TrimSectionRestrictIterator_TwoLayer) {
  // Populate the DocumentStore's FilterCache with this document's data
  ICING_ASSERT_OK_AND_ASSIGN(DocumentId document_id1,
                             document_store_->Put(document1_));
  ICING_ASSERT_OK_AND_ASSIGN(DocumentId document_id2,
                             document_store_->Put(document2_));
  ICING_ASSERT_OK_AND_ASSIGN(DocumentId document_id3,
                             document_store_->Put(document3_));

  // 0 is the indexed property
  SectionId matching_section_id = 0;
  // Anything that's not 0, which is the indexed property
  SectionId not_matching_section_id = 2;

  // Build an iterator tree like:
  //                  AND
  //             /           \
  //    [1, 1],[2, 2]        [3, 2]
  std::vector<DocHitInfo> left_infos = {
      DocHitInfo(document_id1, 1U << matching_section_id),
      DocHitInfo(document_id2, 1U << not_matching_section_id)};
  std::vector<DocHitInfo> right_infos = {
      DocHitInfo(document_id3, 1U << not_matching_section_id)};

  std::unique_ptr<DocHitInfoIterator> left_iterator =
      std::make_unique<DocHitInfoIteratorDummy>(left_infos);
  std::unique_ptr<DocHitInfoIterator> right_iterator =
      std::make_unique<DocHitInfoIteratorDummy>(right_infos, "term", 10);
  std::unique_ptr<DocHitInfoIterator> original_iterator =
      std::make_unique<DocHitInfoIteratorAnd>(std::move(left_iterator),
                                              std::move(right_iterator));

  // After applying section restriction:
  //                  AND
  //             /           \
  //        Restrict       Restrict
  //           |               |
  //    [1, 1],[2, 2]        [3, 2]
  std::unique_ptr<DocHitInfoIterator> section_restrict_iterator =
      DocHitInfoIteratorSectionRestrict::ApplyRestrictions(
          std::move(original_iterator), document_store_.get(),
          schema_store_.get(), {indexed_section_0},
          fake_clock_.GetSystemTimeMilliseconds());

  // The trimmed tree.
  //          Restrict
  //             |
  //       [1, 1],[2, 2]
  ICING_ASSERT_OK_AND_ASSIGN(
      DocHitInfoIterator::TrimmedNode node,
      std::move(*section_restrict_iterator).TrimRightMostNode());

  EXPECT_THAT(GetDocumentIds(node.iterator_.get()), ElementsAre(document_id1));
  EXPECT_THAT(node.term_, Eq("term"));
  EXPECT_THAT(node.term_start_index_, Eq(10));
  EXPECT_THAT(node.target_section_, Eq(indexed_section_0));
}

TEST_F(DocHitInfoIteratorSectionRestrictTest, TrimSectionRestrictIterator) {
  // Populate the DocumentStore's FilterCache with this document's data
  ICING_ASSERT_OK_AND_ASSIGN(DocumentId document_id1,
                             document_store_->Put(document1_));
  ICING_ASSERT_OK_AND_ASSIGN(DocumentId document_id2,
                             document_store_->Put(document2_));

  // 0 is the indexed property
  SectionId matching_section_id = 0;
  // Anything that's not 0, which is the indexed property
  SectionId not_matching_section_id = 2;

  // Build an interator tree like:
  //                Restrict
  //                   |
  //             [1, 1],[2, 2]
  std::vector<DocHitInfo> doc_infos = {
      DocHitInfo(document_id1, 1U << matching_section_id),
      DocHitInfo(document_id2, 1U << not_matching_section_id)};
  std::unique_ptr<DocHitInfoIterator> original_iterator =
      std::make_unique<DocHitInfoIteratorDummy>(doc_infos, "term", 10);

  std::unique_ptr<DocHitInfoIterator> section_restrict_iterator =
      DocHitInfoIteratorSectionRestrict::ApplyRestrictions(
          std::move(original_iterator), document_store_.get(),
          schema_store_.get(), {indexed_section_0},
          fake_clock_.GetSystemTimeMilliseconds());

  // The trimmed tree has null iterator but has target section.
  ICING_ASSERT_OK_AND_ASSIGN(
      DocHitInfoIterator::TrimmedNode node,
      std::move(*section_restrict_iterator).TrimRightMostNode());

  EXPECT_THAT(node.iterator_, testing::IsNull());
  EXPECT_THAT(node.term_, Eq("term"));
  EXPECT_THAT(node.term_start_index_, Eq(10));
  EXPECT_THAT(node.target_section_, Eq(indexed_section_0));
}

}  // namespace

}  // namespace lib
}  // namespace icing<|MERGE_RESOLUTION|>--- conflicted
+++ resolved
@@ -49,18 +49,8 @@
 using ::testing::Eq;
 using ::testing::IsEmpty;
 
-<<<<<<< HEAD
-constexpr PropertyConfigProto_Cardinality_Code CARDINALITY_OPTIONAL =
-    PropertyConfigProto_Cardinality_Code_OPTIONAL;
-
-constexpr StringIndexingConfig_TokenizerType_Code TOKENIZER_PLAIN =
-    StringIndexingConfig_TokenizerType_Code_PLAIN;
-
-constexpr TermMatchType_Code MATCH_EXACT = TermMatchType_Code_EXACT_ONLY;
-=======
 constexpr SectionId kIndexedSectionId0 = 0;
 constexpr SectionId kIndexedSectionId1 = 1;
->>>>>>> a81a0c8c
 
 class DocHitInfoIteratorSectionRestrictTest : public ::testing::Test {
  protected:
@@ -152,12 +142,12 @@
   // Created to test correct section_id_mask behavior.
   SectionIdMask original_section_id_mask = 0b00000101;  // hits in sections 0, 2
 
-  DocHitInfo doc_hit_info1 = DocHitInfo(document_id);
+  DocHitInfoTermFrequencyPair doc_hit_info1 = DocHitInfo(document_id);
   doc_hit_info1.UpdateSection(/*section_id=*/0, /*hit_term_frequency=*/1);
   doc_hit_info1.UpdateSection(/*section_id=*/2, /*hit_term_frequency=*/2);
 
   // Create a hit that was found in the indexed section
-  std::vector<DocHitInfo> doc_hit_infos = {doc_hit_info1};
+  std::vector<DocHitInfoTermFrequencyPair> doc_hit_infos = {doc_hit_info1};
 
   auto original_iterator =
       std::make_unique<DocHitInfoIteratorDummy>(doc_hit_infos, "hi");
@@ -183,22 +173,11 @@
   EXPECT_EQ(section_restrict_iterator->doc_hit_info().hit_section_ids_mask(),
             expected_section_id_mask);
 
-<<<<<<< HEAD
-  section_restrict_iterator.PopulateMatchedTermsStats(&matched_terms_stats);
-  EXPECT_EQ(matched_terms_stats.at(0).term, "hi");
-  std::array<Hit::TermFrequency, kMaxSectionId> expected_term_frequencies{
-      1, 0, 0, 0, 0, 0, 0, 0, 0, 0, 0, 0, 0, 0, 0};
-  EXPECT_THAT(matched_terms_stats.at(0).term_frequencies,
-              ElementsAreArray(expected_term_frequencies));
-  EXPECT_EQ(matched_terms_stats.at(0).section_ids_mask,
-            expected_section_id_mask);
-=======
   section_restrict_iterator->PopulateMatchedTermsStats(&matched_terms_stats);
   std::unordered_map<SectionId, Hit::TermFrequency>
       expected_section_ids_tf_map = {{0, 1}};
   EXPECT_THAT(matched_terms_stats, ElementsAre(EqualsTermMatchInfo(
                                        "hi", expected_section_ids_tf_map)));
->>>>>>> a81a0c8c
 
   EXPECT_FALSE(section_restrict_iterator->Advance().ok());
 }
