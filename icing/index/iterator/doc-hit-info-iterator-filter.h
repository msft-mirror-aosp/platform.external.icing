// Copyright (C) 2019 Google LLC
//
// Licensed under the Apache License, Version 2.0 (the "License");
// you may not use this file except in compliance with the License.
// You may obtain a copy of the License at
//
//      http://www.apache.org/licenses/LICENSE-2.0
//
// Unless required by applicable law or agreed to in writing, software
// distributed under the License is distributed on an "AS IS" BASIS,
// WITHOUT WARRANTIES OR CONDITIONS OF ANY KIND, either express or implied.
// See the License for the specific language governing permissions and
// limitations under the License.

#ifndef ICING_INDEX_ITERATOR_DOC_HIT_INFO_ITERATOR_FILTER_H_
#define ICING_INDEX_ITERATOR_DOC_HIT_INFO_ITERATOR_FILTER_H_

#include <cstdint>
#include <memory>
#include <string>
#include <string_view>
#include <unordered_set>
#include <vector>

#include "icing/text_classifier/lib3/utils/base/status.h"
#include "icing/index/iterator/doc-hit-info-iterator.h"
#include "icing/schema/schema-store.h"
#include "icing/store/document-store.h"
#include "icing/store/namespace-id.h"
#include "icing/util/clock.h"

namespace icing {
namespace lib {

// A iterator that helps filter out DocHitInfos associated with non-existing
// document ids.
class DocHitInfoIteratorFilter : public DocHitInfoIterator {
 public:
  struct Options {
    // List of namespaces that documents must have. An empty vector means that
    // all namespaces are valid, and no documents will be filtered out.
    //
    // Note that if we want to reference the strings in namespaces later, ensure
    // that the caller who passed the Options class outlives the
    // DocHitInfoIteratorFilter.
    std::vector<std::string_view> namespaces;

    // List of schema types that documents must have. An empty vector means that
    // all schema types are valid, and no documents will be filtered out.
    //
    // Note that if we want to reference the strings in schema types later,
    // ensure that the caller who passed the Options class outlives the
    // DocHitInfoIteratorFilter.
    std::vector<std::string_view> schema_types;
  };

  explicit DocHitInfoIteratorFilter(
      std::unique_ptr<DocHitInfoIterator> delegate,
      const DocumentStore* document_store, const SchemaStore* schema_store,
      const Clock* clock, const Options& options);

  libtextclassifier3::Status Advance() override;

  int32_t GetNumBlocksInspected() const override;

  int32_t GetNumLeafAdvanceCalls() const override;

  std::string ToString() const override;

  void PopulateMatchedTermsStats(
<<<<<<< HEAD
      std::vector<TermMatchInfo>* matched_terms_stats) const override {
    delegate_->PopulateMatchedTermsStats(matched_terms_stats);
=======
      std::vector<TermMatchInfo>* matched_terms_stats,
      SectionIdMask filtering_section_mask = kSectionIdMaskAll) const override {
    delegate_->PopulateMatchedTermsStats(matched_terms_stats,
                                         filtering_section_mask);
>>>>>>> 0b4a315c
  }

 private:
  std::unique_ptr<DocHitInfoIterator> delegate_;
  const DocumentStore& document_store_;
  const SchemaStore& schema_store_;
  const Options options_;
  std::unordered_set<NamespaceId> target_namespace_ids_;
  std::unordered_set<SchemaTypeId> target_schema_type_ids_;
  const int64_t current_time_milliseconds_;
};

}  // namespace lib
}  // namespace icing

#endif  // ICING_INDEX_ITERATOR_DOC_HIT_INFO_ITERATOR_FILTER_H_<|MERGE_RESOLUTION|>--- conflicted
+++ resolved
@@ -68,15 +68,10 @@
   std::string ToString() const override;
 
   void PopulateMatchedTermsStats(
-<<<<<<< HEAD
-      std::vector<TermMatchInfo>* matched_terms_stats) const override {
-    delegate_->PopulateMatchedTermsStats(matched_terms_stats);
-=======
       std::vector<TermMatchInfo>* matched_terms_stats,
       SectionIdMask filtering_section_mask = kSectionIdMaskAll) const override {
     delegate_->PopulateMatchedTermsStats(matched_terms_stats,
                                          filtering_section_mask);
->>>>>>> 0b4a315c
   }
 
  private:
