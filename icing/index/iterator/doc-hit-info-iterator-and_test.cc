// Copyright (C) 2019 Google LLC
//
// Licensed under the Apache License, Version 2.0 (the "License");
// you may not use this file except in compliance with the License.
// You may obtain a copy of the License at
//
//      http://www.apache.org/licenses/LICENSE-2.0
//
// Unless required by applicable law or agreed to in writing, software
// distributed under the License is distributed on an "AS IS" BASIS,
// WITHOUT WARRANTIES OR CONDITIONS OF ANY KIND, either express or implied.
// See the License for the specific language governing permissions and
// limitations under the License.

#include "icing/index/iterator/doc-hit-info-iterator-and.h"

#include <string>
#include <vector>

#include "gmock/gmock.h"
#include "gtest/gtest.h"
#include "icing/index/hit/doc-hit-info.h"
#include "icing/index/iterator/doc-hit-info-iterator-test-util.h"
#include "icing/index/iterator/doc-hit-info-iterator.h"
#include "icing/schema/section.h"
#include "icing/store/document-id.h"
#include "icing/testing/common-matchers.h"

namespace icing {
namespace lib {

namespace {

using ::testing::ElementsAre;
using ::testing::Eq;
using ::testing::IsEmpty;

TEST(CreateAndIteratorTest, And) {
  // Basic test that we can create a working And iterator. Further testing of
  // the And iterator should be done separately below.
  std::vector<DocHitInfo> doc_hit_infos = {DocHitInfo(10)};
  std::unique_ptr<DocHitInfoIterator> first_iter =
      std::make_unique<DocHitInfoIteratorDummy>(doc_hit_infos);
  std::unique_ptr<DocHitInfoIterator> second_iter =
      std::make_unique<DocHitInfoIteratorDummy>(doc_hit_infos);

  std::vector<std::unique_ptr<DocHitInfoIterator>> iterators;
  iterators.push_back(std::move(first_iter));
  iterators.push_back(std::move(second_iter));
  std::unique_ptr<DocHitInfoIterator> and_iter =
      CreateAndIterator(std::move(iterators));

  EXPECT_THAT(GetDocumentIds(and_iter.get()), ElementsAre(10));
}

TEST(CreateAndIteratorTest, AndNary) {
  // Basic test that we can create a working AndNary iterator. Further testing
  // of the AndNary iterator should be done separately below.
  std::vector<DocHitInfo> doc_hit_infos = {DocHitInfo(10)};
  std::vector<std::unique_ptr<DocHitInfoIterator>> iterators;
  iterators.push_back(std::make_unique<DocHitInfoIteratorDummy>(doc_hit_infos));
  iterators.push_back(std::make_unique<DocHitInfoIteratorDummy>(doc_hit_infos));
  iterators.push_back(std::make_unique<DocHitInfoIteratorDummy>(doc_hit_infos));
  iterators.push_back(std::make_unique<DocHitInfoIteratorDummy>(doc_hit_infos));

  std::unique_ptr<DocHitInfoIterator> and_iter =
      CreateAndIterator(std::move(iterators));

  EXPECT_THAT(GetDocumentIds(and_iter.get()), ElementsAre(10));
}

TEST(DocHitInfoIteratorAndTest, Initialize) {
  DocHitInfoIteratorAnd and_iter(std::make_unique<DocHitInfoIteratorDummy>(),
                                 std::make_unique<DocHitInfoIteratorDummy>());

  // We start out with invalid values
  EXPECT_THAT(and_iter.doc_hit_info(),
              EqualsDocHitInfo(kInvalidDocumentId, std::vector<SectionId>{}));
}

TEST(DocHitInfoIteratorAndTest, GetCallStats) {
  DocHitInfoIterator::CallStats first_iter_call_stats(
      /*num_leaf_advance_calls_lite_index_in=*/2,
      /*num_leaf_advance_calls_main_index_in=*/5,
      /*num_leaf_advance_calls_integer_index_in=*/3,
      /*num_leaf_advance_calls_no_index_in=*/1,
      /*num_blocks_inspected_in=*/4);  // arbitrary value
  auto first_iter = std::make_unique<DocHitInfoIteratorDummy>();
  first_iter->SetCallStats(first_iter_call_stats);

  DocHitInfoIterator::CallStats second_iter_call_stats(
      /*num_leaf_advance_calls_lite_index_in=*/6,
      /*num_leaf_advance_calls_main_index_in=*/2,
      /*num_leaf_advance_calls_integer_index_in=*/10,
      /*num_leaf_advance_calls_no_index_in=*/3,
      /*num_blocks_inspected_in=*/7);  // arbitrary value
  auto second_iter = std::make_unique<DocHitInfoIteratorDummy>();
  second_iter->SetCallStats(second_iter_call_stats);

  DocHitInfoIteratorAnd and_iter(std::move(first_iter), std::move(second_iter));

  EXPECT_THAT(and_iter.GetCallStats(),
              Eq(first_iter_call_stats + second_iter_call_stats));
}

TEST(DocHitInfoIteratorAndTest, AdvanceNoOverlap) {
  std::vector<DocHitInfo> first_vector = {DocHitInfo(10), DocHitInfo(9)};

  std::vector<DocHitInfo> second_vector = {DocHitInfo(8), DocHitInfo(7)};

  std::unique_ptr<DocHitInfoIterator> first_iter =
      std::make_unique<DocHitInfoIteratorDummy>(first_vector);
  std::unique_ptr<DocHitInfoIterator> second_iter =
      std::make_unique<DocHitInfoIteratorDummy>(second_vector);
  DocHitInfoIteratorAnd and_iter(std::move(first_iter), std::move(second_iter));

  EXPECT_THAT(GetDocumentIds(&and_iter), IsEmpty());
}

TEST(DocHitInfoIteratorAndTest, Advance) {
  std::vector<DocHitInfo> first_vector = {DocHitInfo(10), DocHitInfo(8),
                                          DocHitInfo(6),  DocHitInfo(4),
                                          DocHitInfo(2),  DocHitInfo(0)};

  std::vector<DocHitInfo> second_vector = {DocHitInfo(8), DocHitInfo(4),
                                           DocHitInfo(0)};

  std::unique_ptr<DocHitInfoIterator> first_iter =
      std::make_unique<DocHitInfoIteratorDummy>(first_vector);
  std::unique_ptr<DocHitInfoIterator> second_iter =
      std::make_unique<DocHitInfoIteratorDummy>(second_vector);
  DocHitInfoIteratorAnd and_iter(std::move(first_iter), std::move(second_iter));

  EXPECT_THAT(GetDocumentIds(&and_iter), ElementsAre(8, 4, 0));
}

TEST(DocHitInfoIteratorAndTest, AdvanceNestedIterators) {
  std::vector<DocHitInfo> first_vector = {
      DocHitInfo(10), DocHitInfo(9), DocHitInfo(8), DocHitInfo(7),
      DocHitInfo(6),  DocHitInfo(5), DocHitInfo(4), DocHitInfo(3),
      DocHitInfo(2),  DocHitInfo(1), DocHitInfo(0)};

  std::vector<DocHitInfo> second_vector = {DocHitInfo(10), DocHitInfo(8),
                                           DocHitInfo(6),  DocHitInfo(4),
                                           DocHitInfo(2),  DocHitInfo(0)};

  std::vector<DocHitInfo> third_vector = {DocHitInfo(10), DocHitInfo(7),
                                          DocHitInfo(6), DocHitInfo(2),
                                          DocHitInfo(1)};

  std::unique_ptr<DocHitInfoIterator> first_iter =
      std::make_unique<DocHitInfoIteratorDummy>(first_vector);
  std::unique_ptr<DocHitInfoIterator> second_iter =
      std::make_unique<DocHitInfoIteratorDummy>(second_vector);
  std::unique_ptr<DocHitInfoIterator> third_iter =
      std::make_unique<DocHitInfoIteratorDummy>(third_vector);

  std::unique_ptr<DocHitInfoIterator> inner_iter =
      std::make_unique<DocHitInfoIteratorAnd>(std::move(first_iter),
                                              std::move(second_iter));
  std::unique_ptr<DocHitInfoIterator> outer_iter =
      std::make_unique<DocHitInfoIteratorAnd>(std::move(inner_iter),
                                              std::move(third_iter));

  EXPECT_THAT(GetDocumentIds(outer_iter.get()), ElementsAre(10, 6, 2));
}

TEST(DocHitInfoIteratorAndTest, TrimAndIterator) {
  std::vector<DocHitInfo> left_vector = {DocHitInfo(3), DocHitInfo(2)};
  std::vector<DocHitInfo> right_vector = {DocHitInfo(1), DocHitInfo(0)};

  std::unique_ptr<DocHitInfoIterator> left_iter =
      std::make_unique<DocHitInfoIteratorDummy>(left_vector);
  std::unique_ptr<DocHitInfoIterator> right_iter =
      std::make_unique<DocHitInfoIteratorDummy>(right_vector, "term", 10);

  std::unique_ptr<DocHitInfoIterator> iter =
      std::make_unique<DocHitInfoIteratorAnd>(std::move(left_iter),
                                              std::move(right_iter));

  ICING_ASSERT_OK_AND_ASSIGN(DocHitInfoIterator::TrimmedNode trimmed_node,
                             std::move(*iter).TrimRightMostNode());
  EXPECT_THAT(trimmed_node.term_, Eq("term"));
  EXPECT_THAT(trimmed_node.term_start_index_, Eq(10));
  EXPECT_THAT(GetDocumentIds(trimmed_node.iterator_.get()), ElementsAre(3, 2));
}

TEST(DocHitInfoIteratorAndTest, TrimAndIterator_TwoLayer) {
  // Build an interator tree like:
  //
  //            AND
  //          /     \
  //     first         AND
  //        |        /      \
  //    {0, 1}    second  third
  //                 |      |
  //                {1}    {0}
  std::vector<DocHitInfo> first_vector = {DocHitInfo(1), DocHitInfo(0)};
  std::vector<DocHitInfo> second_vector = {DocHitInfo(1)};
  std::vector<DocHitInfo> third_vector = {DocHitInfo(0)};

  std::unique_ptr<DocHitInfoIterator> first_iter =
      std::make_unique<DocHitInfoIteratorDummy>(first_vector);
  std::unique_ptr<DocHitInfoIterator> second_iter =
      std::make_unique<DocHitInfoIteratorDummy>(second_vector);
  std::unique_ptr<DocHitInfoIterator> third_iter =
      std::make_unique<DocHitInfoIteratorDummy>(third_vector, "term", 10);

  std::unique_ptr<DocHitInfoIterator> nested_iter =
      std::make_unique<DocHitInfoIteratorAnd>(std::move(second_iter),
                                              std::move(third_iter));
  std::unique_ptr<DocHitInfoIterator> iter =
      std::make_unique<DocHitInfoIteratorAnd>(std::move(first_iter),
                                              std::move(nested_iter));

  // The third_iter is trimmed.
  //          AND
  //      /        \
  //    first    second
  //      |         |
  //   {0, 1}       {1}
  ICING_ASSERT_OK_AND_ASSIGN(DocHitInfoIterator::TrimmedNode trimmed_node,
                             std::move(*iter).TrimRightMostNode());
  EXPECT_THAT(GetDocumentIds(trimmed_node.iterator_.get()), ElementsAre(1));
  EXPECT_THAT(trimmed_node.term_, Eq("term"));
  EXPECT_THAT(trimmed_node.term_start_index_, Eq(10));
}

TEST(DocHitInfoIteratorAndNaryTest, TrimAndNaryIterator) {
  std::vector<DocHitInfo> first_vector = {DocHitInfo(2), DocHitInfo(1),
                                          DocHitInfo(0)};
  std::vector<DocHitInfo> second_vector = {DocHitInfo(2), DocHitInfo(1)};
  std::vector<DocHitInfo> third_vector = {DocHitInfo(2)};

  std::vector<std::unique_ptr<DocHitInfoIterator>> iterators;
  iterators.push_back(std::make_unique<DocHitInfoIteratorDummy>(first_vector));
  iterators.push_back(std::make_unique<DocHitInfoIteratorDummy>(second_vector));
  iterators.push_back(
      std::make_unique<DocHitInfoIteratorDummy>(third_vector, "term", 10));

  std::unique_ptr<DocHitInfoIterator> iter =
      std::make_unique<DocHitInfoIteratorAndNary>(std::move(iterators));

  // The third iterator is trimmed
  ICING_ASSERT_OK_AND_ASSIGN(DocHitInfoIterator::TrimmedNode trimmed_node,
                             std::move(*iter).TrimRightMostNode());
  EXPECT_THAT(trimmed_node.term_, Eq("term"));
  EXPECT_THAT(trimmed_node.term_start_index_, Eq(10));
  EXPECT_THAT(GetDocumentIds(trimmed_node.iterator_.get()), ElementsAre(2, 1));
}

TEST(DocHitInfoIteratorAndNaryTest, TrimAndNaryIterator_TwoLayer) {
  std::vector<DocHitInfo> first_vector = {DocHitInfo(3), DocHitInfo(2),
                                          DocHitInfo(1), DocHitInfo(0)};
  std::vector<DocHitInfo> second_vector = {DocHitInfo(2), DocHitInfo(1),
                                           DocHitInfo(0)};
  std::vector<DocHitInfo> third_vector = {DocHitInfo(1), DocHitInfo(0)};
  std::vector<DocHitInfo> forth_vector = {DocHitInfo(0)};

  // Build nested iterator
  std::unique_ptr<DocHitInfoIterator> third_iter =
      std::make_unique<DocHitInfoIteratorDummy>(third_vector);
  std::unique_ptr<DocHitInfoIterator> forth_iter =
      std::make_unique<DocHitInfoIteratorDummy>(forth_vector, "term", 10);
  std::unique_ptr<DocHitInfoIterator> nested_iter =
      std::make_unique<DocHitInfoIteratorAnd>(std::move(third_iter),
                                              std::move(forth_iter));

  // Build outer iterator
  std::vector<std::unique_ptr<DocHitInfoIterator>> iterators;
  iterators.push_back(std::make_unique<DocHitInfoIteratorDummy>(first_vector));
  iterators.push_back(std::make_unique<DocHitInfoIteratorDummy>(second_vector));
  iterators.push_back(std::move(nested_iter));
  std::unique_ptr<DocHitInfoIterator> iter =
      std::make_unique<DocHitInfoIteratorAndNary>(std::move(iterators));

  // The forth iterator is trimmed.
  ICING_ASSERT_OK_AND_ASSIGN(DocHitInfoIterator::TrimmedNode trimmed_node,
                             std::move(*iter).TrimRightMostNode());
  EXPECT_THAT(trimmed_node.term_, Eq("term"));
  EXPECT_THAT(trimmed_node.term_start_index_, Eq(10));
  EXPECT_THAT(GetDocumentIds(trimmed_node.iterator_.get()), ElementsAre(1, 0));
}

TEST(DocHitInfoIteratorAndTest, SectionIdMask) {
  // Arbitrary section ids for the documents in the DocHitInfoIterators.
  // Created to test correct section_id_mask behavior.
  SectionIdMask section_id_mask1 = 0b01010101;  // hits in sections 0, 2, 4, 6
  SectionIdMask section_id_mask2 = 0b00000110;  // hits in sections 1, 2
  SectionIdMask mask_ored_result = 0b01010111;

  std::vector<DocHitInfo> first_vector = {DocHitInfo(4, section_id_mask1)};
  std::vector<DocHitInfo> second_vector = {DocHitInfo(4, section_id_mask2)};

  auto first_iter = std::make_unique<DocHitInfoIteratorDummy>(first_vector);
  first_iter->set_hit_section_ids_mask(section_id_mask1);

  auto second_iter = std::make_unique<DocHitInfoIteratorDummy>(second_vector);
  second_iter->set_hit_section_ids_mask(section_id_mask2);

  DocHitInfoIteratorAnd and_iter(std::move(first_iter), std::move(second_iter));

  ICING_EXPECT_OK(and_iter.Advance());
  EXPECT_THAT(and_iter.doc_hit_info().hit_section_ids_mask(),
              Eq(mask_ored_result));
}

TEST(DocHitInfoIteratorAndTest, PopulateMatchedTermsStats) {
  {
    // Arbitrary section ids for the documents in the DocHitInfoIterators.
    // Created to test correct section_id_mask behavior.
<<<<<<< HEAD
    SectionIdMask section_id_mask1 = 0b01010101;  // hits in sections 0, 2, 4, 6
    std::array<Hit::TermFrequency, kMaxSectionId> term_frequencies1{
        1, 0, 2, 0, 3, 0, 4, 0, 0, 0, 0, 0, 0, 0, 0};
    SectionIdMask section_id_mask2 = 0b00000110;  // hits in sections 1, 2
    std::array<Hit::TermFrequency, kMaxSectionId> term_frequencies2{
        0, 2, 6, 0, 0, 0, 0, 0, 0, 0, 0, 0, 0, 0, 0};

    DocHitInfo doc_hit_info1 = DocHitInfo(4);
=======
    DocHitInfoTermFrequencyPair doc_hit_info1 = DocHitInfo(4);
>>>>>>> a81a0c8c
    doc_hit_info1.UpdateSection(/*section_id=*/0, /*hit_term_frequency=*/1);
    doc_hit_info1.UpdateSection(/*section_id=*/2, /*hit_term_frequency=*/2);
    doc_hit_info1.UpdateSection(/*section_id=*/4, /*hit_term_frequency=*/3);
    doc_hit_info1.UpdateSection(/*section_id=*/6, /*hit_term_frequency=*/4);

<<<<<<< HEAD
    DocHitInfo doc_hit_info2 = DocHitInfo(4);
    doc_hit_info2.UpdateSection(/*section_id=*/1, /*hit_term_frequency=*/2);
    doc_hit_info2.UpdateSection(/*section_id=*/2, /*hit_term_frequency=*/6);

    std::vector<DocHitInfo> first_vector = {doc_hit_info1};
    std::vector<DocHitInfo> second_vector = {doc_hit_info2};
=======
    SectionIdMask section_id_mask1 = 0b01010101;  // hits in sections 0, 2, 4, 6
    std::unordered_map<SectionId, Hit::TermFrequency>
        expected_section_ids_tf_map1 = {{0, 1}, {2, 2}, {4, 3}, {6, 4}};

    DocHitInfoTermFrequencyPair doc_hit_info2 = DocHitInfo(4);
    doc_hit_info2.UpdateSection(/*section_id=*/1, /*hit_term_frequency=*/2);
    doc_hit_info2.UpdateSection(/*section_id=*/2, /*hit_term_frequency=*/6);

    SectionIdMask section_id_mask2 = 0b00000110;  // hits in sections 1, 2
    std::unordered_map<SectionId, Hit::TermFrequency>
        expected_section_ids_tf_map2 = {{1, 2}, {2, 6}};

    std::vector<DocHitInfoTermFrequencyPair> first_vector = {doc_hit_info1};
    std::vector<DocHitInfoTermFrequencyPair> second_vector = {doc_hit_info2};
>>>>>>> a81a0c8c

    auto first_iter =
        std::make_unique<DocHitInfoIteratorDummy>(first_vector, "hi");
    first_iter->set_hit_section_ids_mask(section_id_mask1);

    auto second_iter =
        std::make_unique<DocHitInfoIteratorDummy>(second_vector, "hello");
    second_iter->set_hit_section_ids_mask(section_id_mask2);

    DocHitInfoIteratorAnd and_iter(std::move(first_iter),
                                   std::move(second_iter));
    std::vector<TermMatchInfo> matched_terms_stats;
    and_iter.PopulateMatchedTermsStats(&matched_terms_stats);
    EXPECT_THAT(matched_terms_stats, IsEmpty());

    ICING_EXPECT_OK(and_iter.Advance());
    EXPECT_THAT(and_iter.doc_hit_info().document_id(), Eq(4));

    and_iter.PopulateMatchedTermsStats(&matched_terms_stats);
    EXPECT_THAT(
        matched_terms_stats,
        ElementsAre(
            EqualsTermMatchInfo("hi", expected_section_ids_tf_map1),
            EqualsTermMatchInfo("hello", expected_section_ids_tf_map2)));

    EXPECT_FALSE(and_iter.Advance().ok());
  }
  {
    // Arbitrary section ids for the documents in the DocHitInfoIterators.
    // Created to test correct section_id_mask behavior.
<<<<<<< HEAD
    SectionIdMask section_id_mask1 = 0b00000101;  // hits in sections 0, 2
    std::array<Hit::TermFrequency, kMaxSectionId> term_frequencies1{
        1, 0, 2, 0, 0, 0, 0, 0, 0, 0, 0, 0, 0, 0, 0};

    DocHitInfo doc_hit_info1 = DocHitInfo(4);
    doc_hit_info1.UpdateSection(/*section_id=*/0, /*hit_term_frequency=*/1);
    doc_hit_info1.UpdateSection(/*section_id=*/2, /*hit_term_frequency=*/2);

    std::vector<DocHitInfo> first_vector = {doc_hit_info1};
    std::vector<DocHitInfo> second_vector = {doc_hit_info1};
=======
    DocHitInfoTermFrequencyPair doc_hit_info1 = DocHitInfo(4);
    doc_hit_info1.UpdateSection(/*section_id=*/0, /*hit_term_frequency=*/1);
    doc_hit_info1.UpdateSection(/*section_id=*/2, /*hit_term_frequency=*/2);

    SectionIdMask section_id_mask1 = 0b00000101;  // hits in sections 0, 2
    std::unordered_map<SectionId, Hit::TermFrequency>
        expected_section_ids_tf_map1 = {{0, 1}, {2, 2}};

    std::vector<DocHitInfoTermFrequencyPair> first_vector = {doc_hit_info1};
    std::vector<DocHitInfoTermFrequencyPair> second_vector = {doc_hit_info1};
>>>>>>> a81a0c8c

    auto first_iter =
        std::make_unique<DocHitInfoIteratorDummy>(first_vector, "hi");
    first_iter->set_hit_section_ids_mask(section_id_mask1);

    auto second_iter =
        std::make_unique<DocHitInfoIteratorDummy>(second_vector, "hi");
    second_iter->set_hit_section_ids_mask(section_id_mask1);

    DocHitInfoIteratorAnd and_iter(std::move(first_iter),
                                   std::move(second_iter));
    std::vector<TermMatchInfo> matched_terms_stats;
    and_iter.PopulateMatchedTermsStats(&matched_terms_stats);
    EXPECT_THAT(matched_terms_stats, IsEmpty());

    ICING_EXPECT_OK(and_iter.Advance());
    EXPECT_THAT(and_iter.doc_hit_info().document_id(), Eq(4));

    and_iter.PopulateMatchedTermsStats(&matched_terms_stats);
    EXPECT_THAT(matched_terms_stats, ElementsAre(EqualsTermMatchInfo(
                                         "hi", expected_section_ids_tf_map1)));

    EXPECT_FALSE(and_iter.Advance().ok());
  }
}

TEST(DocHitInfoIteratorAndTest, PopulateMatchedTermsStats_NoMatchingDocument) {
  DocHitInfo doc_hit_info1 = DocHitInfo(4);
  doc_hit_info1.UpdateSection(/*section_id=*/0, /*hit_term_frequency=*/1);

  DocHitInfo doc_hit_info2 = DocHitInfo(5);
  doc_hit_info2.UpdateSection(/*section_id=*/1, /*hit_term_frequency=*/2);
  doc_hit_info2.UpdateSection(/*section_id=*/2, /*hit_term_frequency=*/6);

  std::vector<DocHitInfo> first_vector = {doc_hit_info1};
  std::vector<DocHitInfo> second_vector = {doc_hit_info2};

  auto first_iter =
      std::make_unique<DocHitInfoIteratorDummy>(first_vector, "hi");
  auto second_iter =
      std::make_unique<DocHitInfoIteratorDummy>(second_vector, "hello");

  DocHitInfoIteratorAnd and_iter(std::move(first_iter), std::move(second_iter));
  std::vector<TermMatchInfo> matched_terms_stats;
  and_iter.PopulateMatchedTermsStats(&matched_terms_stats);
  EXPECT_THAT(matched_terms_stats, IsEmpty());
  EXPECT_FALSE(and_iter.Advance().ok());
}

TEST(DocHitInfoIteratorAndNaryTest, Initialize) {
  std::vector<std::unique_ptr<DocHitInfoIterator>> iterators;
  iterators.push_back(std::make_unique<DocHitInfoIteratorDummy>());
  iterators.push_back(std::make_unique<DocHitInfoIteratorDummy>());
  iterators.push_back(std::make_unique<DocHitInfoIteratorDummy>());
  iterators.push_back(std::make_unique<DocHitInfoIteratorDummy>());
  DocHitInfoIteratorAndNary and_iter(std::move(iterators));

  // We start out with invalid values
  EXPECT_THAT(and_iter.doc_hit_info(),
              EqualsDocHitInfo(kInvalidDocumentId, std::vector<SectionId>{}));
}

TEST(DocHitInfoIteratorAndNaryTest, InitializeEmpty) {
  // We can initialize it fine even with an empty vector
  std::vector<std::unique_ptr<DocHitInfoIterator>> empty_vector;
  DocHitInfoIteratorAndNary empty_iter(std::move(empty_vector));

  // But it won't be able to advance anywhere
  EXPECT_THAT(empty_iter.Advance(),
              StatusIs(libtextclassifier3::StatusCode::INVALID_ARGUMENT));
}

TEST(DocHitInfoIteratorAndNaryTest, GetCallStats) {
  DocHitInfoIterator::CallStats first_iter_call_stats(
      /*num_leaf_advance_calls_lite_index_in=*/2,
      /*num_leaf_advance_calls_main_index_in=*/5,
      /*num_leaf_advance_calls_integer_index_in=*/3,
      /*num_leaf_advance_calls_no_index_in=*/1,
      /*num_blocks_inspected_in=*/4);  // arbitrary value
  auto first_iter = std::make_unique<DocHitInfoIteratorDummy>();
  first_iter->SetCallStats(first_iter_call_stats);

  DocHitInfoIterator::CallStats second_iter_call_stats(
      /*num_leaf_advance_calls_lite_index_in=*/6,
      /*num_leaf_advance_calls_main_index_in=*/2,
      /*num_leaf_advance_calls_integer_index_in=*/10,
      /*num_leaf_advance_calls_no_index_in=*/3,
      /*num_blocks_inspected_in=*/7);  // arbitrary value
  auto second_iter = std::make_unique<DocHitInfoIteratorDummy>();
  second_iter->SetCallStats(second_iter_call_stats);

  DocHitInfoIterator::CallStats third_iter_call_stats(
      /*num_leaf_advance_calls_lite_index_in=*/1000,
      /*num_leaf_advance_calls_main_index_in=*/2000,
      /*num_leaf_advance_calls_integer_index_in=*/3000,
      /*num_leaf_advance_calls_no_index_in=*/0,
      /*num_blocks_inspected_in=*/200);  // arbitrary value
  auto third_iter = std::make_unique<DocHitInfoIteratorDummy>();
  third_iter->SetCallStats(third_iter_call_stats);

  DocHitInfoIterator::CallStats fourth_iter_call_stats(
      /*num_leaf_advance_calls_lite_index_in=*/200,
      /*num_leaf_advance_calls_main_index_in=*/400,
      /*num_leaf_advance_calls_integer_index_in=*/100,
      /*num_leaf_advance_calls_no_index_in=*/20,
      /*num_blocks_inspected_in=*/50);  // arbitrary value
  auto fourth_iter = std::make_unique<DocHitInfoIteratorDummy>();
  fourth_iter->SetCallStats(fourth_iter_call_stats);

  std::vector<std::unique_ptr<DocHitInfoIterator>> iterators;
  iterators.push_back(std::move(first_iter));
  iterators.push_back(std::move(second_iter));
  iterators.push_back(std::move(third_iter));
  iterators.push_back(std::move(fourth_iter));
  DocHitInfoIteratorAndNary and_iter(std::move(iterators));

  EXPECT_THAT(and_iter.GetCallStats(),
              Eq(first_iter_call_stats + second_iter_call_stats +
                 third_iter_call_stats + fourth_iter_call_stats));
}

TEST(DocHitInfoIteratorAndNaryTest, Advance) {
  std::vector<DocHitInfo> first_vector = {
      DocHitInfo(10), DocHitInfo(9), DocHitInfo(8), DocHitInfo(7),
      DocHitInfo(6),  DocHitInfo(5), DocHitInfo(4), DocHitInfo(3),
      DocHitInfo(2),  DocHitInfo(1), DocHitInfo(0)};

  std::vector<DocHitInfo> second_vector = {DocHitInfo(10), DocHitInfo(8),
                                           DocHitInfo(6),  DocHitInfo(4),
                                           DocHitInfo(2),  DocHitInfo(0)};

  std::vector<DocHitInfo> third_vector = {DocHitInfo(9), DocHitInfo(6),
                                          DocHitInfo(3), DocHitInfo(0)};

  std::vector<DocHitInfo> fourth_vector = {DocHitInfo(6), DocHitInfo(5),
                                           DocHitInfo(0)};

  std::vector<std::unique_ptr<DocHitInfoIterator>> iterators;
  iterators.push_back(std::make_unique<DocHitInfoIteratorDummy>(first_vector));
  iterators.push_back(std::make_unique<DocHitInfoIteratorDummy>(second_vector));
  iterators.push_back(std::make_unique<DocHitInfoIteratorDummy>(third_vector));
  iterators.push_back(std::make_unique<DocHitInfoIteratorDummy>(fourth_vector));
  DocHitInfoIteratorAndNary and_iter(std::move(iterators));

  EXPECT_THAT(GetDocumentIds(&and_iter), ElementsAre(6, 0));
}

TEST(DocHitInfoIteratorAndNaryTest, SectionIdMask) {
  // Arbitrary section ids for the documents in the DocHitInfoIterators.
  // Created to test correct section_id_mask behavior.
  SectionIdMask section_id_mask1 = 0b01000101;  // hits in sections 0, 2, 6
  SectionIdMask section_id_mask2 = 0b00000110;  // hits in sections 1, 2
  SectionIdMask section_id_mask3 = 0b00001100;  // hits in sections 2, 3
  SectionIdMask section_id_mask4 = 0b00100100;  // hits in sections 2, 5
  SectionIdMask mask_ored_result = 0b01101111;

  std::vector<DocHitInfo> first_vector = {DocHitInfo(4, section_id_mask1)};
  std::vector<DocHitInfo> second_vector = {DocHitInfo(4, section_id_mask2)};
  std::vector<DocHitInfo> third_vector = {DocHitInfo(4, section_id_mask3)};
  std::vector<DocHitInfo> fourth_vector = {DocHitInfo(4, section_id_mask4)};

  auto first_iter = std::make_unique<DocHitInfoIteratorDummy>(first_vector);
  first_iter->set_hit_section_ids_mask(section_id_mask1);

  auto second_iter = std::make_unique<DocHitInfoIteratorDummy>(second_vector);
  second_iter->set_hit_section_ids_mask(section_id_mask2);

  auto third_iter = std::make_unique<DocHitInfoIteratorDummy>(third_vector);
  third_iter->set_hit_section_ids_mask(section_id_mask3);

  auto fourth_iter = std::make_unique<DocHitInfoIteratorDummy>(fourth_vector);
  fourth_iter->set_hit_section_ids_mask(section_id_mask4);

  std::vector<std::unique_ptr<DocHitInfoIterator>> iterators;
  iterators.push_back(std::move(first_iter));
  iterators.push_back(std::move(second_iter));
  iterators.push_back(std::move(third_iter));
  iterators.push_back(std::move(fourth_iter));

  DocHitInfoIteratorAndNary and_iter(std::move(iterators));

  ICING_EXPECT_OK(and_iter.Advance());
  EXPECT_THAT(and_iter.doc_hit_info().hit_section_ids_mask(),
              Eq(mask_ored_result));
}

TEST(DocHitInfoIteratorAndNaryTest, PopulateMatchedTermsStats) {
  // Arbitrary section ids/term frequencies for the documents in the
  // DocHitInfoIterators.
  // For term "hi", document 10 and 8
<<<<<<< HEAD
  SectionIdMask section_id_mask1_hi = 0b01000101;  // hits in sections 0, 2, 6
  std::array<Hit::TermFrequency, kMaxSectionId> term_frequencies1_hi{
      1, 0, 2, 0, 0, 0, 4, 0, 0, 0, 0, 0, 0, 0, 0};
  DocHitInfo doc_hit_info1_hi = DocHitInfo(10);
=======
  DocHitInfoTermFrequencyPair doc_hit_info1_hi = DocHitInfo(10);
>>>>>>> a81a0c8c
  doc_hit_info1_hi.UpdateSection(/*section_id=*/0, /*hit_term_frequency=*/1);
  doc_hit_info1_hi.UpdateSection(/*section_id=*/2, /*hit_term_frequency=*/2);
  doc_hit_info1_hi.UpdateSection(/*section_id=*/6, /*hit_term_frequency=*/4);
  std::unordered_map<SectionId, Hit::TermFrequency>
      expected_section_ids_tf_map1_hi = {{0, 1}, {2, 2}, {6, 4}};

  DocHitInfo doc_hit_info2_hi = DocHitInfo(8);
  doc_hit_info2_hi.UpdateSection(/*section_id=*/1, /*hit_term_frequency=*/2);
  doc_hit_info2_hi.UpdateSection(/*section_id=*/2, /*hit_term_frequency=*/6);

  // For term "hello", document 10 and 9
<<<<<<< HEAD
  SectionIdMask section_id_mask1_hello = 0b00001001;  // hits in sections 0, 3
  std::array<Hit::TermFrequency, kMaxSectionId> term_frequencies1_hello{
      2, 0, 0, 3, 0, 0, 0, 0, 0, 0, 0, 0, 0, 0, 0};
  DocHitInfo doc_hit_info1_hello = DocHitInfo(10);
=======
  DocHitInfoTermFrequencyPair doc_hit_info1_hello = DocHitInfo(10);
>>>>>>> a81a0c8c
  doc_hit_info1_hello.UpdateSection(/*section_id=*/0, /*hit_term_frequency=*/2);
  doc_hit_info1_hello.UpdateSection(/*section_id=*/3, /*hit_term_frequency=*/3);
  std::unordered_map<SectionId, Hit::TermFrequency>
      expected_section_ids_tf_map1_hello = {{0, 2}, {3, 3}};

  DocHitInfo doc_hit_info2_hello = DocHitInfo(9);
  doc_hit_info2_hello.UpdateSection(/*section_id=*/2, /*hit_term_frequency=*/3);
  doc_hit_info2_hello.UpdateSection(/*section_id=*/3, /*hit_term_frequency=*/2);

  // For term "ciao", document 10 and 9
<<<<<<< HEAD
  SectionIdMask section_id_mask1_ciao = 0b00000011;  // hits in sections 0, 1
  std::array<Hit::TermFrequency, kMaxSectionId> term_frequencies1_ciao{
      2, 3, 0, 0, 0, 0, 0, 0, 0, 0, 0, 0, 0, 0, 0};
  DocHitInfo doc_hit_info1_ciao = DocHitInfo(10);
=======
  DocHitInfoTermFrequencyPair doc_hit_info1_ciao = DocHitInfo(10);
>>>>>>> a81a0c8c
  doc_hit_info1_ciao.UpdateSection(/*section_id=*/0, /*hit_term_frequency=*/2);
  doc_hit_info1_ciao.UpdateSection(/*section_id=*/1, /*hit_term_frequency=*/3);
  std::unordered_map<SectionId, Hit::TermFrequency>
      expected_section_ids_tf_map1_ciao = {{0, 2}, {1, 3}};

  DocHitInfo doc_hit_info2_ciao = DocHitInfo(9);
  doc_hit_info2_ciao.UpdateSection(/*section_id=*/3, /*hit_term_frequency=*/3);
  doc_hit_info2_ciao.UpdateSection(/*section_id=*/4, /*hit_term_frequency=*/2);

  std::vector<DocHitInfo> first_vector = {doc_hit_info1_hi, doc_hit_info2_hi};
  std::vector<DocHitInfo> second_vector = {doc_hit_info1_hello,
                                           doc_hit_info2_hello};
  std::vector<DocHitInfo> third_vector = {doc_hit_info1_ciao,
                                          doc_hit_info2_ciao};

  auto first_iter =
      std::make_unique<DocHitInfoIteratorDummy>(first_vector, "hi");
  auto second_iter =
      std::make_unique<DocHitInfoIteratorDummy>(second_vector, "hello");
  auto third_iter =
      std::make_unique<DocHitInfoIteratorDummy>(third_vector, "ciao");

  std::vector<std::unique_ptr<DocHitInfoIterator>> iterators;
  iterators.push_back(std::move(first_iter));
  iterators.push_back(std::move(second_iter));
  iterators.push_back(std::move(third_iter));

  DocHitInfoIteratorAndNary and_iter(std::move(iterators));
  std::vector<TermMatchInfo> matched_terms_stats;
  and_iter.PopulateMatchedTermsStats(&matched_terms_stats);
  EXPECT_THAT(matched_terms_stats, IsEmpty());

  ICING_EXPECT_OK(and_iter.Advance());
  EXPECT_THAT(and_iter.doc_hit_info().document_id(), Eq(10));

  and_iter.PopulateMatchedTermsStats(&matched_terms_stats);
  EXPECT_THAT(
      matched_terms_stats,
      ElementsAre(
          EqualsTermMatchInfo("hi", expected_section_ids_tf_map1_hi),
          EqualsTermMatchInfo("hello", expected_section_ids_tf_map1_hello),
          EqualsTermMatchInfo("ciao", expected_section_ids_tf_map1_ciao)));

  EXPECT_FALSE(and_iter.Advance().ok());
}

}  // namespace

}  // namespace lib
}  // namespace icing<|MERGE_RESOLUTION|>--- conflicted
+++ resolved
@@ -309,31 +309,12 @@
   {
     // Arbitrary section ids for the documents in the DocHitInfoIterators.
     // Created to test correct section_id_mask behavior.
-<<<<<<< HEAD
-    SectionIdMask section_id_mask1 = 0b01010101;  // hits in sections 0, 2, 4, 6
-    std::array<Hit::TermFrequency, kMaxSectionId> term_frequencies1{
-        1, 0, 2, 0, 3, 0, 4, 0, 0, 0, 0, 0, 0, 0, 0};
-    SectionIdMask section_id_mask2 = 0b00000110;  // hits in sections 1, 2
-    std::array<Hit::TermFrequency, kMaxSectionId> term_frequencies2{
-        0, 2, 6, 0, 0, 0, 0, 0, 0, 0, 0, 0, 0, 0, 0};
-
-    DocHitInfo doc_hit_info1 = DocHitInfo(4);
-=======
     DocHitInfoTermFrequencyPair doc_hit_info1 = DocHitInfo(4);
->>>>>>> a81a0c8c
     doc_hit_info1.UpdateSection(/*section_id=*/0, /*hit_term_frequency=*/1);
     doc_hit_info1.UpdateSection(/*section_id=*/2, /*hit_term_frequency=*/2);
     doc_hit_info1.UpdateSection(/*section_id=*/4, /*hit_term_frequency=*/3);
     doc_hit_info1.UpdateSection(/*section_id=*/6, /*hit_term_frequency=*/4);
 
-<<<<<<< HEAD
-    DocHitInfo doc_hit_info2 = DocHitInfo(4);
-    doc_hit_info2.UpdateSection(/*section_id=*/1, /*hit_term_frequency=*/2);
-    doc_hit_info2.UpdateSection(/*section_id=*/2, /*hit_term_frequency=*/6);
-
-    std::vector<DocHitInfo> first_vector = {doc_hit_info1};
-    std::vector<DocHitInfo> second_vector = {doc_hit_info2};
-=======
     SectionIdMask section_id_mask1 = 0b01010101;  // hits in sections 0, 2, 4, 6
     std::unordered_map<SectionId, Hit::TermFrequency>
         expected_section_ids_tf_map1 = {{0, 1}, {2, 2}, {4, 3}, {6, 4}};
@@ -348,7 +329,6 @@
 
     std::vector<DocHitInfoTermFrequencyPair> first_vector = {doc_hit_info1};
     std::vector<DocHitInfoTermFrequencyPair> second_vector = {doc_hit_info2};
->>>>>>> a81a0c8c
 
     auto first_iter =
         std::make_unique<DocHitInfoIteratorDummy>(first_vector, "hi");
@@ -379,18 +359,6 @@
   {
     // Arbitrary section ids for the documents in the DocHitInfoIterators.
     // Created to test correct section_id_mask behavior.
-<<<<<<< HEAD
-    SectionIdMask section_id_mask1 = 0b00000101;  // hits in sections 0, 2
-    std::array<Hit::TermFrequency, kMaxSectionId> term_frequencies1{
-        1, 0, 2, 0, 0, 0, 0, 0, 0, 0, 0, 0, 0, 0, 0};
-
-    DocHitInfo doc_hit_info1 = DocHitInfo(4);
-    doc_hit_info1.UpdateSection(/*section_id=*/0, /*hit_term_frequency=*/1);
-    doc_hit_info1.UpdateSection(/*section_id=*/2, /*hit_term_frequency=*/2);
-
-    std::vector<DocHitInfo> first_vector = {doc_hit_info1};
-    std::vector<DocHitInfo> second_vector = {doc_hit_info1};
-=======
     DocHitInfoTermFrequencyPair doc_hit_info1 = DocHitInfo(4);
     doc_hit_info1.UpdateSection(/*section_id=*/0, /*hit_term_frequency=*/1);
     doc_hit_info1.UpdateSection(/*section_id=*/2, /*hit_term_frequency=*/2);
@@ -401,7 +369,6 @@
 
     std::vector<DocHitInfoTermFrequencyPair> first_vector = {doc_hit_info1};
     std::vector<DocHitInfoTermFrequencyPair> second_vector = {doc_hit_info1};
->>>>>>> a81a0c8c
 
     auto first_iter =
         std::make_unique<DocHitInfoIteratorDummy>(first_vector, "hi");
@@ -429,15 +396,15 @@
 }
 
 TEST(DocHitInfoIteratorAndTest, PopulateMatchedTermsStats_NoMatchingDocument) {
-  DocHitInfo doc_hit_info1 = DocHitInfo(4);
+  DocHitInfoTermFrequencyPair doc_hit_info1 = DocHitInfo(4);
   doc_hit_info1.UpdateSection(/*section_id=*/0, /*hit_term_frequency=*/1);
 
-  DocHitInfo doc_hit_info2 = DocHitInfo(5);
+  DocHitInfoTermFrequencyPair doc_hit_info2 = DocHitInfo(5);
   doc_hit_info2.UpdateSection(/*section_id=*/1, /*hit_term_frequency=*/2);
   doc_hit_info2.UpdateSection(/*section_id=*/2, /*hit_term_frequency=*/6);
 
-  std::vector<DocHitInfo> first_vector = {doc_hit_info1};
-  std::vector<DocHitInfo> second_vector = {doc_hit_info2};
+  std::vector<DocHitInfoTermFrequencyPair> first_vector = {doc_hit_info1};
+  std::vector<DocHitInfoTermFrequencyPair> second_vector = {doc_hit_info2};
 
   auto first_iter =
       std::make_unique<DocHitInfoIteratorDummy>(first_vector, "hi");
@@ -592,65 +559,45 @@
   // Arbitrary section ids/term frequencies for the documents in the
   // DocHitInfoIterators.
   // For term "hi", document 10 and 8
-<<<<<<< HEAD
-  SectionIdMask section_id_mask1_hi = 0b01000101;  // hits in sections 0, 2, 6
-  std::array<Hit::TermFrequency, kMaxSectionId> term_frequencies1_hi{
-      1, 0, 2, 0, 0, 0, 4, 0, 0, 0, 0, 0, 0, 0, 0};
-  DocHitInfo doc_hit_info1_hi = DocHitInfo(10);
-=======
   DocHitInfoTermFrequencyPair doc_hit_info1_hi = DocHitInfo(10);
->>>>>>> a81a0c8c
   doc_hit_info1_hi.UpdateSection(/*section_id=*/0, /*hit_term_frequency=*/1);
   doc_hit_info1_hi.UpdateSection(/*section_id=*/2, /*hit_term_frequency=*/2);
   doc_hit_info1_hi.UpdateSection(/*section_id=*/6, /*hit_term_frequency=*/4);
   std::unordered_map<SectionId, Hit::TermFrequency>
       expected_section_ids_tf_map1_hi = {{0, 1}, {2, 2}, {6, 4}};
 
-  DocHitInfo doc_hit_info2_hi = DocHitInfo(8);
+  DocHitInfoTermFrequencyPair doc_hit_info2_hi = DocHitInfo(8);
   doc_hit_info2_hi.UpdateSection(/*section_id=*/1, /*hit_term_frequency=*/2);
   doc_hit_info2_hi.UpdateSection(/*section_id=*/2, /*hit_term_frequency=*/6);
 
   // For term "hello", document 10 and 9
-<<<<<<< HEAD
-  SectionIdMask section_id_mask1_hello = 0b00001001;  // hits in sections 0, 3
-  std::array<Hit::TermFrequency, kMaxSectionId> term_frequencies1_hello{
-      2, 0, 0, 3, 0, 0, 0, 0, 0, 0, 0, 0, 0, 0, 0};
-  DocHitInfo doc_hit_info1_hello = DocHitInfo(10);
-=======
   DocHitInfoTermFrequencyPair doc_hit_info1_hello = DocHitInfo(10);
->>>>>>> a81a0c8c
   doc_hit_info1_hello.UpdateSection(/*section_id=*/0, /*hit_term_frequency=*/2);
   doc_hit_info1_hello.UpdateSection(/*section_id=*/3, /*hit_term_frequency=*/3);
   std::unordered_map<SectionId, Hit::TermFrequency>
       expected_section_ids_tf_map1_hello = {{0, 2}, {3, 3}};
 
-  DocHitInfo doc_hit_info2_hello = DocHitInfo(9);
+  DocHitInfoTermFrequencyPair doc_hit_info2_hello = DocHitInfo(9);
   doc_hit_info2_hello.UpdateSection(/*section_id=*/2, /*hit_term_frequency=*/3);
   doc_hit_info2_hello.UpdateSection(/*section_id=*/3, /*hit_term_frequency=*/2);
 
   // For term "ciao", document 10 and 9
-<<<<<<< HEAD
-  SectionIdMask section_id_mask1_ciao = 0b00000011;  // hits in sections 0, 1
-  std::array<Hit::TermFrequency, kMaxSectionId> term_frequencies1_ciao{
-      2, 3, 0, 0, 0, 0, 0, 0, 0, 0, 0, 0, 0, 0, 0};
-  DocHitInfo doc_hit_info1_ciao = DocHitInfo(10);
-=======
   DocHitInfoTermFrequencyPair doc_hit_info1_ciao = DocHitInfo(10);
->>>>>>> a81a0c8c
   doc_hit_info1_ciao.UpdateSection(/*section_id=*/0, /*hit_term_frequency=*/2);
   doc_hit_info1_ciao.UpdateSection(/*section_id=*/1, /*hit_term_frequency=*/3);
   std::unordered_map<SectionId, Hit::TermFrequency>
       expected_section_ids_tf_map1_ciao = {{0, 2}, {1, 3}};
 
-  DocHitInfo doc_hit_info2_ciao = DocHitInfo(9);
+  DocHitInfoTermFrequencyPair doc_hit_info2_ciao = DocHitInfo(9);
   doc_hit_info2_ciao.UpdateSection(/*section_id=*/3, /*hit_term_frequency=*/3);
   doc_hit_info2_ciao.UpdateSection(/*section_id=*/4, /*hit_term_frequency=*/2);
 
-  std::vector<DocHitInfo> first_vector = {doc_hit_info1_hi, doc_hit_info2_hi};
-  std::vector<DocHitInfo> second_vector = {doc_hit_info1_hello,
-                                           doc_hit_info2_hello};
-  std::vector<DocHitInfo> third_vector = {doc_hit_info1_ciao,
-                                          doc_hit_info2_ciao};
+  std::vector<DocHitInfoTermFrequencyPair> first_vector = {doc_hit_info1_hi,
+                                                           doc_hit_info2_hi};
+  std::vector<DocHitInfoTermFrequencyPair> second_vector = {
+      doc_hit_info1_hello, doc_hit_info2_hello};
+  std::vector<DocHitInfoTermFrequencyPair> third_vector = {doc_hit_info1_ciao,
+                                                           doc_hit_info2_ciao};
 
   auto first_iter =
       std::make_unique<DocHitInfoIteratorDummy>(first_vector, "hi");
