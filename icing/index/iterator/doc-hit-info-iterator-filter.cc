// Copyright (C) 2019 Google LLC
//
// Licensed under the Apache License, Version 2.0 (the "License");
// you may not use this file except in compliance with the License.
// You may obtain a copy of the License at
//
//      http://www.apache.org/licenses/LICENSE-2.0
//
// Unless required by applicable law or agreed to in writing, software
// distributed under the License is distributed on an "AS IS" BASIS,
// WITHOUT WARRANTIES OR CONDITIONS OF ANY KIND, either express or implied.
// See the License for the specific language governing permissions and
// limitations under the License.

#include "icing/index/iterator/doc-hit-info-iterator-filter.h"

#include <cstdint>
#include <memory>
#include <string>
#include <string_view>
#include <unordered_set>
#include <utility>
#include <vector>

#include "icing/text_classifier/lib3/utils/base/status.h"
#include "icing/absl_ports/canonical_errors.h"
#include "icing/index/hit/doc-hit-info.h"
#include "icing/index/iterator/doc-hit-info-iterator.h"
#include "icing/schema/schema-store.h"
#include "icing/schema/section.h"
#include "icing/store/document-filter-data.h"
#include "icing/store/document-id.h"
#include "icing/store/document-store.h"

namespace icing {
namespace lib {

DocHitInfoIteratorFilter::DocHitInfoIteratorFilter(
    std::unique_ptr<DocHitInfoIterator> delegate,
    const DocumentStore* document_store, const SchemaStore* schema_store,
    const Options& options, int64_t current_time_ms)
    : delegate_(std::move(delegate)),
      document_store_(*document_store),
      schema_store_(*schema_store),
      options_(options),
      current_time_ms_(current_time_ms) {
  // Precompute all the NamespaceIds
  for (std::string_view name_space : options_.namespaces) {
    auto namespace_id_or = document_store_.GetNamespaceId(name_space);

    // If we can't find the NamespaceId, just throw it away
    if (namespace_id_or.ok()) {
      target_namespace_ids_.emplace(namespace_id_or.ValueOrDie());
    }
  }

  // Precompute all the SchemaTypeIds
  for (std::string_view schema_type : options_.schema_types) {
    libtextclassifier3::StatusOr<const std::unordered_set<SchemaTypeId>*>
        schema_type_ids_or =
            schema_store_.GetSchemaTypeIdsWithChildren(schema_type);

    // If we can't find the SchemaTypeId, just throw it away
    if (schema_type_ids_or.ok()) {
      const std::unordered_set<SchemaTypeId>* schema_type_ids =
          schema_type_ids_or.ValueOrDie();
      target_schema_type_ids_.insert(schema_type_ids->begin(),
                                     schema_type_ids->end());
    }
  }
}

libtextclassifier3::Status DocHitInfoIteratorFilter::Advance() {
  while (delegate_->Advance().ok()) {
    if (!document_store_.DoesDocumentExist(
            delegate_->doc_hit_info().document_id())) {
      // Document doesn't exist, keep searching. This handles deletions and
      // expired documents.
      continue;
    }

    // Try to get the DocumentFilterData
<<<<<<< HEAD
    auto document_filter_data_or = document_store_.GetDocumentFilterData(
        delegate_->doc_hit_info().document_id());
    if (!document_filter_data_or.ok()) {
=======
    auto document_filter_data_optional =
        document_store_.GetAliveDocumentFilterData(
            delegate_->doc_hit_info().document_id(), current_time_ms_);
    if (!document_filter_data_optional) {
>>>>>>> a81a0c8c
      // Didn't find the DocumentFilterData in the filter cache. This could be
      // because the DocumentId isn't valid or the filter cache is in some
      // invalid state. This is bad, but not the query's responsibility to fix,
      // so just skip this result for now.
      continue;
    }
    // We should be guaranteed that this exists now.
    DocumentFilterData data = std::move(document_filter_data_or).ValueOrDie();

    if (!options_.namespaces.empty() &&
        target_namespace_ids_.count(data.namespace_id()) == 0) {
      // Doesn't match one of the specified namespaces. Keep searching
      continue;
    }

    if (!options_.schema_types.empty() &&
        target_schema_type_ids_.count(data.schema_type_id()) == 0) {
      // Doesn't match one of the specified schema types. Keep searching
      continue;
    }

    // Satisfied all our specified filters
    doc_hit_info_ = delegate_->doc_hit_info();
    return libtextclassifier3::Status::OK;
  }

  // Didn't find anything on the delegate iterator.
  doc_hit_info_ = DocHitInfo(kInvalidDocumentId);
  return absl_ports::ResourceExhaustedError("No more DocHitInfos in iterator");
}

libtextclassifier3::StatusOr<DocHitInfoIterator::TrimmedNode>
DocHitInfoIteratorFilter::TrimRightMostNode() && {
  ICING_ASSIGN_OR_RETURN(TrimmedNode trimmed_delegate,
                         std::move(*delegate_).TrimRightMostNode());
  if (trimmed_delegate.iterator_ != nullptr) {
    trimmed_delegate.iterator_ = std::make_unique<DocHitInfoIteratorFilter>(
        std::move(trimmed_delegate.iterator_), &document_store_, &schema_store_,
        options_, current_time_ms_);
  }
  return trimmed_delegate;
}

std::string DocHitInfoIteratorFilter::ToString() const {
  return delegate_->ToString();
}

}  // namespace lib
}  // namespace icing<|MERGE_RESOLUTION|>--- conflicted
+++ resolved
@@ -72,32 +72,19 @@
 
 libtextclassifier3::Status DocHitInfoIteratorFilter::Advance() {
   while (delegate_->Advance().ok()) {
-    if (!document_store_.DoesDocumentExist(
-            delegate_->doc_hit_info().document_id())) {
-      // Document doesn't exist, keep searching. This handles deletions and
-      // expired documents.
-      continue;
-    }
-
     // Try to get the DocumentFilterData
-<<<<<<< HEAD
-    auto document_filter_data_or = document_store_.GetDocumentFilterData(
-        delegate_->doc_hit_info().document_id());
-    if (!document_filter_data_or.ok()) {
-=======
     auto document_filter_data_optional =
         document_store_.GetAliveDocumentFilterData(
             delegate_->doc_hit_info().document_id(), current_time_ms_);
     if (!document_filter_data_optional) {
->>>>>>> a81a0c8c
       // Didn't find the DocumentFilterData in the filter cache. This could be
-      // because the DocumentId isn't valid or the filter cache is in some
-      // invalid state. This is bad, but not the query's responsibility to fix,
-      // so just skip this result for now.
+      // because the Document doesn't exist or the DocumentId isn't valid or the
+      // filter cache is in some invalid state. This is bad, but not the query's
+      // responsibility to fix, so just skip this result for now.
       continue;
     }
     // We should be guaranteed that this exists now.
-    DocumentFilterData data = std::move(document_filter_data_or).ValueOrDie();
+    DocumentFilterData data = document_filter_data_optional.value();
 
     if (!options_.namespaces.empty() &&
         target_namespace_ids_.count(data.namespace_id()) == 0) {
