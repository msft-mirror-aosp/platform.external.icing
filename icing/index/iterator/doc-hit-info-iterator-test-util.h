--- conflicted
+++ resolved
@@ -32,6 +32,40 @@
 namespace icing {
 namespace lib {
 
+class DocHitInfoTermFrequencyPair {
+ public:
+  DocHitInfoTermFrequencyPair(
+      const DocHitInfo& doc_hit_info,
+      const Hit::TermFrequencyArray& hit_term_frequency = {})
+      : doc_hit_info_(doc_hit_info), hit_term_frequency_(hit_term_frequency) {}
+
+  void UpdateSection(SectionId section_id,
+                     Hit::TermFrequency hit_term_frequency) {
+    doc_hit_info_.UpdateSection(section_id);
+    hit_term_frequency_[section_id] = hit_term_frequency;
+  }
+
+  void MergeSectionsFrom(const DocHitInfoTermFrequencyPair& other) {
+    SectionIdMask other_mask = other.doc_hit_info_.hit_section_ids_mask();
+    doc_hit_info_.MergeSectionsFrom(other_mask);
+    while (other_mask) {
+      SectionId section_id = __builtin_ctzll(other_mask);
+      hit_term_frequency_[section_id] = other.hit_term_frequency_[section_id];
+      other_mask &= ~(UINT64_C(1) << section_id);
+    }
+  }
+
+  DocHitInfo doc_hit_info() const { return doc_hit_info_; }
+
+  Hit::TermFrequency hit_term_frequency(SectionId section_id) const {
+    return hit_term_frequency_[section_id];
+  }
+
+ private:
+  DocHitInfo doc_hit_info_;
+  Hit::TermFrequencyArray hit_term_frequency_;
+};
+
 // Dummy class to help with testing. It starts with an kInvalidDocumentId doc
 // hit info until an Advance is called (like normal DocHitInfoIterators). It
 // will then proceed to return the doc_hit_infos in order as Advance's are
@@ -40,11 +74,6 @@
 class DocHitInfoIteratorDummy : public DocHitInfoLeafIterator {
  public:
   DocHitInfoIteratorDummy() = default;
-<<<<<<< HEAD
-  explicit DocHitInfoIteratorDummy(std::vector<DocHitInfo> doc_hit_infos,
-                                   std::string term = "")
-      : doc_hit_infos_(std::move(doc_hit_infos)), term_(std::move(term)) {}
-=======
   explicit DocHitInfoIteratorDummy(
       std::vector<DocHitInfoTermFrequencyPair> doc_hit_infos,
       std::string term = "")
@@ -61,12 +90,11 @@
       doc_hit_infos_.push_back(DocHitInfoTermFrequencyPair(doc_hit_info));
     }
   }
->>>>>>> a81a0c8c
 
   libtextclassifier3::Status Advance() override {
+    ++index_;
     if (index_ < doc_hit_infos_.size()) {
-      doc_hit_info_ = doc_hit_infos_.at(index_);
-      index_++;
+      doc_hit_info_ = doc_hit_infos_.at(index_).doc_hit_info();
       return libtextclassifier3::Status::OK;
     }
 
@@ -84,20 +112,20 @@
   void PopulateMatchedTermsStats(
       std::vector<TermMatchInfo>* matched_terms_stats,
       SectionIdMask filtering_section_mask = kSectionIdMaskAll) const override {
-    if (doc_hit_info_.document_id() == kInvalidDocumentId) {
+    if (index_ == -1 || index_ >= doc_hit_infos_.size()) {
       // Current hit isn't valid, return.
       return;
     }
     SectionIdMask section_mask =
         doc_hit_info_.hit_section_ids_mask() & filtering_section_mask;
     SectionIdMask section_mask_copy = section_mask;
-    std::array<Hit::TermFrequency, kMaxSectionId> section_term_frequencies = {
-        Hit::kNoTermFrequency};
+    std::array<Hit::TermFrequency, kTotalNumSections> section_term_frequencies =
+        {Hit::kNoTermFrequency};
     while (section_mask_copy) {
-      SectionId section_id = __builtin_ctz(section_mask_copy);
+      SectionId section_id = __builtin_ctzll(section_mask_copy);
       section_term_frequencies.at(section_id) =
-          doc_hit_info_.hit_term_frequency(section_id);
-      section_mask_copy &= ~(1u << section_id);
+          doc_hit_infos_.at(index_).hit_term_frequency(section_id);
+      section_mask_copy &= ~(UINT64_C(1) << section_id);
     }
     TermMatchInfo term_stats(term_, section_mask,
                              std::move(section_term_frequencies));
@@ -124,26 +152,21 @@
 
   std::string ToString() const override {
     std::string ret = "<";
-    for (auto& doc_hit_info : doc_hit_infos_) {
-      absl_ports::StrAppend(&ret, IcingStringUtil::StringPrintf(
-                                      "[%d,%d]", doc_hit_info.document_id(),
-                                      doc_hit_info.hit_section_ids_mask()));
+    for (auto& doc_hit_info_pair : doc_hit_infos_) {
+      absl_ports::StrAppend(
+          &ret, IcingStringUtil::StringPrintf(
+                    "[%d,%" PRIu64 "]",
+                    doc_hit_info_pair.doc_hit_info().document_id(),
+                    doc_hit_info_pair.doc_hit_info().hit_section_ids_mask()));
     }
     absl_ports::StrAppend(&ret, ">");
     return ret;
   }
 
  private:
-<<<<<<< HEAD
-  int32_t index_ = 0;
-  int32_t num_blocks_inspected_ = 0;
-  int32_t num_leaf_advance_calls_ = 0;
-  std::vector<DocHitInfo> doc_hit_infos_;
-=======
   int32_t index_ = -1;
   CallStats call_stats_;
   std::vector<DocHitInfoTermFrequencyPair> doc_hit_infos_;
->>>>>>> a81a0c8c
   std::string term_;
   int term_start_index_;
   int unnormalized_term_length_;
