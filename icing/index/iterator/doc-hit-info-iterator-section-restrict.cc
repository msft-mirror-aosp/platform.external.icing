// Copyright (C) 2019 Google LLC
//
// Licensed under the Apache License, Version 2.0 (the "License");
// you may not use this file except in compliance with the License.
// You may obtain a copy of the License at
//
//      http://www.apache.org/licenses/LICENSE-2.0
//
// Unless required by applicable law or agreed to in writing, software
// distributed under the License is distributed on an "AS IS" BASIS,
// WITHOUT WARRANTIES OR CONDITIONS OF ANY KIND, either express or implied.
// See the License for the specific language governing permissions and
// limitations under the License.

#include "icing/index/iterator/doc-hit-info-iterator-section-restrict.h"

#include <cstdint>
#include <memory>
#include <set>
#include <string>
#include <string_view>
#include <unordered_map>
#include <utility>
#include <vector>

#include "icing/text_classifier/lib3/utils/base/status.h"
#include "icing/text_classifier/lib3/utils/base/statusor.h"
#include "icing/absl_ports/canonical_errors.h"
#include "icing/absl_ports/str_cat.h"
#include "icing/absl_ports/str_join.h"
#include "icing/index/hit/doc-hit-info.h"
#include "icing/index/iterator/doc-hit-info-iterator.h"
#include "icing/index/iterator/section-restrict-data.h"
#include "icing/proto/search.pb.h"
#include "icing/schema/schema-store.h"
#include "icing/schema/section.h"
#include "icing/store/document-filter-data.h"
#include "icing/store/document-id.h"
#include "icing/store/document-store.h"
#include "icing/util/status-macros.h"

namespace icing {
namespace lib {

// An iterator that simply takes ownership of SectionRestrictData.
class SectionRestrictDataHolderIterator : public DocHitInfoIterator {
 public:
  explicit SectionRestrictDataHolderIterator(
      std::unique_ptr<DocHitInfoIterator> delegate,
      std::unique_ptr<SectionRestrictData> data)
      : delegate_(std::move(delegate)), data_(std::move(data)) {}

  libtextclassifier3::Status Advance() override {
    auto result = delegate_->Advance();
    doc_hit_info_ = delegate_->doc_hit_info();
    return result;
  }

  libtextclassifier3::StatusOr<TrimmedNode> TrimRightMostNode() && override {
    ICING_ASSIGN_OR_RETURN(TrimmedNode trimmed_delegate,
                           std::move(*delegate_).TrimRightMostNode());
    if (trimmed_delegate.iterator_ != nullptr) {
      trimmed_delegate.iterator_ =
          std::make_unique<SectionRestrictDataHolderIterator>(
              std::move(trimmed_delegate.iterator_), std::move(data_));
    }
    return trimmed_delegate;
  }

  void MapChildren(const ChildrenMapper& mapper) override {
    delegate_ = mapper(std::move(delegate_));
  }

  CallStats GetCallStats() const override { return delegate_->GetCallStats(); }

  std::string ToString() const override { return delegate_->ToString(); }

  void PopulateMatchedTermsStats(
      std::vector<TermMatchInfo>* matched_terms_stats,
      SectionIdMask filtering_section_mask) const override {
    return delegate_->PopulateMatchedTermsStats(matched_terms_stats,
                                                filtering_section_mask);
  }

 private:
  std::unique_ptr<DocHitInfoIterator> delegate_;
  std::unique_ptr<SectionRestrictData> data_;
};

DocHitInfoIteratorSectionRestrict::DocHitInfoIteratorSectionRestrict(
    std::unique_ptr<DocHitInfoIterator> delegate, SectionRestrictData* data)
    : delegate_(std::move(delegate)), data_(data) {}

std::unique_ptr<DocHitInfoIterator>
DocHitInfoIteratorSectionRestrict::ApplyRestrictions(
    std::unique_ptr<DocHitInfoIterator> iterator,
    const DocumentStore* document_store, const SchemaStore* schema_store,
<<<<<<< HEAD
    std::string_view target_section)
    : delegate_(std::move(delegate)),
      document_store_(*document_store),
      schema_store_(*schema_store),
      target_section_(target_section) {}
=======
    std::set<std::string> target_sections, int64_t current_time_ms) {
  std::unordered_map<std::string, std::set<std::string>> type_property_filters;
  type_property_filters[std::string(SchemaStore::kSchemaTypeWildcard)] =
      std::move(target_sections);
  auto data = std::make_unique<SectionRestrictData>(
      document_store, schema_store, current_time_ms, type_property_filters);
  std::unique_ptr<DocHitInfoIterator> result =
      ApplyRestrictions(std::move(iterator), data.get());
  return std::make_unique<SectionRestrictDataHolderIterator>(std::move(result),
                                                             std::move(data));
}

std::unique_ptr<DocHitInfoIterator>
DocHitInfoIteratorSectionRestrict::ApplyRestrictions(
    std::unique_ptr<DocHitInfoIterator> iterator,
    const DocumentStore* document_store, const SchemaStore* schema_store,
    const SearchSpecProto& search_spec, int64_t current_time_ms) {
  std::unordered_map<std::string, std::set<std::string>> type_property_filters;
  // TODO(b/294274922): Add support for polymorphism in type property filters.
  for (const TypePropertyMask& type_property_mask :
       search_spec.type_property_filters()) {
    type_property_filters[type_property_mask.schema_type()] =
        std::set<std::string>(type_property_mask.paths().begin(),
                              type_property_mask.paths().end());
  }
  auto data = std::make_unique<SectionRestrictData>(
      document_store, schema_store, current_time_ms, type_property_filters);
  std::unique_ptr<DocHitInfoIterator> result =
      ApplyRestrictions(std::move(iterator), data.get());
  return std::make_unique<SectionRestrictDataHolderIterator>(std::move(result),
                                                             std::move(data));
}

std::unique_ptr<DocHitInfoIterator>
DocHitInfoIteratorSectionRestrict::ApplyRestrictions(
    std::unique_ptr<DocHitInfoIterator> iterator, SectionRestrictData* data) {
  ChildrenMapper mapper;
  mapper = [&data, &mapper](std::unique_ptr<DocHitInfoIterator> iterator)
      -> std::unique_ptr<DocHitInfoIterator> {
    if (iterator->is_leaf()) {
      return std::make_unique<DocHitInfoIteratorSectionRestrict>(
          std::move(iterator), data);
    } else {
      iterator->MapChildren(mapper);
      return iterator;
    }
  };
  return mapper(std::move(iterator));
}
>>>>>>> a81a0c8c

libtextclassifier3::Status DocHitInfoIteratorSectionRestrict::Advance() {
  doc_hit_info_ = DocHitInfo(kInvalidDocumentId);
  while (delegate_->Advance().ok()) {
    DocumentId document_id = delegate_->doc_hit_info().document_id();

<<<<<<< HEAD
    SectionIdMask section_id_mask =
        delegate_->doc_hit_info().hit_section_ids_mask();

    auto data_or = document_store_.GetDocumentFilterData(document_id);
    if (!data_or.ok()) {
=======
    auto data_optional = data_->document_store().GetAliveDocumentFilterData(
        document_id, data_->current_time_ms());
    if (!data_optional) {
>>>>>>> a81a0c8c
      // Ran into some error retrieving information on this hit, skip
      continue;
    }

    // Guaranteed that the DocumentFilterData exists at this point
<<<<<<< HEAD
    DocumentFilterData data = std::move(data_or).ValueOrDie();
    SchemaTypeId schema_type_id = data.schema_type_id();

    // A hit can be in multiple sections at once, need to check that at least
    // one of the confirmed section ids match the name of the target section
    while (section_id_mask != 0) {
      // There was a hit in this section id
      SectionId section_id = __builtin_ctz(section_id_mask);

      auto section_metadata_or =
          schema_store_.GetSectionMetadata(schema_type_id, section_id);

      if (section_metadata_or.ok()) {
        const SectionMetadata* section_metadata =
            section_metadata_or.ValueOrDie();

        if (section_metadata->path == target_section_) {
          // The hit was in the target section name, return OK/found
          doc_hit_info_ = delegate_->doc_hit_info();
          hit_intersect_section_ids_mask_ = 1u << section_id;
          return libtextclassifier3::Status::OK;
        }
      }

      // Mark this section as checked
      section_id_mask &= ~(1U << section_id);
=======
    SchemaTypeId schema_type_id = data_optional.value().schema_type_id();
    auto schema_type_or = data_->schema_store().GetSchemaType(schema_type_id);
    if (!schema_type_or.ok()) {
      // Ran into error retrieving schema type, skip
      continue;
    }
    const std::string* schema_type = std::move(schema_type_or).ValueOrDie();
    SectionIdMask allowed_sections_mask =
        data_->ComputeAllowedSectionsMask(*schema_type);

    // A hit can be in multiple sections at once, need to check which of the
    // section ids match the sections allowed by type_property_masks_. This can
    // be done by doing a bitwise and of the section_id_mask in the doc hit and
    // the allowed_sections_mask.
    SectionIdMask section_id_mask =
        delegate_->doc_hit_info().hit_section_ids_mask() &
        allowed_sections_mask;

    // Return this document if:
    //  - the sectionIdMask is not empty after applying property filters, or
    //  - no property filters apply for its schema type (allowed_sections_mask
    //    == kSectionIdMaskAll). This is needed to ensure that in case of empty
    //    query (which uses doc-hit-info-iterator-all-document-id), where
    //    section_id_mask is kSectionIdMaskNone, doc hits with no property
    //    restrictions don't get filtered out. Doc hits for schema types for
    //    whom property filters are specified will still get filtered out.
    if (allowed_sections_mask == kSectionIdMaskAll ||
        section_id_mask != kSectionIdMaskNone) {
      doc_hit_info_ = delegate_->doc_hit_info();
      doc_hit_info_.set_hit_section_ids_mask(section_id_mask);
      return libtextclassifier3::Status::OK;
>>>>>>> a81a0c8c
    }
    // Didn't find a matching section name for this hit. Continue.
  }

  // Didn't find anything on the delegate iterator.
  return absl_ports::ResourceExhaustedError("No more DocHitInfos in iterator");
}

libtextclassifier3::StatusOr<DocHitInfoIterator::TrimmedNode>
DocHitInfoIteratorSectionRestrict::TrimRightMostNode() && {
  ICING_ASSIGN_OR_RETURN(TrimmedNode trimmed_delegate,
                         std::move(*delegate_).TrimRightMostNode());
  // TrimRightMostNode is only used by suggestion processor to process query
  // expression, so an entry for wildcard should always be present in
  // type_property_filters_ when code flow reaches here. If the InternalError
  // below is returned, that means TrimRightMostNode hasn't been called in the
  // right context.
  const auto it = data_->type_property_filters().find("*");
  if (it == data_->type_property_filters().end()) {
    return absl_ports::InternalError(
        "A wildcard entry should always be present in type property filters "
        "whenever TrimRightMostNode() is called for "
        "DocHitInfoIteratorSectionRestrict");
  }
  const std::set<std::string>& target_sections = it->second;
  if (target_sections.empty()) {
    return absl_ports::InternalError(
        "Target sections should not be empty whenever TrimRightMostNode() is "
        "called for DocHitInfoIteratorSectionRestrict");
  }
  if (trimmed_delegate.iterator_ == nullptr) {
    // TODO(b/228240987): Update TrimmedNode and downstream code to handle
    // multiple section restricts.
    trimmed_delegate.target_section_ = std::move(*target_sections.begin());
    return trimmed_delegate;
  }
  trimmed_delegate.iterator_ =
      std::unique_ptr<DocHitInfoIteratorSectionRestrict>(
          new DocHitInfoIteratorSectionRestrict(
              std::move(trimmed_delegate.iterator_), std::move(data_)));
  return std::move(trimmed_delegate);
}

std::string DocHitInfoIteratorSectionRestrict::ToString() const {
  std::string output = "";
  for (auto it = data_->type_property_filters().cbegin();
       it != data_->type_property_filters().cend(); it++) {
    std::string paths = absl_ports::StrJoin(it->second, ",");
    output += (it->first) + ":" + (paths) + "; ";
  }
  std::string result = "{" + output.substr(0, output.size() - 2) + "}: ";
  return absl_ports::StrCat(result, delegate_->ToString());
}

}  // namespace lib
}  // namespace icing<|MERGE_RESOLUTION|>--- conflicted
+++ resolved
@@ -95,13 +95,6 @@
 DocHitInfoIteratorSectionRestrict::ApplyRestrictions(
     std::unique_ptr<DocHitInfoIterator> iterator,
     const DocumentStore* document_store, const SchemaStore* schema_store,
-<<<<<<< HEAD
-    std::string_view target_section)
-    : delegate_(std::move(delegate)),
-      document_store_(*document_store),
-      schema_store_(*schema_store),
-      target_section_(target_section) {}
-=======
     std::set<std::string> target_sections, int64_t current_time_ms) {
   std::unordered_map<std::string, std::set<std::string>> type_property_filters;
   type_property_filters[std::string(SchemaStore::kSchemaTypeWildcard)] =
@@ -151,57 +144,20 @@
   };
   return mapper(std::move(iterator));
 }
->>>>>>> a81a0c8c
 
 libtextclassifier3::Status DocHitInfoIteratorSectionRestrict::Advance() {
   doc_hit_info_ = DocHitInfo(kInvalidDocumentId);
   while (delegate_->Advance().ok()) {
     DocumentId document_id = delegate_->doc_hit_info().document_id();
 
-<<<<<<< HEAD
-    SectionIdMask section_id_mask =
-        delegate_->doc_hit_info().hit_section_ids_mask();
-
-    auto data_or = document_store_.GetDocumentFilterData(document_id);
-    if (!data_or.ok()) {
-=======
     auto data_optional = data_->document_store().GetAliveDocumentFilterData(
         document_id, data_->current_time_ms());
     if (!data_optional) {
->>>>>>> a81a0c8c
       // Ran into some error retrieving information on this hit, skip
       continue;
     }
 
     // Guaranteed that the DocumentFilterData exists at this point
-<<<<<<< HEAD
-    DocumentFilterData data = std::move(data_or).ValueOrDie();
-    SchemaTypeId schema_type_id = data.schema_type_id();
-
-    // A hit can be in multiple sections at once, need to check that at least
-    // one of the confirmed section ids match the name of the target section
-    while (section_id_mask != 0) {
-      // There was a hit in this section id
-      SectionId section_id = __builtin_ctz(section_id_mask);
-
-      auto section_metadata_or =
-          schema_store_.GetSectionMetadata(schema_type_id, section_id);
-
-      if (section_metadata_or.ok()) {
-        const SectionMetadata* section_metadata =
-            section_metadata_or.ValueOrDie();
-
-        if (section_metadata->path == target_section_) {
-          // The hit was in the target section name, return OK/found
-          doc_hit_info_ = delegate_->doc_hit_info();
-          hit_intersect_section_ids_mask_ = 1u << section_id;
-          return libtextclassifier3::Status::OK;
-        }
-      }
-
-      // Mark this section as checked
-      section_id_mask &= ~(1U << section_id);
-=======
     SchemaTypeId schema_type_id = data_optional.value().schema_type_id();
     auto schema_type_or = data_->schema_store().GetSchemaType(schema_type_id);
     if (!schema_type_or.ok()) {
@@ -233,7 +189,6 @@
       doc_hit_info_ = delegate_->doc_hit_info();
       doc_hit_info_.set_hit_section_ids_mask(section_id_mask);
       return libtextclassifier3::Status::OK;
->>>>>>> a81a0c8c
     }
     // Didn't find a matching section name for this hit. Continue.
   }
