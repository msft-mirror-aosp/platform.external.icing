// Copyright (C) 2019 Google LLC
//
// Licensed under the Apache License, Version 2.0 (the "License");
// you may not use this file except in compliance with the License.
// You may obtain a copy of the License at
//
//      http://www.apache.org/licenses/LICENSE-2.0
//
// Unless required by applicable law or agreed to in writing, software
// distributed under the License is distributed on an "AS IS" BASIS,
// WITHOUT WARRANTIES OR CONDITIONS OF ANY KIND, either express or implied.
// See the License for the specific language governing permissions and
// limitations under the License.

#include "icing/index/iterator/doc-hit-info-iterator-or.h"

#include <cstdint>

#include "icing/text_classifier/lib3/utils/base/status.h"
#include "icing/absl_ports/canonical_errors.h"
#include "icing/absl_ports/str_cat.h"
#include "icing/index/hit/doc-hit-info.h"
#include "icing/index/iterator/doc-hit-info-iterator.h"
#include "icing/store/document-id.h"
#include "icing/util/status-macros.h"

namespace icing {
namespace lib {

namespace {

// When combining Or iterators, n-ary operator has better performance when
// number of operands > 2 according to benchmark cl/243321264
constexpr int kBinaryOrIteratorPerformanceThreshold = 2;

}  // namespace

std::unique_ptr<DocHitInfoIterator> CreateOrIterator(
    std::vector<std::unique_ptr<DocHitInfoIterator>> iterators) {
  if (iterators.size() == 1) {
    return std::move(iterators.at(0));
  }

  std::unique_ptr<DocHitInfoIterator> iterator;
  if (iterators.size() == kBinaryOrIteratorPerformanceThreshold) {
    iterator = std::make_unique<DocHitInfoIteratorOr>(std::move(iterators[0]),
                                                      std::move(iterators[1]));
  } else {
    // If the vector is too small, the OrNary iterator can handle it and return
    // an error on the Advance call
    iterator = std::make_unique<DocHitInfoIteratorOrNary>(std::move(iterators));
  }

  return iterator;
}

DocHitInfoIteratorOr::DocHitInfoIteratorOr(
    std::unique_ptr<DocHitInfoIterator> left_it,
    std::unique_ptr<DocHitInfoIterator> right_it)
    : left_(std::move(left_it)), right_(std::move(right_it)) {}

libtextclassifier3::StatusOr<DocHitInfoIterator::TrimmedNode>
DocHitInfoIteratorOr::TrimRightMostNode() && {
  // Trim the whole OR iterator. Only keep the prefix of the right iterator.
  //
  // The OR operator has higher priority, it is not possible that we have an
  // unfinished prefix in the nested iterator right-most child we need to search
  // suggestion for.
  //
  // eg: `foo OR (bar baz)` is not valid for search suggestion since there is no
  // unfinished last term to be filled.
  //
  // If we need to trim a OR iterator for search suggestion, the right child
  // must be the last term. We don't need left side information to
  // generate suggestion for the right side.
  ICING_ASSIGN_OR_RETURN(TrimmedNode trimmed_right,
                         std::move(*right_).TrimRightMostNode());
  trimmed_right.iterator_ = nullptr;
  return trimmed_right;
}

libtextclassifier3::Status DocHitInfoIteratorOr::Advance() {
  // Cache the document_id of the left iterator for comparison to the right.
  DocumentId orig_left_document_id = left_document_id_;

  // Advance the left iterator if necessary.
  if (left_document_id_ != kInvalidDocumentId) {
    if (right_document_id_ == kInvalidDocumentId ||
        left_document_id_ >= right_document_id_) {
      if (left_->Advance().ok()) {
        left_document_id_ = left_->doc_hit_info().document_id();
      } else {
        left_document_id_ = kInvalidDocumentId;
      }
    }
  }

  // Advance the right iterator if necessary, by comparing to the original
  // left document_id (not the one which may have been updated).
  if (right_document_id_ != kInvalidDocumentId) {
    if (orig_left_document_id == kInvalidDocumentId ||
        right_document_id_ >= orig_left_document_id) {
      if (right_->Advance().ok()) {
        right_document_id_ = right_->doc_hit_info().document_id();
      } else {
        right_document_id_ = kInvalidDocumentId;
      }
    }
  }

  // Done, we either found a match or we reached the end of potential
  // DocHitInfos
  if (left_document_id_ == kInvalidDocumentId &&
      right_document_id_ == kInvalidDocumentId) {
    // Reached the end, set these to invalid values and return
    doc_hit_info_ = DocHitInfo(kInvalidDocumentId);
    return absl_ports::ResourceExhaustedError(
        "No more DocHitInfos in iterator");
  }

  // Now chose the best one that is not invalid.
  DocHitInfoIterator* chosen;
  if (left_document_id_ == kInvalidDocumentId) {
    chosen = right_.get();
  } else if (right_document_id_ == kInvalidDocumentId) {
    chosen = left_.get();
  } else if (left_document_id_ < right_document_id_) {
    chosen = right_.get();
  } else {
    chosen = left_.get();
  }
  current_ = chosen;

  doc_hit_info_ = chosen->doc_hit_info();

  // If equal, combine.
  if (left_document_id_ == right_document_id_) {
<<<<<<< HEAD
    doc_hit_info_.MergeSectionsFrom(right_->doc_hit_info());
    hit_intersect_section_ids_mask_ &= right_->hit_intersect_section_ids_mask();
=======
    doc_hit_info_.MergeSectionsFrom(
        right_->doc_hit_info().hit_section_ids_mask());
>>>>>>> a81a0c8c
  }

  return libtextclassifier3::Status::OK;
}

std::string DocHitInfoIteratorOr::ToString() const {
  return absl_ports::StrCat("(", left_->ToString(), " OR ", right_->ToString(),
                            ")");
}

DocHitInfoIteratorOrNary::DocHitInfoIteratorOrNary(
    std::vector<std::unique_ptr<DocHitInfoIterator>> iterators)
    : iterators_(std::move(iterators)) {}

libtextclassifier3::StatusOr<DocHitInfoIterator::TrimmedNode>
DocHitInfoIteratorOrNary::TrimRightMostNode() && {
  // Trim the whole OR iterator.
  //
  // The OR operator has higher priority, it is not possible that we have an
  // unfinished prefix in the nested iterator right-most child we need to search
  // suggestion for.
  //
  // eg: `foo OR (bar baz)` is not valid for search suggestion since there is no
  // unfinished last term to be filled.
  //
  // If we need to trim a OR iterator for search suggestion, the right-most
  // child must be the last term. We don't need left side information to
  // generate suggestion for the right side.
  ICING_ASSIGN_OR_RETURN(TrimmedNode trimmed_right,
                         std::move(*iterators_.back()).TrimRightMostNode());
  trimmed_right.iterator_ = nullptr;
  return trimmed_right;
}

libtextclassifier3::Status DocHitInfoIteratorOrNary::Advance() {
  current_iterators_.clear();
  if (iterators_.size() < 2) {
    return absl_ports::InvalidArgumentError(
        "Not enough iterators to OR together");
  }

  if (doc_hit_info_.document_id() == 0) {
    // 0 is the smallest (last) DocumentId, can't advance further. Reset to
    // invalid values and return directly
    doc_hit_info_ = DocHitInfo(kInvalidDocumentId);
    return absl_ports::ResourceExhaustedError(
        "No more DocHitInfos in iterator");
  }
  // The maximum possible doc id for the current Advance() call.
  const DocumentId next_document_id_max = doc_hit_info_.document_id() - 1;
  doc_hit_info_ = DocHitInfo(kInvalidDocumentId);
  DocumentId next_document_id = kInvalidDocumentId;
  // Go through the iterators and try to find the maximum document_id that is
  // equal to or smaller than next_document_id_max
  for (const auto& iterator : iterators_) {
    if (iterator->doc_hit_info().document_id() > next_document_id_max) {
      // Advance the iterator until its value is equal to or smaller than
      // next_document_id_max
      if (!AdvanceTo(iterator.get(), next_document_id_max).ok()) {
        continue;
      }
    }
    // Now iterator->get_document_id() <= next_document_id_max
    if (next_document_id == kInvalidDocumentId) {
      next_document_id = iterator->doc_hit_info().document_id();
    } else {
      next_document_id =
          std::max(next_document_id, iterator->doc_hit_info().document_id());
    }
  }
  if (next_document_id == kInvalidDocumentId) {
    // None of the iterators had a next document_id, reset to invalid values and
    // return
    doc_hit_info_ = DocHitInfo(kInvalidDocumentId);
    return absl_ports::ResourceExhaustedError(
        "No more DocHitInfos in iterator");
  }

  // Found the next hit DocumentId, now calculate the section info.
  for (const auto& iterator : iterators_) {
    if (iterator->doc_hit_info().document_id() == next_document_id) {
      current_iterators_.push_back(iterator.get());
      if (doc_hit_info_.document_id() == kInvalidDocumentId) {
        doc_hit_info_ = iterator->doc_hit_info();
      } else {
<<<<<<< HEAD
        doc_hit_info_.MergeSectionsFrom(iterator->doc_hit_info());
        hit_intersect_section_ids_mask_ &=
            iterator->hit_intersect_section_ids_mask();
=======
        doc_hit_info_.MergeSectionsFrom(
            iterator->doc_hit_info().hit_section_ids_mask());
>>>>>>> a81a0c8c
      }
    }
  }
  return libtextclassifier3::Status::OK;
}

DocHitInfoIterator::CallStats DocHitInfoIteratorOrNary::GetCallStats() const {
  CallStats call_stats;
  for (const auto& iter : iterators_) {
    call_stats += iter->GetCallStats();
  }
  return call_stats;
}

std::string DocHitInfoIteratorOrNary::ToString() const {
  std::string ret = "(";

  for (int i = 0; i < iterators_.size(); ++i) {
    absl_ports::StrAppend(&ret, iterators_.at(i)->ToString());
    if (i != iterators_.size() - 1) {
      // Not the last element in vector
      absl_ports::StrAppend(&ret, " OR ");
    }
  }

  absl_ports::StrAppend(&ret, ")");
  return ret;
}

}  // namespace lib
}  // namespace icing<|MERGE_RESOLUTION|>--- conflicted
+++ resolved
@@ -135,13 +135,8 @@
 
   // If equal, combine.
   if (left_document_id_ == right_document_id_) {
-<<<<<<< HEAD
-    doc_hit_info_.MergeSectionsFrom(right_->doc_hit_info());
-    hit_intersect_section_ids_mask_ &= right_->hit_intersect_section_ids_mask();
-=======
     doc_hit_info_.MergeSectionsFrom(
         right_->doc_hit_info().hit_section_ids_mask());
->>>>>>> a81a0c8c
   }
 
   return libtextclassifier3::Status::OK;
@@ -227,14 +222,8 @@
       if (doc_hit_info_.document_id() == kInvalidDocumentId) {
         doc_hit_info_ = iterator->doc_hit_info();
       } else {
-<<<<<<< HEAD
-        doc_hit_info_.MergeSectionsFrom(iterator->doc_hit_info());
-        hit_intersect_section_ids_mask_ &=
-            iterator->hit_intersect_section_ids_mask();
-=======
         doc_hit_info_.MergeSectionsFrom(
             iterator->doc_hit_info().hit_section_ids_mask());
->>>>>>> a81a0c8c
       }
     }
   }
