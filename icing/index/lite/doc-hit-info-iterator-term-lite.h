// Copyright (C) 2019 Google LLC
//
// Licensed under the Apache License, Version 2.0 (the "License");
// you may not use this file except in compliance with the License.
// You may obtain a copy of the License at
//
//      http://www.apache.org/licenses/LICENSE-2.0
//
// Unless required by applicable law or agreed to in writing, software
// distributed under the License is distributed on an "AS IS" BASIS,
// WITHOUT WARRANTIES OR CONDITIONS OF ANY KIND, either express or implied.
// See the License for the specific language governing permissions and
// limitations under the License.

#ifndef ICING_INDEX_ITERATOR_DOC_HIT_INFO_ITERATOR_TERM_LITE_H_
#define ICING_INDEX_ITERATOR_DOC_HIT_INFO_ITERATOR_TERM_LITE_H_

#include <cstdint>
#include <vector>

#include "icing/text_classifier/lib3/utils/base/status.h"
#include "icing/index/hit/doc-hit-info.h"
#include "icing/index/iterator/doc-hit-info-iterator.h"
#include "icing/index/lite/lite-index.h"
#include "icing/index/term-id-codec.h"
#include "icing/schema/section.h"

namespace icing {
namespace lib {

class DocHitInfoIteratorTermLite : public DocHitInfoLeafIterator {
 public:
  explicit DocHitInfoIteratorTermLite(const TermIdCodec* term_id_codec,
                                      LiteIndex* lite_index,
                                      const std::string& term,
<<<<<<< HEAD
                                      SectionIdMask section_restrict_mask)
=======
                                      int term_start_index,
                                      int unnormalized_term_length,
                                      SectionIdMask section_restrict_mask,
                                      bool need_hit_term_frequency)
>>>>>>> a81a0c8c
      : term_(term),
        term_start_index_(term_start_index),
        unnormalized_term_length_(unnormalized_term_length),
        lite_index_(lite_index),
        cached_hits_idx_(-1),
        term_id_codec_(term_id_codec),
        num_advance_calls_(0),
        section_restrict_mask_(section_restrict_mask) {}

  libtextclassifier3::Status Advance() override;

<<<<<<< HEAD
  int32_t GetNumBlocksInspected() const override {
    // TODO(b/137862424): Implement this once the main index is added.
    return 0;
  }
  int32_t GetNumLeafAdvanceCalls() const override { return num_advance_calls_; }
=======
  libtextclassifier3::StatusOr<TrimmedNode> TrimRightMostNode() && override;

  CallStats GetCallStats() const override {
    return CallStats(
        /*num_leaf_advance_calls_lite_index_in=*/num_advance_calls_,
        /*num_leaf_advance_calls_main_index_in=*/0,
        /*num_leaf_advance_calls_integer_index_in=*/0,
        /*num_leaf_advance_calls_no_index_in=*/0,
        /*num_blocks_inspected_in=*/0);
  }
>>>>>>> a81a0c8c

  void PopulateMatchedTermsStats(
      std::vector<TermMatchInfo>* matched_terms_stats,
      SectionIdMask filtering_section_mask = kSectionIdMaskAll) const override {
    if (doc_hit_info_.document_id() == kInvalidDocumentId) {
      // Current hit isn't valid, return.
      return;
    }
    SectionIdMask section_mask =
        doc_hit_info_.hit_section_ids_mask() & filtering_section_mask;
    SectionIdMask section_mask_copy = section_mask;
    std::array<Hit::TermFrequency, kMaxSectionId> section_term_frequencies = {
        Hit::kNoTermFrequency};
    while (section_mask_copy) {
      SectionId section_id = __builtin_ctz(section_mask_copy);
      section_term_frequencies.at(section_id) =
          doc_hit_info_.hit_term_frequency(section_id);
      section_mask_copy &= ~(1u << section_id);
    }
    TermMatchInfo term_stats(term_, section_mask,
                             std::move(section_term_frequencies));

    for (const TermMatchInfo& cur_term_stats : *matched_terms_stats) {
      if (cur_term_stats.term == term_stats.term) {
        // Same docId and same term, we don't need to add the term and the term
        // frequency should always be the same
        return;
      }
    }
    matched_terms_stats->push_back(std::move(term_stats));
  }

 protected:
  // Add DocHitInfos corresponding to term_ to cached_hits_.
  //
  // Returns:
  //   - OK, on success
  //   - NOT_FOUND if no term matching term_ was found in the lexicon.
  //   - INVALID_ARGUMENT if unable to properly encode the termid
  virtual libtextclassifier3::Status RetrieveMoreHits() = 0;

  const std::string term_;
  // The start index of the given term in the search query
  int term_start_index_;
  // The length of the given unnormalized term in the search query
  int unnormalized_term_length_;
  LiteIndex* const lite_index_;
  // Stores hits retrieved from the index. This may only be a subset of the hits
  // that are present in the index. Current value pointed to by the Iterator is
  // tracked by cached_hits_idx_.
  std::vector<DocHitInfo> cached_hits_;
  int cached_hits_idx_;
  const TermIdCodec* term_id_codec_;
  int num_advance_calls_;
  // Mask indicating which sections hits should be considered for.
  // Ex. 0000 0000 0000 0010 means that only hits from section 1 are desired.
  const SectionIdMask section_restrict_mask_;
};

class DocHitInfoIteratorTermLiteExact : public DocHitInfoIteratorTermLite {
 public:
  explicit DocHitInfoIteratorTermLiteExact(const TermIdCodec* term_id_codec,
                                           LiteIndex* lite_index,
                                           const std::string& term,
<<<<<<< HEAD
                                           SectionIdMask section_id_mask)
      : DocHitInfoIteratorTermLite(term_id_codec, lite_index, term,
                                   section_id_mask) {}
=======
                                           int term_start_index,
                                           int unnormalized_term_length,
                                           SectionIdMask section_id_mask,
                                           bool need_hit_term_frequency)
      : DocHitInfoIteratorTermLite(term_id_codec, lite_index, term,
                                   term_start_index, unnormalized_term_length,
                                   section_id_mask, need_hit_term_frequency) {}
>>>>>>> a81a0c8c

  std::string ToString() const override;

 protected:
  libtextclassifier3::Status RetrieveMoreHits() override;
};

class DocHitInfoIteratorTermLitePrefix : public DocHitInfoIteratorTermLite {
 public:
  explicit DocHitInfoIteratorTermLitePrefix(const TermIdCodec* term_id_codec,
                                            LiteIndex* lite_index,
                                            const std::string& term,
<<<<<<< HEAD
                                            SectionIdMask section_id_mask)
      : DocHitInfoIteratorTermLite(term_id_codec, lite_index, term,
                                   section_id_mask) {}
=======
                                            int term_start_index,
                                            int unnormalized_term_length,
                                            SectionIdMask section_id_mask,
                                            bool need_hit_term_frequency)
      : DocHitInfoIteratorTermLite(term_id_codec, lite_index, term,
                                   term_start_index, unnormalized_term_length,
                                   section_id_mask, need_hit_term_frequency) {}
>>>>>>> a81a0c8c

  std::string ToString() const override;

 protected:
  libtextclassifier3::Status RetrieveMoreHits() override;

 private:
  // After retrieving DocHitInfos from the index, a DocHitInfo for docid 1 and
  // "foo" and a DocHitInfo for docid 1 and "fool". These DocHitInfos should be
  // merged.
  void SortAndDedupeDocumentIds();
};

}  // namespace lib
}  // namespace icing

#endif  // ICING_INDEX_ITERATOR_DOC_HIT_INFO_ITERATOR_TERM_LITE_H_<|MERGE_RESOLUTION|>--- conflicted
+++ resolved
@@ -33,14 +33,10 @@
   explicit DocHitInfoIteratorTermLite(const TermIdCodec* term_id_codec,
                                       LiteIndex* lite_index,
                                       const std::string& term,
-<<<<<<< HEAD
-                                      SectionIdMask section_restrict_mask)
-=======
                                       int term_start_index,
                                       int unnormalized_term_length,
                                       SectionIdMask section_restrict_mask,
                                       bool need_hit_term_frequency)
->>>>>>> a81a0c8c
       : term_(term),
         term_start_index_(term_start_index),
         unnormalized_term_length_(unnormalized_term_length),
@@ -48,17 +44,11 @@
         cached_hits_idx_(-1),
         term_id_codec_(term_id_codec),
         num_advance_calls_(0),
-        section_restrict_mask_(section_restrict_mask) {}
+        section_restrict_mask_(section_restrict_mask),
+        need_hit_term_frequency_(need_hit_term_frequency) {}
 
   libtextclassifier3::Status Advance() override;
 
-<<<<<<< HEAD
-  int32_t GetNumBlocksInspected() const override {
-    // TODO(b/137862424): Implement this once the main index is added.
-    return 0;
-  }
-  int32_t GetNumLeafAdvanceCalls() const override { return num_advance_calls_; }
-=======
   libtextclassifier3::StatusOr<TrimmedNode> TrimRightMostNode() && override;
 
   CallStats GetCallStats() const override {
@@ -69,25 +59,26 @@
         /*num_leaf_advance_calls_no_index_in=*/0,
         /*num_blocks_inspected_in=*/0);
   }
->>>>>>> a81a0c8c
 
   void PopulateMatchedTermsStats(
       std::vector<TermMatchInfo>* matched_terms_stats,
       SectionIdMask filtering_section_mask = kSectionIdMaskAll) const override {
-    if (doc_hit_info_.document_id() == kInvalidDocumentId) {
+    if (cached_hits_idx_ == -1 || cached_hits_idx_ >= cached_hits_.size()) {
       // Current hit isn't valid, return.
       return;
     }
     SectionIdMask section_mask =
         doc_hit_info_.hit_section_ids_mask() & filtering_section_mask;
     SectionIdMask section_mask_copy = section_mask;
-    std::array<Hit::TermFrequency, kMaxSectionId> section_term_frequencies = {
-        Hit::kNoTermFrequency};
+    std::array<Hit::TermFrequency, kTotalNumSections> section_term_frequencies =
+        {Hit::kNoTermFrequency};
     while (section_mask_copy) {
-      SectionId section_id = __builtin_ctz(section_mask_copy);
-      section_term_frequencies.at(section_id) =
-          doc_hit_info_.hit_term_frequency(section_id);
-      section_mask_copy &= ~(1u << section_id);
+      SectionId section_id = __builtin_ctzll(section_mask_copy);
+      if (need_hit_term_frequency_) {
+        section_term_frequencies.at(section_id) =
+            cached_hit_term_frequency_.at(cached_hits_idx_)[section_id];
+      }
+      section_mask_copy &= ~(UINT64_C(1) << section_id);
     }
     TermMatchInfo term_stats(term_, section_mask,
                              std::move(section_term_frequencies));
@@ -121,12 +112,14 @@
   // that are present in the index. Current value pointed to by the Iterator is
   // tracked by cached_hits_idx_.
   std::vector<DocHitInfo> cached_hits_;
+  std::vector<Hit::TermFrequencyArray> cached_hit_term_frequency_;
   int cached_hits_idx_;
   const TermIdCodec* term_id_codec_;
   int num_advance_calls_;
   // Mask indicating which sections hits should be considered for.
   // Ex. 0000 0000 0000 0010 means that only hits from section 1 are desired.
   const SectionIdMask section_restrict_mask_;
+  const bool need_hit_term_frequency_;
 };
 
 class DocHitInfoIteratorTermLiteExact : public DocHitInfoIteratorTermLite {
@@ -134,11 +127,6 @@
   explicit DocHitInfoIteratorTermLiteExact(const TermIdCodec* term_id_codec,
                                            LiteIndex* lite_index,
                                            const std::string& term,
-<<<<<<< HEAD
-                                           SectionIdMask section_id_mask)
-      : DocHitInfoIteratorTermLite(term_id_codec, lite_index, term,
-                                   section_id_mask) {}
-=======
                                            int term_start_index,
                                            int unnormalized_term_length,
                                            SectionIdMask section_id_mask,
@@ -146,7 +134,6 @@
       : DocHitInfoIteratorTermLite(term_id_codec, lite_index, term,
                                    term_start_index, unnormalized_term_length,
                                    section_id_mask, need_hit_term_frequency) {}
->>>>>>> a81a0c8c
 
   std::string ToString() const override;
 
@@ -159,11 +146,6 @@
   explicit DocHitInfoIteratorTermLitePrefix(const TermIdCodec* term_id_codec,
                                             LiteIndex* lite_index,
                                             const std::string& term,
-<<<<<<< HEAD
-                                            SectionIdMask section_id_mask)
-      : DocHitInfoIteratorTermLite(term_id_codec, lite_index, term,
-                                   section_id_mask) {}
-=======
                                             int term_start_index,
                                             int unnormalized_term_length,
                                             SectionIdMask section_id_mask,
@@ -171,7 +153,6 @@
       : DocHitInfoIteratorTermLite(term_id_codec, lite_index, term,
                                    term_start_index, unnormalized_term_length,
                                    section_id_mask, need_hit_term_frequency) {}
->>>>>>> a81a0c8c
 
   std::string ToString() const override;
 
@@ -182,6 +163,7 @@
   // After retrieving DocHitInfos from the index, a DocHitInfo for docid 1 and
   // "foo" and a DocHitInfo for docid 1 and "fool". These DocHitInfos should be
   // merged.
+  void SortDocumentIds();
   void SortAndDedupeDocumentIds();
 };
 
