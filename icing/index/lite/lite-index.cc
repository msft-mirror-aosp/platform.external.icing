--- conflicted
+++ resolved
@@ -391,17 +391,6 @@
           lexicon_.min_free_fraction() < (1.0 - kTrieFullFraction));
 }
 
-<<<<<<< HEAD
-IndexDebugInfoProto::LiteIndexDebugInfoProto LiteIndex::GetDebugInfo(
-    int verbosity) {
-  IndexDebugInfoProto::LiteIndexDebugInfoProto res;
-  res.set_curr_size(header_->cur_size());
-  res.set_hit_buffer_size(options_.hit_buffer_size);
-  res.set_last_added_document_id(header_->last_added_docid());
-  res.set_searchable_end(header_->searchable_end());
-  res.set_index_crc(ComputeChecksum().Get());
-  lexicon_.GetDebugInfo(verbosity, res.mutable_lexicon_info());
-=======
 std::string LiteIndex::GetDebugInfo(DebugInfoVerbosity::Code verbosity) {
   std::string res;
   std::string lexicon_info;
@@ -418,7 +407,6 @@
       header_->cur_size(), options_.hit_buffer_size,
       header_->last_added_docid(), header_->searchable_end(),
       ComputeChecksum().Get(), lexicon_info.c_str());
->>>>>>> 20d5ec21
   return res;
 }
 
