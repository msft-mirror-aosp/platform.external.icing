--- conflicted
+++ resolved
@@ -14,12 +14,10 @@
 
 #include "icing/index/lite/doc-hit-info-iterator-term-lite.h"
 
-<<<<<<< HEAD
-=======
 #include <array>
 #include <cstddef>
->>>>>>> a81a0c8c
 #include <cstdint>
+#include <numeric>
 
 #include "icing/text_classifier/lib3/utils/base/status.h"
 #include "icing/absl_ports/canonical_errors.h"
@@ -35,9 +33,9 @@
 namespace {
 
 std::string SectionIdMaskToString(SectionIdMask section_id_mask) {
-  std::string mask(kMaxSectionId + 1, '0');
+  std::string mask(kTotalNumSections, '0');
   for (SectionId i = kMaxSectionId; i >= 0; --i) {
-    if (section_id_mask & (1U << i)) {
+    if (section_id_mask & (UINT64_C(1) << i)) {
       mask[kMaxSectionId - i] = '1';
     }
   }
@@ -88,10 +86,6 @@
   ICING_ASSIGN_OR_RETURN(uint32_t tvi, lite_index_->GetTermId(term_));
   ICING_ASSIGN_OR_RETURN(uint32_t term_id,
                          term_id_codec_->EncodeTvi(tvi, TviType::LITE));
-<<<<<<< HEAD
-  lite_index_->AppendHits(term_id, section_restrict_mask_,
-                          /*only_from_prefix_sections=*/false, &cached_hits_);
-=======
   lite_index_->FetchHits(
       term_id, section_restrict_mask_,
       /*only_from_prefix_sections=*/false,
@@ -99,7 +93,6 @@
       SuggestionScoringSpecProto::SuggestionRankingStrategy::NONE,
       /*namespace_checker=*/nullptr, &cached_hits_,
       need_hit_term_frequency_ ? &cached_hit_term_frequency_ : nullptr);
->>>>>>> a81a0c8c
   cached_hits_idx_ = 0;
   return libtextclassifier3::Status::OK;
 }
@@ -120,11 +113,6 @@
     ICING_ASSIGN_OR_RETURN(
         uint32_t term_id,
         term_id_codec_->EncodeTvi(it.GetValueIndex(), TviType::LITE));
-<<<<<<< HEAD
-    lite_index_->AppendHits(term_id, section_restrict_mask_,
-                            /*only_from_prefix_sections=*/!exact_match,
-                            &cached_hits_);
-=======
     lite_index_->FetchHits(
         term_id, section_restrict_mask_,
         /*only_from_prefix_sections=*/!exact_match,
@@ -132,7 +120,6 @@
         SuggestionScoringSpecProto::SuggestionRankingStrategy::NONE,
         /*namespace_checker=*/nullptr, &cached_hits_,
         need_hit_term_frequency_ ? &cached_hit_term_frequency_ : nullptr);
->>>>>>> a81a0c8c
     ++terms_matched;
   }
   if (terms_matched > 1) {
@@ -142,23 +129,83 @@
   return libtextclassifier3::Status::OK;
 }
 
+void DocHitInfoIteratorTermLitePrefix::SortDocumentIds() {
+  // Re-sort cached document_ids and merge sections.
+  if (!need_hit_term_frequency_) {
+    // If we don't need to also sort cached_hit_term_frequency_ along with
+    // cached_hits_, then just simply sort cached_hits_.
+    sort(cached_hits_.begin(), cached_hits_.end());
+  } else {
+    // Sort cached_hit_term_frequency_ along with cached_hits_.
+    std::vector<int> indices(cached_hits_.size());
+    std::iota(indices.begin(), indices.end(), 0);
+    std::sort(indices.begin(), indices.end(), [this](int i, int j) {
+      return cached_hits_[i] < cached_hits_[j];
+    });
+    // Now indices is a map from sorted index to current index. In other words,
+    // the sorted cached_hits_[i] should be the current cached_hits_[indices[i]]
+    // for every valid i.
+    std::vector<bool> done(indices.size());
+    // Apply permutation
+    for (int i = 0; i < indices.size(); ++i) {
+      if (done[i]) {
+        continue;
+      }
+      done[i] = true;
+      int curr = i;
+      int next = indices[i];
+      // Since every finite permutation is formed by disjoint cycles, we can
+      // start with the current element, at index i, and swap the element at
+      // this position with whatever element that *should* be here. Then,
+      // continue to swap the original element, at its updated positions, with
+      // the element that should be occupying that position until the original
+      // element has reached *its* correct position. This completes applying the
+      // single cycle in the permutation.
+      while (next != i) {
+        std::swap(cached_hits_[curr], cached_hits_[next]);
+        std::swap(cached_hit_term_frequency_[curr],
+                  cached_hit_term_frequency_[next]);
+        done[next] = true;
+        curr = next;
+        next = indices[next];
+      }
+    }
+  }
+}
+
 void DocHitInfoIteratorTermLitePrefix::SortAndDedupeDocumentIds() {
-  // Re-sort cached document_ids and merge sections.
-  sort(cached_hits_.begin(), cached_hits_.end());
-
+  SortDocumentIds();
   int idx = 0;
   for (int i = 1; i < cached_hits_.size(); ++i) {
-    const DocHitInfo& hit_info = cached_hits_.at(i);
-    DocHitInfo& collapsed_hit_info = cached_hits_.at(idx);
+    const DocHitInfo& hit_info = cached_hits_[i];
+    DocHitInfo& collapsed_hit_info = cached_hits_[idx];
     if (collapsed_hit_info.document_id() == hit_info.document_id()) {
-      collapsed_hit_info.MergeSectionsFrom(hit_info);
+      SectionIdMask curr_mask = hit_info.hit_section_ids_mask();
+      collapsed_hit_info.MergeSectionsFrom(curr_mask);
+      if (need_hit_term_frequency_) {
+        Hit::TermFrequencyArray& collapsed_term_frequency =
+            cached_hit_term_frequency_[idx];
+        while (curr_mask) {
+          SectionId section_id = __builtin_ctzll(curr_mask);
+          collapsed_term_frequency[section_id] =
+              cached_hit_term_frequency_[i][section_id];
+          curr_mask &= ~(UINT64_C(1) << section_id);
+        }
+      }
     } else {
       // New document_id.
-      cached_hits_.at(++idx) = hit_info;
+      ++idx;
+      cached_hits_[idx] = hit_info;
+      if (need_hit_term_frequency_) {
+        cached_hit_term_frequency_[idx] = cached_hit_term_frequency_[i];
+      }
     }
   }
   // idx points to last doc hit info.
   cached_hits_.resize(idx + 1);
+  if (need_hit_term_frequency_) {
+    cached_hit_term_frequency_.resize(idx + 1);
+  }
 }
 
 std::string DocHitInfoIteratorTermLitePrefix::ToString() const {
