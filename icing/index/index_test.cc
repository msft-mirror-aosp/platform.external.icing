// Copyright (C) 2019 Google LLC
//
// Licensed under the Apache License, Version 2.0 (the "License");
// you may not use this file except in compliance with the License.
// You may obtain a copy of the License at
//
//      http://www.apache.org/licenses/LICENSE-2.0
//
// Unless required by applicable law or agreed to in writing, software
// distributed under the License is distributed on an "AS IS" BASIS,
// WITHOUT WARRANTIES OR CONDITIONS OF ANY KIND, either express or implied.
// See the License for the specific language governing permissions and
// limitations under the License.

#include "icing/index/index.h"

#include <cstdint>
#include <limits>
#include <memory>
#include <random>
#include <string>
#include <string_view>
#include <utility>
#include <vector>

#include "icing/text_classifier/lib3/utils/base/status.h"
#include "gmock/gmock.h"
#include "gtest/gtest.h"
#include "icing/file/filesystem.h"
#include "icing/index/hit/doc-hit-info.h"
#include "icing/index/iterator/doc-hit-info-iterator.h"
#include "icing/legacy/index/icing-filesystem.h"
#include "icing/legacy/index/icing-mock-filesystem.h"
#include "icing/proto/debug.pb.h"
#include "icing/proto/storage.pb.h"
#include "icing/proto/term.pb.h"
#include "icing/schema/section.h"
#include "icing/store/document-id.h"
#include "icing/testing/always-true-namespace-checker-impl.h"
#include "icing/testing/common-matchers.h"
#include "icing/testing/random-string.h"
#include "icing/testing/tmp-directory.h"
#include "icing/util/crc32.h"

namespace icing {
namespace lib {

namespace {

using ::testing::ElementsAre;
using ::testing::Eq;
using ::testing::Ge;
using ::testing::Gt;
using ::testing::IsEmpty;
using ::testing::IsTrue;
using ::testing::Ne;
using ::testing::NiceMock;
using ::testing::Not;
using ::testing::Return;
using ::testing::SizeIs;
using ::testing::Test;
using ::testing::UnorderedElementsAre;

int GetBlockSize() { return getpagesize(); }

class IndexTest : public Test {
 protected:
  void SetUp() override {
    index_dir_ = GetTestTempDir() + "/index_test/";
    Index::Options options(index_dir_, /*index_merge_size=*/1024 * 1024);
    ICING_ASSERT_OK_AND_ASSIGN(
        index_, Index::Create(options, &filesystem_, &icing_filesystem_));
  }

  void TearDown() override {
    icing_filesystem_.DeleteDirectoryRecursively(index_dir_.c_str());
  }

  std::unique_ptr<Index> index_;
  std::string index_dir_;
  IcingFilesystem icing_filesystem_;
  Filesystem filesystem_;
};

constexpr DocumentId kDocumentId0 = 0;
constexpr DocumentId kDocumentId1 = 1;
constexpr DocumentId kDocumentId2 = 2;
constexpr DocumentId kDocumentId3 = 3;
constexpr DocumentId kDocumentId4 = 4;
constexpr DocumentId kDocumentId5 = 5;
constexpr DocumentId kDocumentId6 = 6;
constexpr DocumentId kDocumentId7 = 7;
<<<<<<< HEAD
=======
constexpr DocumentId kDocumentId8 = 8;
>>>>>>> 9ab600c3
constexpr SectionId kSectionId2 = 2;
constexpr SectionId kSectionId3 = 3;

std::vector<DocHitInfo> GetHits(std::unique_ptr<DocHitInfoIterator> iterator) {
  std::vector<DocHitInfo> infos;
  while (iterator->Advance().ok()) {
    infos.push_back(iterator->doc_hit_info());
  }
  return infos;
}

MATCHER_P2(EqualsDocHitInfo, document_id, sections, "") {
  const DocHitInfo& actual = arg;
  SectionIdMask section_mask = kSectionIdMaskNone;
  for (SectionId section : sections) {
    section_mask |= 1U << section;
  }
  *result_listener << "actual is {document_id=" << actual.document_id()
                   << ", section_mask=" << actual.hit_section_ids_mask()
                   << "}, but expected was {document_id=" << document_id
                   << ", section_mask=" << section_mask << "}.";
  return actual.document_id() == document_id &&
         actual.hit_section_ids_mask() == section_mask;
}

MATCHER_P2(EqualsTermMetadata, content, hit_count, "") {
  const TermMetadata& actual = arg;
  *result_listener << "actual is {content=" << actual.content
                   << ", hit_count=" << actual.hit_count
                   << "}, but expected was {content=" << content
                   << ", hit_count=" << hit_count << "}.";
  return actual.content == content && actual.hit_count == hit_count;
}

TEST_F(IndexTest, CreationWithNullPointerShouldFail) {
  Index::Options options(index_dir_, /*index_merge_size=*/1024 * 1024);
  EXPECT_THAT(
      Index::Create(options, &filesystem_, /*icing_filesystem=*/nullptr),
      StatusIs(libtextclassifier3::StatusCode::FAILED_PRECONDITION));
  EXPECT_THAT(
      Index::Create(options, /*filesystem=*/nullptr, &icing_filesystem_),
      StatusIs(libtextclassifier3::StatusCode::FAILED_PRECONDITION));
}

TEST_F(IndexTest, EmptyIndex) {
  ICING_ASSERT_OK_AND_ASSIGN(
      std::unique_ptr<DocHitInfoIterator> itr,
      index_->GetIterator("foo", kSectionIdMaskAll, TermMatchType::EXACT_ONLY));
  EXPECT_THAT(itr->Advance(),
              StatusIs(libtextclassifier3::StatusCode::RESOURCE_EXHAUSTED));

  ICING_ASSERT_OK_AND_ASSIGN(
      itr,
      index_->GetIterator("foo", kSectionIdMaskAll, TermMatchType::EXACT_ONLY));
  EXPECT_THAT(itr->Advance(),
              StatusIs(libtextclassifier3::StatusCode::RESOURCE_EXHAUSTED));
}

TEST_F(IndexTest, EmptyIndexAfterMerge) {
  // Merging an empty index should succeed, but have no effects.
  ICING_ASSERT_OK(index_->Merge());

  ICING_ASSERT_OK_AND_ASSIGN(
      std::unique_ptr<DocHitInfoIterator> itr,
      index_->GetIterator("foo", kSectionIdMaskAll, TermMatchType::EXACT_ONLY));
  EXPECT_THAT(itr->Advance(),
              StatusIs(libtextclassifier3::StatusCode::RESOURCE_EXHAUSTED));

  ICING_ASSERT_OK_AND_ASSIGN(
      itr,
      index_->GetIterator("foo", kSectionIdMaskAll, TermMatchType::EXACT_ONLY));
  EXPECT_THAT(itr->Advance(),
              StatusIs(libtextclassifier3::StatusCode::RESOURCE_EXHAUSTED));
}

TEST_F(IndexTest, AdvancePastEnd) {
  Index::Editor edit = index_->Edit(
      kDocumentId0, kSectionId2, TermMatchType::EXACT_ONLY, /*namespace_id=*/0);
  EXPECT_THAT(edit.BufferTerm("foo"), IsOk());
  EXPECT_THAT(edit.IndexAllBufferedTerms(), IsOk());

  ICING_ASSERT_OK_AND_ASSIGN(
      std::unique_ptr<DocHitInfoIterator> itr,
      index_->GetIterator("bar", kSectionIdMaskAll, TermMatchType::EXACT_ONLY));
  EXPECT_THAT(itr->Advance(),
              StatusIs(libtextclassifier3::StatusCode::RESOURCE_EXHAUSTED));
  EXPECT_THAT(itr->doc_hit_info(),
              EqualsDocHitInfo(kInvalidDocumentId, std::vector<SectionId>()));

  ICING_ASSERT_OK_AND_ASSIGN(
      itr,
      index_->GetIterator("foo", kSectionIdMaskAll, TermMatchType::EXACT_ONLY));
  EXPECT_THAT(itr->Advance(), IsOk());
  EXPECT_THAT(itr->Advance(),
              StatusIs(libtextclassifier3::StatusCode::RESOURCE_EXHAUSTED));
  EXPECT_THAT(itr->doc_hit_info(),
              EqualsDocHitInfo(kInvalidDocumentId, std::vector<SectionId>()));
}

TEST_F(IndexTest, AdvancePastEndAfterMerge) {
  Index::Editor edit = index_->Edit(
      kDocumentId0, kSectionId2, TermMatchType::EXACT_ONLY, /*namespace_id=*/0);
  EXPECT_THAT(edit.BufferTerm("foo"), IsOk());
  EXPECT_THAT(edit.IndexAllBufferedTerms(), IsOk());

  ICING_ASSERT_OK(index_->Merge());

  ICING_ASSERT_OK_AND_ASSIGN(
      std::unique_ptr<DocHitInfoIterator> itr,
      index_->GetIterator("bar", kSectionIdMaskAll, TermMatchType::EXACT_ONLY));
  EXPECT_THAT(itr->Advance(),
              StatusIs(libtextclassifier3::StatusCode::RESOURCE_EXHAUSTED));
  EXPECT_THAT(itr->doc_hit_info(),
              EqualsDocHitInfo(kInvalidDocumentId, std::vector<SectionId>()));

  ICING_ASSERT_OK_AND_ASSIGN(
      itr,
      index_->GetIterator("foo", kSectionIdMaskAll, TermMatchType::EXACT_ONLY));
  EXPECT_THAT(itr->Advance(), IsOk());
  EXPECT_THAT(itr->Advance(),
              StatusIs(libtextclassifier3::StatusCode::RESOURCE_EXHAUSTED));
  EXPECT_THAT(itr->doc_hit_info(),
              EqualsDocHitInfo(kInvalidDocumentId, std::vector<SectionId>()));
}

TEST_F(IndexTest, SingleHitSingleTermIndex) {
  Index::Editor edit = index_->Edit(
      kDocumentId0, kSectionId2, TermMatchType::EXACT_ONLY, /*namespace_id=*/0);
  EXPECT_THAT(edit.BufferTerm("foo"), IsOk());
  EXPECT_THAT(edit.IndexAllBufferedTerms(), IsOk());

  ICING_ASSERT_OK_AND_ASSIGN(
      std::unique_ptr<DocHitInfoIterator> itr,
      index_->GetIterator("foo", kSectionIdMaskAll, TermMatchType::EXACT_ONLY));
  EXPECT_THAT(GetHits(std::move(itr)),
              ElementsAre(EqualsDocHitInfo(
                  kDocumentId0, std::vector<SectionId>{kSectionId2})));
}

TEST_F(IndexTest, SingleHitSingleTermIndexAfterMerge) {
  Index::Editor edit = index_->Edit(
      kDocumentId0, kSectionId2, TermMatchType::EXACT_ONLY, /*namespace_id=*/0);
  EXPECT_THAT(edit.BufferTerm("foo"), IsOk());
  EXPECT_THAT(edit.IndexAllBufferedTerms(), IsOk());

  ICING_ASSERT_OK(index_->Merge());

  ICING_ASSERT_OK_AND_ASSIGN(
      std::unique_ptr<DocHitInfoIterator> itr,
      index_->GetIterator("foo", kSectionIdMaskAll, TermMatchType::EXACT_ONLY));
  EXPECT_THAT(GetHits(std::move(itr)),
              ElementsAre(EqualsDocHitInfo(
                  kDocumentId0, std::vector<SectionId>{kSectionId2})));
}

TEST_F(IndexTest, SingleHitMultiTermIndex) {
  Index::Editor edit = index_->Edit(
      kDocumentId0, kSectionId2, TermMatchType::EXACT_ONLY, /*namespace_id=*/0);
  EXPECT_THAT(edit.BufferTerm("foo"), IsOk());
  EXPECT_THAT(edit.BufferTerm("bar"), IsOk());
  EXPECT_THAT(edit.IndexAllBufferedTerms(), IsOk());

  ICING_ASSERT_OK_AND_ASSIGN(
      std::unique_ptr<DocHitInfoIterator> itr,
      index_->GetIterator("foo", kSectionIdMaskAll, TermMatchType::EXACT_ONLY));
  EXPECT_THAT(GetHits(std::move(itr)),
              ElementsAre(EqualsDocHitInfo(
                  kDocumentId0, std::vector<SectionId>{kSectionId2})));
}

TEST_F(IndexTest, SingleHitMultiTermIndexAfterMerge) {
  Index::Editor edit = index_->Edit(
      kDocumentId0, kSectionId2, TermMatchType::EXACT_ONLY, /*namespace_id=*/0);
  EXPECT_THAT(edit.BufferTerm("foo"), IsOk());
  EXPECT_THAT(edit.BufferTerm("bar"), IsOk());
  EXPECT_THAT(edit.IndexAllBufferedTerms(), IsOk());

  ICING_ASSERT_OK(index_->Merge());

  ICING_ASSERT_OK_AND_ASSIGN(
      std::unique_ptr<DocHitInfoIterator> itr,
      index_->GetIterator("foo", kSectionIdMaskAll, TermMatchType::EXACT_ONLY));
  EXPECT_THAT(GetHits(std::move(itr)),
              ElementsAre(EqualsDocHitInfo(
                  kDocumentId0, std::vector<SectionId>{kSectionId2})));
}

TEST_F(IndexTest, NoHitMultiTermIndex) {
  Index::Editor edit = index_->Edit(
      kDocumentId0, kSectionId2, TermMatchType::EXACT_ONLY, /*namespace_id=*/0);
  EXPECT_THAT(edit.BufferTerm("foo"), IsOk());
  EXPECT_THAT(edit.BufferTerm("bar"), IsOk());
  EXPECT_THAT(edit.IndexAllBufferedTerms(), IsOk());

  ICING_ASSERT_OK_AND_ASSIGN(
      std::unique_ptr<DocHitInfoIterator> itr,
      index_->GetIterator("baz", kSectionIdMaskAll, TermMatchType::EXACT_ONLY));
  EXPECT_THAT(itr->Advance(),
              StatusIs(libtextclassifier3::StatusCode::RESOURCE_EXHAUSTED));
}

TEST_F(IndexTest, NoHitMultiTermIndexAfterMerge) {
  Index::Editor edit = index_->Edit(
      kDocumentId0, kSectionId2, TermMatchType::EXACT_ONLY, /*namespace_id=*/0);
  EXPECT_THAT(edit.BufferTerm("foo"), IsOk());
  EXPECT_THAT(edit.BufferTerm("bar"), IsOk());
  EXPECT_THAT(edit.IndexAllBufferedTerms(), IsOk());

  ICING_ASSERT_OK(index_->Merge());

  ICING_ASSERT_OK_AND_ASSIGN(
      std::unique_ptr<DocHitInfoIterator> itr,
      index_->GetIterator("baz", kSectionIdMaskAll, TermMatchType::EXACT_ONLY));
  EXPECT_THAT(itr->Advance(),
              StatusIs(libtextclassifier3::StatusCode::RESOURCE_EXHAUSTED));
}

TEST_F(IndexTest, MultiHitMultiTermIndex) {
  Index::Editor edit = index_->Edit(
      kDocumentId0, kSectionId2, TermMatchType::EXACT_ONLY, /*namespace_id=*/0);
  EXPECT_THAT(edit.BufferTerm("foo"), IsOk());
  EXPECT_THAT(edit.IndexAllBufferedTerms(), IsOk());

  edit = index_->Edit(kDocumentId1, kSectionId2, TermMatchType::EXACT_ONLY,
                      /*namespace_id=*/0);
  EXPECT_THAT(edit.BufferTerm("bar"), IsOk());
  EXPECT_THAT(edit.IndexAllBufferedTerms(), IsOk());

  edit = index_->Edit(kDocumentId2, kSectionId3, TermMatchType::EXACT_ONLY,
                      /*namespace_id=*/0);
  EXPECT_THAT(edit.BufferTerm("foo"), IsOk());
  EXPECT_THAT(edit.IndexAllBufferedTerms(), IsOk());

  ICING_ASSERT_OK_AND_ASSIGN(
      std::unique_ptr<DocHitInfoIterator> itr,
      index_->GetIterator("foo", kSectionIdMaskAll, TermMatchType::EXACT_ONLY));
  EXPECT_THAT(
      GetHits(std::move(itr)),
      ElementsAre(
          EqualsDocHitInfo(kDocumentId2, std::vector<SectionId>{kSectionId3}),
          EqualsDocHitInfo(kDocumentId0, std::vector<SectionId>{kSectionId2})));
}

TEST_F(IndexTest, MultiHitMultiTermIndexAfterMerge) {
  Index::Editor edit = index_->Edit(
      kDocumentId0, kSectionId2, TermMatchType::EXACT_ONLY, /*namespace_id=*/0);
  EXPECT_THAT(edit.BufferTerm("foo"), IsOk());
  EXPECT_THAT(edit.IndexAllBufferedTerms(), IsOk());

  edit = index_->Edit(kDocumentId1, kSectionId2, TermMatchType::EXACT_ONLY,
                      /*namespace_id=*/0);
  EXPECT_THAT(edit.BufferTerm("bar"), IsOk());
  EXPECT_THAT(edit.IndexAllBufferedTerms(), IsOk());

  edit = index_->Edit(kDocumentId2, kSectionId3, TermMatchType::EXACT_ONLY,
                      /*namespace_id=*/0);
  EXPECT_THAT(edit.BufferTerm("foo"), IsOk());
  EXPECT_THAT(edit.IndexAllBufferedTerms(), IsOk());

  ICING_ASSERT_OK(index_->Merge());

  ICING_ASSERT_OK_AND_ASSIGN(
      std::unique_ptr<DocHitInfoIterator> itr,
      index_->GetIterator("foo", kSectionIdMaskAll, TermMatchType::EXACT_ONLY));
  EXPECT_THAT(
      GetHits(std::move(itr)),
      ElementsAre(
          EqualsDocHitInfo(kDocumentId2, std::vector<SectionId>{kSectionId3}),
          EqualsDocHitInfo(kDocumentId0, std::vector<SectionId>{kSectionId2})));
}

TEST_F(IndexTest, MultiHitSectionRestrict) {
  Index::Editor edit = index_->Edit(
      kDocumentId0, kSectionId2, TermMatchType::EXACT_ONLY, /*namespace_id=*/0);
  EXPECT_THAT(edit.BufferTerm("foo"), IsOk());
  EXPECT_THAT(edit.IndexAllBufferedTerms(), IsOk());

  edit = index_->Edit(kDocumentId1, kSectionId3, TermMatchType::EXACT_ONLY,
                      /*namespace_id=*/0);
  EXPECT_THAT(edit.BufferTerm("foo"), IsOk());
  EXPECT_THAT(edit.IndexAllBufferedTerms(), IsOk());

  SectionIdMask desired_section = 1U << kSectionId2;
  ICING_ASSERT_OK_AND_ASSIGN(
      std::unique_ptr<DocHitInfoIterator> itr,
      index_->GetIterator("foo", desired_section, TermMatchType::EXACT_ONLY));
  EXPECT_THAT(GetHits(std::move(itr)),
              ElementsAre(EqualsDocHitInfo(
                  kDocumentId0, std::vector<SectionId>{kSectionId2})));
}

TEST_F(IndexTest, MultiHitSectionRestrictAfterMerge) {
  Index::Editor edit = index_->Edit(
      kDocumentId0, kSectionId2, TermMatchType::EXACT_ONLY, /*namespace_id=*/0);
  EXPECT_THAT(edit.BufferTerm("foo"), IsOk());
  EXPECT_THAT(edit.IndexAllBufferedTerms(), IsOk());

  edit = index_->Edit(kDocumentId1, kSectionId3, TermMatchType::EXACT_ONLY,
                      /*namespace_id=*/0);
  EXPECT_THAT(edit.BufferTerm("foo"), IsOk());
  EXPECT_THAT(edit.IndexAllBufferedTerms(), IsOk());

  ICING_ASSERT_OK(index_->Merge());

  SectionIdMask desired_section = 1U << kSectionId2;
  ICING_ASSERT_OK_AND_ASSIGN(
      std::unique_ptr<DocHitInfoIterator> itr,
      index_->GetIterator("foo", desired_section, TermMatchType::EXACT_ONLY));
  EXPECT_THAT(GetHits(std::move(itr)),
              ElementsAre(EqualsDocHitInfo(
                  kDocumentId0, std::vector<SectionId>{kSectionId2})));
}

TEST_F(IndexTest, SingleHitDedupeIndex) {
  ICING_ASSERT_OK_AND_ASSIGN(int64_t size, index_->GetElementsSize());
  EXPECT_THAT(size, Eq(0));
  Index::Editor edit = index_->Edit(
      kDocumentId0, kSectionId2, TermMatchType::EXACT_ONLY, /*namespace_id=*/0);
  EXPECT_THAT(edit.BufferTerm("foo"), IsOk());
  ICING_ASSERT_OK_AND_ASSIGN(size, index_->GetElementsSize());
  EXPECT_THAT(size, Gt(0));
  EXPECT_THAT(edit.BufferTerm("foo"), IsOk());
  ICING_ASSERT_OK_AND_ASSIGN(int64_t new_size, index_->GetElementsSize());
  EXPECT_THAT(new_size, Eq(size));
  EXPECT_THAT(edit.IndexAllBufferedTerms(), IsOk());

  ICING_ASSERT_OK_AND_ASSIGN(
      std::unique_ptr<DocHitInfoIterator> itr,
      index_->GetIterator("foo", kSectionIdMaskAll, TermMatchType::EXACT_ONLY));
  EXPECT_THAT(GetHits(std::move(itr)),
              ElementsAre(EqualsDocHitInfo(
                  kDocumentId0, std::vector<SectionId>{kSectionId2})));
}

TEST_F(IndexTest, PrefixHit) {
  Index::Editor edit = index_->Edit(kDocumentId0, kSectionId2,
                                    TermMatchType::PREFIX, /*namespace_id=*/0);
  ASSERT_THAT(edit.BufferTerm("fool"), IsOk());
  EXPECT_THAT(edit.IndexAllBufferedTerms(), IsOk());

  ICING_ASSERT_OK_AND_ASSIGN(
      std::unique_ptr<DocHitInfoIterator> itr,
      index_->GetIterator("foo", kSectionIdMaskAll, TermMatchType::PREFIX));
  EXPECT_THAT(GetHits(std::move(itr)),
              ElementsAre(EqualsDocHitInfo(
                  kDocumentId0, std::vector<SectionId>{kSectionId2})));
}

TEST_F(IndexTest, PrefixHitAfterMerge) {
  Index::Editor edit = index_->Edit(kDocumentId0, kSectionId2,
                                    TermMatchType::PREFIX, /*namespace_id=*/0);
  ASSERT_THAT(edit.BufferTerm("fool"), IsOk());
  EXPECT_THAT(edit.IndexAllBufferedTerms(), IsOk());

  ICING_ASSERT_OK(index_->Merge());

  ICING_ASSERT_OK_AND_ASSIGN(
      std::unique_ptr<DocHitInfoIterator> itr,
      index_->GetIterator("foo", kSectionIdMaskAll, TermMatchType::PREFIX));
  EXPECT_THAT(GetHits(std::move(itr)),
              ElementsAre(EqualsDocHitInfo(
                  kDocumentId0, std::vector<SectionId>{kSectionId2})));
}

TEST_F(IndexTest, MultiPrefixHit) {
  Index::Editor edit = index_->Edit(kDocumentId0, kSectionId2,
                                    TermMatchType::PREFIX, /*namespace_id=*/0);
  ASSERT_THAT(edit.BufferTerm("fool"), IsOk());
  EXPECT_THAT(edit.IndexAllBufferedTerms(), IsOk());

  edit = index_->Edit(kDocumentId1, kSectionId3, TermMatchType::EXACT_ONLY,
                      /*namespace_id=*/0);
  ASSERT_THAT(edit.BufferTerm("foo"), IsOk());
  EXPECT_THAT(edit.IndexAllBufferedTerms(), IsOk());

  ICING_ASSERT_OK_AND_ASSIGN(
      std::unique_ptr<DocHitInfoIterator> itr,
      index_->GetIterator("foo", kSectionIdMaskAll, TermMatchType::PREFIX));
  EXPECT_THAT(
      GetHits(std::move(itr)),
      ElementsAre(
          EqualsDocHitInfo(kDocumentId1, std::vector<SectionId>{kSectionId3}),
          EqualsDocHitInfo(kDocumentId0, std::vector<SectionId>{kSectionId2})));
}

TEST_F(IndexTest, MultiPrefixHitAfterMerge) {
  Index::Editor edit = index_->Edit(kDocumentId0, kSectionId2,
                                    TermMatchType::PREFIX, /*namespace_id=*/0);
  ASSERT_THAT(edit.BufferTerm("fool"), IsOk());
  EXPECT_THAT(edit.IndexAllBufferedTerms(), IsOk());

  edit = index_->Edit(kDocumentId1, kSectionId3, TermMatchType::EXACT_ONLY,
                      /*namespace_id=*/0);
  ASSERT_THAT(edit.BufferTerm("foo"), IsOk());
  EXPECT_THAT(edit.IndexAllBufferedTerms(), IsOk());

  ICING_ASSERT_OK(index_->Merge());

  ICING_ASSERT_OK_AND_ASSIGN(
      std::unique_ptr<DocHitInfoIterator> itr,
      index_->GetIterator("foo", kSectionIdMaskAll, TermMatchType::PREFIX));
  EXPECT_THAT(
      GetHits(std::move(itr)),
      ElementsAre(
          EqualsDocHitInfo(kDocumentId1, std::vector<SectionId>{kSectionId3}),
          EqualsDocHitInfo(kDocumentId0, std::vector<SectionId>{kSectionId2})));
}

TEST_F(IndexTest, NoExactHitInPrefixQuery) {
  Index::Editor edit = index_->Edit(
      kDocumentId0, kSectionId2, TermMatchType::EXACT_ONLY, /*namespace_id=*/0);
  ASSERT_THAT(edit.BufferTerm("fool"), IsOk());
  EXPECT_THAT(edit.IndexAllBufferedTerms(), IsOk());

  edit = index_->Edit(kDocumentId1, kSectionId3, TermMatchType::PREFIX,
                      /*namespace_id=*/0);
  ASSERT_THAT(edit.BufferTerm("foo"), IsOk());
  EXPECT_THAT(edit.IndexAllBufferedTerms(), IsOk());

  ICING_ASSERT_OK_AND_ASSIGN(
      std::unique_ptr<DocHitInfoIterator> itr,
      index_->GetIterator("foo", kSectionIdMaskAll, TermMatchType::PREFIX));
  EXPECT_THAT(GetHits(std::move(itr)),
              ElementsAre(EqualsDocHitInfo(
                  kDocumentId1, std::vector<SectionId>{kSectionId3})));
}

TEST_F(IndexTest, NoExactHitInPrefixQueryAfterMerge) {
  Index::Editor edit = index_->Edit(
      kDocumentId0, kSectionId2, TermMatchType::EXACT_ONLY, /*namespace_id=*/0);
  ASSERT_THAT(edit.BufferTerm("fool"), IsOk());
  EXPECT_THAT(edit.IndexAllBufferedTerms(), IsOk());

  edit = index_->Edit(kDocumentId1, kSectionId3, TermMatchType::PREFIX,
                      /*namespace_id=*/0);
  ASSERT_THAT(edit.BufferTerm("foo"), IsOk());
  EXPECT_THAT(edit.IndexAllBufferedTerms(), IsOk());

  ICING_ASSERT_OK(index_->Merge());

  ICING_ASSERT_OK_AND_ASSIGN(
      std::unique_ptr<DocHitInfoIterator> itr,
      index_->GetIterator("foo", kSectionIdMaskAll, TermMatchType::PREFIX));
  EXPECT_THAT(GetHits(std::move(itr)),
              ElementsAre(EqualsDocHitInfo(
                  kDocumentId1, std::vector<SectionId>{kSectionId3})));
}

TEST_F(IndexTest, PrefixHitDedupe) {
  Index::Editor edit = index_->Edit(kDocumentId0, kSectionId2,
                                    TermMatchType::PREFIX, /*namespace_id=*/0);
  ASSERT_THAT(edit.BufferTerm("foo"), IsOk());
  ASSERT_THAT(edit.BufferTerm("fool"), IsOk());
  EXPECT_THAT(edit.IndexAllBufferedTerms(), IsOk());

  ICING_ASSERT_OK_AND_ASSIGN(
      std::unique_ptr<DocHitInfoIterator> itr,
      index_->GetIterator("foo", kSectionIdMaskAll, TermMatchType::PREFIX));
  EXPECT_THAT(GetHits(std::move(itr)),
              ElementsAre(EqualsDocHitInfo(
                  kDocumentId0, std::vector<SectionId>{kSectionId2})));
}

TEST_F(IndexTest, PrefixHitDedupeAfterMerge) {
  Index::Editor edit = index_->Edit(kDocumentId0, kSectionId2,
                                    TermMatchType::PREFIX, /*namespace_id=*/0);
  ASSERT_THAT(edit.BufferTerm("foo"), IsOk());
  ASSERT_THAT(edit.BufferTerm("fool"), IsOk());
  EXPECT_THAT(edit.IndexAllBufferedTerms(), IsOk());

  ICING_ASSERT_OK(index_->Merge());

  ICING_ASSERT_OK_AND_ASSIGN(
      std::unique_ptr<DocHitInfoIterator> itr,
      index_->GetIterator("foo", kSectionIdMaskAll, TermMatchType::PREFIX));
  EXPECT_THAT(GetHits(std::move(itr)),
              ElementsAre(EqualsDocHitInfo(
                  kDocumentId0, std::vector<SectionId>{kSectionId2})));
}

TEST_F(IndexTest, PrefixToString) {
  SectionIdMask id_mask = (1U << kSectionId2) | (1U << kSectionId3);
  ICING_ASSERT_OK_AND_ASSIGN(
      std::unique_ptr<DocHitInfoIterator> itr,
      index_->GetIterator("foo", id_mask, TermMatchType::PREFIX));
  EXPECT_THAT(itr->ToString(),
              Eq("(0000000000001100:foo* OR 0000000000001100:foo*)"));

  ICING_ASSERT_OK_AND_ASSIGN(itr, index_->GetIterator("foo", kSectionIdMaskAll,
                                                      TermMatchType::PREFIX));
  EXPECT_THAT(itr->ToString(),
              Eq("(1111111111111111:foo* OR 1111111111111111:foo*)"));

  ICING_ASSERT_OK_AND_ASSIGN(itr, index_->GetIterator("foo", kSectionIdMaskNone,
                                                      TermMatchType::PREFIX));
  EXPECT_THAT(itr->ToString(),
              Eq("(0000000000000000:foo* OR 0000000000000000:foo*)"));
}

TEST_F(IndexTest, ExactToString) {
  SectionIdMask id_mask = (1U << kSectionId2) | (1U << kSectionId3);
  ICING_ASSERT_OK_AND_ASSIGN(
      std::unique_ptr<DocHitInfoIterator> itr,
      index_->GetIterator("foo", id_mask, TermMatchType::EXACT_ONLY));
  EXPECT_THAT(itr->ToString(),
              Eq("(0000000000001100:foo OR 0000000000001100:foo)"));

  ICING_ASSERT_OK_AND_ASSIGN(
      itr,
      index_->GetIterator("foo", kSectionIdMaskAll, TermMatchType::EXACT_ONLY));
  EXPECT_THAT(itr->ToString(),
              Eq("(1111111111111111:foo OR 1111111111111111:foo)"));

  ICING_ASSERT_OK_AND_ASSIGN(itr,
                             index_->GetIterator("foo", kSectionIdMaskNone,
                                                 TermMatchType::EXACT_ONLY));
  EXPECT_THAT(itr->ToString(),
              Eq("(0000000000000000:foo OR 0000000000000000:foo)"));
}

TEST_F(IndexTest, NonAsciiTerms) {
  Index::Editor edit = index_->Edit(kDocumentId0, kSectionId2,
                                    TermMatchType::PREFIX, /*namespace_id=*/0);
  ASSERT_THAT(edit.BufferTerm("こんにちは"), IsOk());
  ASSERT_THAT(edit.BufferTerm("あなた"), IsOk());
  EXPECT_THAT(edit.IndexAllBufferedTerms(), IsOk());

  ICING_ASSERT_OK_AND_ASSIGN(
      std::unique_ptr<DocHitInfoIterator> itr,
      index_->GetIterator("こんに", kSectionIdMaskAll, TermMatchType::PREFIX));
  EXPECT_THAT(GetHits(std::move(itr)),
              ElementsAre(EqualsDocHitInfo(
                  kDocumentId0, std::vector<SectionId>{kSectionId2})));

  ICING_ASSERT_OK_AND_ASSIGN(itr,
                             index_->GetIterator("あなた", kSectionIdMaskAll,
                                                 TermMatchType::EXACT_ONLY));
  EXPECT_THAT(GetHits(std::move(itr)),
              ElementsAre(EqualsDocHitInfo(
                  kDocumentId0, std::vector<SectionId>{kSectionId2})));
}

TEST_F(IndexTest, NonAsciiTermsAfterMerge) {
  Index::Editor edit = index_->Edit(kDocumentId0, kSectionId2,
                                    TermMatchType::PREFIX, /*namespace_id=*/0);
  ASSERT_THAT(edit.BufferTerm("こんにちは"), IsOk());
  ASSERT_THAT(edit.BufferTerm("あなた"), IsOk());
  EXPECT_THAT(edit.IndexAllBufferedTerms(), IsOk());

  ICING_ASSERT_OK(index_->Merge());

  ICING_ASSERT_OK_AND_ASSIGN(
      std::unique_ptr<DocHitInfoIterator> itr,
      index_->GetIterator("こんに", kSectionIdMaskAll, TermMatchType::PREFIX));
  EXPECT_THAT(GetHits(std::move(itr)),
              ElementsAre(EqualsDocHitInfo(
                  kDocumentId0, std::vector<SectionId>{kSectionId2})));

  ICING_ASSERT_OK_AND_ASSIGN(itr,
                             index_->GetIterator("あなた", kSectionIdMaskAll,
                                                 TermMatchType::EXACT_ONLY));
  EXPECT_THAT(GetHits(std::move(itr)),
              ElementsAre(EqualsDocHitInfo(
                  kDocumentId0, std::vector<SectionId>{kSectionId2})));
}

TEST_F(IndexTest, FullIndex) {
  // Make a smaller index so that it's easier to fill up.
  Index::Options options(index_dir_, /*index_merge_size=*/1024);
  ICING_ASSERT_OK_AND_ASSIGN(
      index_, Index::Create(options, &filesystem_, &icing_filesystem_));

  std::default_random_engine random;
  std::vector<std::string> query_terms;
  std::string prefix = "prefix";
  for (int i = 0; i < 2600; ++i) {
    constexpr int kTokenSize = 5;
    query_terms.push_back(prefix +
                          RandomString(kAlNumAlphabet, kTokenSize, &random));
  }

  DocumentId document_id = 0;
  libtextclassifier3::Status status = libtextclassifier3::Status::OK;
  std::uniform_int_distribution<size_t> uniform(0u, query_terms.size() - 1);
  while (status.ok()) {
    for (int i = 0; i < 100; ++i) {
      Index::Editor edit =
          index_->Edit(document_id, kSectionId2, TermMatchType::PREFIX,
                       /*namespace_id=*/0);
      size_t idx = uniform(random);
      status = edit.BufferTerm(query_terms.at(idx).c_str());
      if (!status.ok()) {
        break;
      }
      status = edit.IndexAllBufferedTerms();
      if (!status.ok()) {
        break;
      }
    }
    ++document_id;
  }

  // Adding more hits should fail.
  Index::Editor edit =
      index_->Edit(document_id + 1, kSectionId2, TermMatchType::PREFIX,
                   /*namespace_id=*/0);
  std::string term = prefix + "foo";
  EXPECT_THAT(edit.BufferTerm(term.c_str()), IsOk());
  term = prefix + "bar";
  EXPECT_THAT(edit.BufferTerm(term.c_str()), IsOk());
  term = prefix + "baz";
  EXPECT_THAT(edit.BufferTerm(term.c_str()), IsOk());
  EXPECT_THAT(edit.IndexAllBufferedTerms(),
              StatusIs(libtextclassifier3::StatusCode::RESOURCE_EXHAUSTED));

  for (int i = 0; i < query_terms.size(); i += 25) {
    ICING_ASSERT_OK_AND_ASSIGN(
        std::unique_ptr<DocHitInfoIterator> itr,
        index_->GetIterator(query_terms.at(i).c_str(), kSectionIdMaskAll,
                            TermMatchType::PREFIX));
    // Each query term should contain at least one hit - there may have been
    // other hits for this term that were added.
    EXPECT_THAT(itr->Advance(), IsOk());
  }
  ICING_ASSERT_OK_AND_ASSIGN(
      std::unique_ptr<DocHitInfoIterator> last_itr,
      index_->GetIterator(prefix.c_str(), kSectionIdMaskAll,
                          TermMatchType::PREFIX));
  EXPECT_THAT(last_itr->Advance(), IsOk());
  EXPECT_THAT(last_itr->doc_hit_info().document_id(), Eq(document_id - 1));
}

TEST_F(IndexTest, FullIndexMerge) {
  // Make a smaller index so that it's easier to fill up.
  Index::Options options(index_dir_, /*index_merge_size=*/1024);
  ICING_ASSERT_OK_AND_ASSIGN(
      index_, Index::Create(options, &filesystem_, &icing_filesystem_));

  std::default_random_engine random;
  std::vector<std::string> query_terms;
  std::string prefix = "prefix";
  for (int i = 0; i < 2600; ++i) {
    constexpr int kTokenSize = 5;
    query_terms.push_back(prefix +
                          RandomString(kAlNumAlphabet, kTokenSize, &random));
  }

  DocumentId document_id = 0;
  libtextclassifier3::Status status = libtextclassifier3::Status::OK;
  std::uniform_int_distribution<size_t> uniform(0u, query_terms.size() - 1);
  while (status.ok()) {
    for (int i = 0; i < 100; ++i) {
      Index::Editor edit =
          index_->Edit(document_id, kSectionId2, TermMatchType::PREFIX,
                       /*namespace_id=*/0);
      size_t idx = uniform(random);
      status = edit.BufferTerm(query_terms.at(idx).c_str());
      if (!status.ok()) {
        break;
      }
      status = edit.IndexAllBufferedTerms();
      if (!status.ok()) {
        break;
      }
    }
    ++document_id;
  }
  EXPECT_THAT(status,
              StatusIs(libtextclassifier3::StatusCode::RESOURCE_EXHAUSTED));

  // Adding more hits should fail.
  Index::Editor edit =
      index_->Edit(document_id + 1, kSectionId2, TermMatchType::PREFIX,
                   /*namespace_id=*/0);
  std::string term = prefix + "foo";
  EXPECT_THAT(edit.BufferTerm(term.c_str()), IsOk());
  term = prefix + "bar";
  EXPECT_THAT(edit.BufferTerm(term.c_str()), IsOk());
  term = prefix + "baz";
  EXPECT_THAT(edit.BufferTerm(term.c_str()), IsOk());
  EXPECT_THAT(edit.IndexAllBufferedTerms(),
              StatusIs(libtextclassifier3::StatusCode::RESOURCE_EXHAUSTED));
  ICING_ASSERT_OK_AND_ASSIGN(
      std::unique_ptr<DocHitInfoIterator> last_itr,
      index_->GetIterator(prefix.c_str(), kSectionIdMaskAll,
                          TermMatchType::PREFIX));
  EXPECT_THAT(last_itr->Advance(), IsOk());
  EXPECT_THAT(last_itr->doc_hit_info().document_id(), Eq(document_id - 1));

  // After merging with the main index. Adding more hits should succeed now.
  ICING_ASSERT_OK(index_->Merge());
  edit = index_->Edit(document_id + 1, kSectionId2, TermMatchType::PREFIX, 0);
  prefix + "foo";
  EXPECT_THAT(edit.BufferTerm(term.c_str()), IsOk());
  term = prefix + "bar";
  EXPECT_THAT(edit.BufferTerm(term.c_str()), IsOk());
  term = prefix + "baz";
  EXPECT_THAT(edit.BufferTerm(term.c_str()), IsOk());
  EXPECT_THAT(edit.IndexAllBufferedTerms(), IsOk());
  ICING_ASSERT_OK_AND_ASSIGN(
      std::unique_ptr<DocHitInfoIterator> itr,
      index_->GetIterator(prefix + "bar", kSectionIdMaskAll,
                          TermMatchType::EXACT_ONLY));
  // We know that "bar" should have at least one hit because we just added it!
  EXPECT_THAT(itr->Advance(), IsOk());
  EXPECT_THAT(itr->doc_hit_info().document_id(), Eq(document_id + 1));
  ICING_ASSERT_OK_AND_ASSIGN(
      last_itr, index_->GetIterator(prefix.c_str(), kSectionIdMaskAll,
                                    TermMatchType::PREFIX));
  EXPECT_THAT(last_itr->Advance(), IsOk());
  EXPECT_THAT(last_itr->doc_hit_info().document_id(), Eq(document_id + 1));
}

TEST_F(IndexTest, IndexCreateIOFailure) {
  // Create the index with mock filesystem. By default, Mock will return false,
  // so the first attempted file operation will fail.
  NiceMock<IcingMockFilesystem> mock_icing_filesystem;
  ON_CALL(mock_icing_filesystem, CreateDirectoryRecursively)
      .WillByDefault(Return(false));
  Index::Options options(index_dir_, /*index_merge_size=*/1024 * 1024);
  EXPECT_THAT(Index::Create(options, &filesystem_, &mock_icing_filesystem),
              StatusIs(libtextclassifier3::StatusCode::INTERNAL));
}

TEST_F(IndexTest, IndexCreateCorruptionFailure) {
  // Add some content to the index
  Index::Editor edit = index_->Edit(kDocumentId0, kSectionId2,
                                    TermMatchType::PREFIX, /*namespace_id=*/0);
  ASSERT_THAT(edit.BufferTerm("foo"), IsOk());
  ASSERT_THAT(edit.BufferTerm("bar"), IsOk());
  EXPECT_THAT(edit.IndexAllBufferedTerms(), IsOk());

  // Close the index.
  index_.reset();

  // Corrrupt the index file.
  std::string hit_buffer_filename = index_dir_ + "/idx/lite.hb";
  ScopedFd sfd(icing_filesystem_.OpenForWrite(hit_buffer_filename.c_str()));
  ASSERT_THAT(sfd.is_valid(), IsTrue());

  constexpr std::string_view kCorruptBytes = "ffffffffffffffffffffff";
  // The first page of the hit_buffer is taken up by the header. Overwrite the
  // first page of content.
  int hit_buffer_start_offset = GetBlockSize();
  ASSERT_THAT(
      icing_filesystem_.PWrite(sfd.get(), hit_buffer_start_offset,
                               kCorruptBytes.data(), kCorruptBytes.length()),
      IsTrue());

  // Recreate the index.
  Index::Options options(index_dir_, /*index_merge_size=*/1024 * 1024);
  EXPECT_THAT(Index::Create(options, &filesystem_, &icing_filesystem_),
              StatusIs(libtextclassifier3::StatusCode::DATA_LOSS));
}

TEST_F(IndexTest, IndexPersistence) {
  // Add some content to the index
  Index::Editor edit = index_->Edit(kDocumentId0, kSectionId2,
                                    TermMatchType::PREFIX, /*namespace_id=*/0);
  ASSERT_THAT(edit.BufferTerm("foo"), IsOk());
  ASSERT_THAT(edit.BufferTerm("bar"), IsOk());
  EXPECT_THAT(edit.IndexAllBufferedTerms(), IsOk());
  EXPECT_THAT(index_->PersistToDisk(), IsOk());

  // Close the index.
  index_.reset();

  // Recreate the index.
  Index::Options options(index_dir_, /*index_merge_size=*/1024 * 1024);
  ICING_ASSERT_OK_AND_ASSIGN(
      index_, Index::Create(options, &filesystem_, &icing_filesystem_));

  // Check that the hits are present.
  ICING_ASSERT_OK_AND_ASSIGN(
      std::unique_ptr<DocHitInfoIterator> itr,
      index_->GetIterator("f", kSectionIdMaskAll, TermMatchType::PREFIX));
  EXPECT_THAT(GetHits(std::move(itr)),
              ElementsAre(EqualsDocHitInfo(
                  kDocumentId0, std::vector<SectionId>{kSectionId2})));
}

TEST_F(IndexTest, IndexPersistenceAfterMerge) {
  // Add some content to the index
  Index::Editor edit = index_->Edit(kDocumentId0, kSectionId2,
                                    TermMatchType::PREFIX, /*namespace_id=*/0);
  ASSERT_THAT(edit.BufferTerm("foo"), IsOk());
  ASSERT_THAT(edit.BufferTerm("bar"), IsOk());
  EXPECT_THAT(edit.IndexAllBufferedTerms(), IsOk());
  ICING_ASSERT_OK(index_->Merge());
  EXPECT_THAT(index_->PersistToDisk(), IsOk());

  // Close the index.
  index_.reset();

  // Recreate the index.
  Index::Options options(index_dir_, /*index_merge_size=*/1024 * 1024);
  ICING_ASSERT_OK_AND_ASSIGN(
      index_, Index::Create(options, &filesystem_, &icing_filesystem_));

  // Check that the hits are present.
  ICING_ASSERT_OK_AND_ASSIGN(
      std::unique_ptr<DocHitInfoIterator> itr,
      index_->GetIterator("f", kSectionIdMaskAll, TermMatchType::PREFIX));
  EXPECT_THAT(GetHits(std::move(itr)),
              ElementsAre(EqualsDocHitInfo(
                  kDocumentId0, std::vector<SectionId>{kSectionId2})));
}

TEST_F(IndexTest, InvalidHitBufferSize) {
  Index::Options options(
      index_dir_, /*index_merge_size=*/std::numeric_limits<uint32_t>::max());
  EXPECT_THAT(Index::Create(options, &filesystem_, &icing_filesystem_),
              StatusIs(libtextclassifier3::StatusCode::INVALID_ARGUMENT));
}

TEST_F(IndexTest, FindTermByPrefixShouldReturnEmpty) {
  Index::Editor edit = index_->Edit(kDocumentId0, kSectionId2,
                                    TermMatchType::PREFIX, /*namespace_id=*/0);
  AlwaysTrueNamespaceCheckerImpl impl;
  EXPECT_THAT(edit.BufferTerm("fool"), IsOk());
  EXPECT_THAT(edit.IndexAllBufferedTerms(), IsOk());

  EXPECT_THAT(index_->FindTermsByPrefix(/*prefix=*/"foo", /*num_to_return=*/0,
                                        TermMatchType::PREFIX, &impl),
              IsOkAndHolds(IsEmpty()));
  EXPECT_THAT(index_->FindTermsByPrefix(/*prefix=*/"foo",
                                        /*num_to_return=*/-1,
                                        TermMatchType::PREFIX, &impl),
              IsOkAndHolds(IsEmpty()));

  ICING_ASSERT_OK(index_->Merge());

  EXPECT_THAT(index_->FindTermsByPrefix(/*prefix=*/"foo",
                                        /*num_to_return=*/0,
                                        TermMatchType::PREFIX, &impl),
              IsOkAndHolds(IsEmpty()));
  EXPECT_THAT(index_->FindTermsByPrefix(/*prefix=*/"foo",
                                        /*num_to_return=*/-1,
                                        TermMatchType::PREFIX, &impl),
              IsOkAndHolds(IsEmpty()));
}

TEST_F(IndexTest, FindTermByPrefixShouldReturnCorrectResult) {
  Index::Editor edit = index_->Edit(
      kDocumentId0, kSectionId2, TermMatchType::EXACT_ONLY, /*namespace_id=*/0);
  AlwaysTrueNamespaceCheckerImpl impl;
  EXPECT_THAT(edit.BufferTerm("foo"), IsOk());
  EXPECT_THAT(edit.BufferTerm("bar"), IsOk());
  EXPECT_THAT(edit.IndexAllBufferedTerms(), IsOk());

  // "b" should only match "bar" but not "foo".
  EXPECT_THAT(index_->FindTermsByPrefix(/*prefix=*/"b",
                                        /*num_to_return=*/10,
                                        TermMatchType::PREFIX, &impl),
              IsOkAndHolds(UnorderedElementsAre(EqualsTermMetadata("bar", 1))));

  ICING_ASSERT_OK(index_->Merge());

  // "b" should only match "bar" but not "foo".
  EXPECT_THAT(index_->FindTermsByPrefix(/*prefix=*/"b",
                                        /*num_to_return=*/10,
                                        TermMatchType::PREFIX, &impl),
              IsOkAndHolds(UnorderedElementsAre(EqualsTermMetadata("bar", 1))));
}

TEST_F(IndexTest, FindTermByPrefixShouldRespectNumToReturn) {
  Index::Editor edit = index_->Edit(
      kDocumentId0, kSectionId2, TermMatchType::EXACT_ONLY, /*namespace_id=*/0);
  AlwaysTrueNamespaceCheckerImpl impl;
  EXPECT_THAT(edit.BufferTerm("fo"), IsOk());
  EXPECT_THAT(edit.BufferTerm("foo"), IsOk());
  EXPECT_THAT(edit.BufferTerm("fool"), IsOk());
  EXPECT_THAT(edit.IndexAllBufferedTerms(), IsOk());

  // We have 3 results but only 2 should be returned.
  EXPECT_THAT(index_->FindTermsByPrefix(/*prefix=*/"f",
                                        /*num_to_return=*/2,
                                        TermMatchType::PREFIX, &impl),
              IsOkAndHolds(SizeIs(2)));

  ICING_ASSERT_OK(index_->Merge());

  // We have 3 results but only 2 should be returned.
  EXPECT_THAT(index_->FindTermsByPrefix(/*prefix=*/"f",
                                        /*num_to_return=*/2,
                                        TermMatchType::PREFIX, &impl),
              IsOkAndHolds(SizeIs(2)));
}

TEST_F(IndexTest, FindTermByPrefixShouldReturnTermsInAllNamespaces) {
  Index::Editor edit1 =
      index_->Edit(kDocumentId0, kSectionId2, TermMatchType::EXACT_ONLY,
                   /*namespace_id=*/0);
  AlwaysTrueNamespaceCheckerImpl impl;
  EXPECT_THAT(edit1.BufferTerm("fo"), IsOk());
  EXPECT_THAT(edit1.IndexAllBufferedTerms(), IsOk());

  Index::Editor edit2 =
      index_->Edit(kDocumentId1, kSectionId2, TermMatchType::EXACT_ONLY,
                   /*namespace_id=*/1);
  EXPECT_THAT(edit2.BufferTerm("foo"), IsOk());
  EXPECT_THAT(edit2.IndexAllBufferedTerms(), IsOk());

  Index::Editor edit3 =
      index_->Edit(kDocumentId2, kSectionId2, TermMatchType::EXACT_ONLY,
                   /*namespace_id=*/2);
  EXPECT_THAT(edit3.BufferTerm("fool"), IsOk());
  EXPECT_THAT(edit3.IndexAllBufferedTerms(), IsOk());

  // Should return "fo", "foo" and "fool" across all namespaces.
  EXPECT_THAT(index_->FindTermsByPrefix(/*prefix=*/"f",
                                        /*num_to_return=*/10,
                                        TermMatchType::PREFIX, &impl),
              IsOkAndHolds(UnorderedElementsAre(
                  EqualsTermMetadata("fo", 1), EqualsTermMetadata("foo", 1),
                  EqualsTermMetadata("fool", 1))));

  ICING_ASSERT_OK(index_->Merge());

  // Should return "fo", "foo" and "fool" across all namespaces.
  EXPECT_THAT(index_->FindTermsByPrefix(/*prefix=*/"f",
                                        /*num_to_return=*/10,
                                        TermMatchType::PREFIX, &impl),
              IsOkAndHolds(UnorderedElementsAre(
                  EqualsTermMetadata("fo", 1), EqualsTermMetadata("foo", 1),
                  EqualsTermMetadata("fool", 1))));
}

TEST_F(IndexTest, FindTermByPrefixShouldReturnCorrectHitCount) {
  Index::Editor edit1 =
      index_->Edit(kDocumentId0, kSectionId2, TermMatchType::EXACT_ONLY,
                   /*namespace_id=*/0);
  AlwaysTrueNamespaceCheckerImpl impl;
  EXPECT_THAT(edit1.BufferTerm("foo"), IsOk());
  EXPECT_THAT(edit1.BufferTerm("fool"), IsOk());
  EXPECT_THAT(edit1.IndexAllBufferedTerms(), IsOk());

  Index::Editor edit2 =
      index_->Edit(kDocumentId1, kSectionId2, TermMatchType::EXACT_ONLY,
                   /*namespace_id=*/0);
  EXPECT_THAT(edit2.BufferTerm("fool"), IsOk());
  EXPECT_THAT(edit2.IndexAllBufferedTerms(), IsOk());

  // 'foo' has 1 hit, 'fool' has 2 hits.
<<<<<<< HEAD
  EXPECT_THAT(
      index_->FindTermsByPrefix(/*prefix=*/"f", /*namespace_ids=*/{0},
                                /*num_to_return=*/10),
      IsOkAndHolds(UnorderedElementsAre(EqualsTermMetadata("foo", 1),
                                        EqualsTermMetadata("fool", 2))));
=======
  EXPECT_THAT(index_->FindTermsByPrefix(/*prefix=*/"f",
                                        /*num_to_return=*/10,
                                        TermMatchType::PREFIX, &impl),
              IsOkAndHolds(ElementsAre(EqualsTermMetadata("fool", 2),
                                       EqualsTermMetadata("foo", 1))));
>>>>>>> 9ab600c3

  ICING_ASSERT_OK(index_->Merge());

  EXPECT_THAT(index_->FindTermsByPrefix(/*prefix=*/"f",
                                        /*num_to_return=*/10,
                                        TermMatchType::PREFIX, &impl),
              IsOkAndHolds(ElementsAre(EqualsTermMetadata("fool", 2),
                                       EqualsTermMetadata("foo", 1))));
}

<<<<<<< HEAD
TEST_F(IndexTest, FindTermByPrefixShouldReturnApproximateHitCountForMain) {
=======
TEST_F(IndexTest, FindTermByPrefixShouldReturnInOrder) {
  // Push 6 term-six, 5 term-five, 4 term-four, 3 term-three, 2 term-two and one
  // term-one into lite index.
  Index::Editor edit1 =
      index_->Edit(kDocumentId0, kSectionId2, TermMatchType::EXACT_ONLY,
                   /*namespace_id=*/0);
  AlwaysTrueNamespaceCheckerImpl impl;
  EXPECT_THAT(edit1.BufferTerm("term-one"), IsOk());
  EXPECT_THAT(edit1.BufferTerm("term-two"), IsOk());
  EXPECT_THAT(edit1.BufferTerm("term-three"), IsOk());
  EXPECT_THAT(edit1.BufferTerm("term-four"), IsOk());
  EXPECT_THAT(edit1.BufferTerm("term-five"), IsOk());
  EXPECT_THAT(edit1.BufferTerm("term-six"), IsOk());
  EXPECT_THAT(edit1.IndexAllBufferedTerms(), IsOk());

  Index::Editor edit2 =
      index_->Edit(kDocumentId2, kSectionId2, TermMatchType::EXACT_ONLY,
                   /*namespace_id=*/0);
  EXPECT_THAT(edit2.BufferTerm("term-two"), IsOk());
  EXPECT_THAT(edit2.BufferTerm("term-three"), IsOk());
  EXPECT_THAT(edit2.BufferTerm("term-four"), IsOk());
  EXPECT_THAT(edit2.BufferTerm("term-five"), IsOk());
  EXPECT_THAT(edit2.BufferTerm("term-six"), IsOk());
  EXPECT_THAT(edit2.IndexAllBufferedTerms(), IsOk());

  Index::Editor edit3 =
      index_->Edit(kDocumentId3, kSectionId2, TermMatchType::EXACT_ONLY,
                   /*namespace_id=*/0);
  EXPECT_THAT(edit3.BufferTerm("term-three"), IsOk());
  EXPECT_THAT(edit3.BufferTerm("term-four"), IsOk());
  EXPECT_THAT(edit3.BufferTerm("term-five"), IsOk());
  EXPECT_THAT(edit3.BufferTerm("term-six"), IsOk());
  EXPECT_THAT(edit3.IndexAllBufferedTerms(), IsOk());

  Index::Editor edit4 =
      index_->Edit(kDocumentId4, kSectionId2, TermMatchType::EXACT_ONLY,
                   /*namespace_id=*/0);
  EXPECT_THAT(edit4.BufferTerm("term-four"), IsOk());
  EXPECT_THAT(edit4.BufferTerm("term-five"), IsOk());
  EXPECT_THAT(edit4.BufferTerm("term-six"), IsOk());
  EXPECT_THAT(edit4.IndexAllBufferedTerms(), IsOk());

  Index::Editor edit5 =
      index_->Edit(kDocumentId5, kSectionId2, TermMatchType::EXACT_ONLY,
                   /*namespace_id=*/0);
  EXPECT_THAT(edit5.BufferTerm("term-five"), IsOk());
  EXPECT_THAT(edit5.BufferTerm("term-six"), IsOk());
  EXPECT_THAT(edit5.IndexAllBufferedTerms(), IsOk());

  Index::Editor edit6 =
      index_->Edit(kDocumentId6, kSectionId2, TermMatchType::EXACT_ONLY,
                   /*namespace_id=*/0);
  EXPECT_THAT(edit6.BufferTerm("term-six"), IsOk());
  EXPECT_THAT(edit6.IndexAllBufferedTerms(), IsOk());

  // verify the order in lite index is correct.
  EXPECT_THAT(index_->FindTermsByPrefix(/*prefix=*/"t",
                                        /*num_to_return=*/10,
                                        TermMatchType::PREFIX, &impl),
              IsOkAndHolds(ElementsAre(EqualsTermMetadata("term-six", 6),
                                       EqualsTermMetadata("term-five", 5),
                                       EqualsTermMetadata("term-four", 4),
                                       EqualsTermMetadata("term-three", 3),
                                       EqualsTermMetadata("term-two", 2),
                                       EqualsTermMetadata("term-one", 1))));

  ICING_ASSERT_OK(index_->Merge());

  EXPECT_THAT(index_->FindTermsByPrefix(/*prefix=*/"t",
                                        /*num_to_return=*/10,
                                        TermMatchType::PREFIX, &impl),
              IsOkAndHolds(ElementsAre(EqualsTermMetadata("term-six", 6),
                                       EqualsTermMetadata("term-five", 5),
                                       EqualsTermMetadata("term-four", 4),
                                       EqualsTermMetadata("term-three", 3),
                                       EqualsTermMetadata("term-two", 2),
                                       EqualsTermMetadata("term-one", 1))));

  // keep push terms to the lite index. We will add 2 document to term-five,
  // term-three and term-one. The output order should be 5-6-3-4-1-2.
  Index::Editor edit7 =
      index_->Edit(kDocumentId7, kSectionId2, TermMatchType::EXACT_ONLY,
                   /*namespace_id=*/0);
  EXPECT_THAT(edit7.BufferTerm("term-one"), IsOk());
  EXPECT_THAT(edit7.BufferTerm("term-three"), IsOk());
  EXPECT_THAT(edit7.BufferTerm("term-five"), IsOk());
  EXPECT_THAT(edit7.IndexAllBufferedTerms(), IsOk());

  Index::Editor edit8 =
      index_->Edit(kDocumentId8, kSectionId2, TermMatchType::EXACT_ONLY,
                   /*namespace_id=*/0);
  EXPECT_THAT(edit8.BufferTerm("term-one"), IsOk());
  EXPECT_THAT(edit8.BufferTerm("term-three"), IsOk());
  EXPECT_THAT(edit8.BufferTerm("term-five"), IsOk());
  EXPECT_THAT(edit8.IndexAllBufferedTerms(), IsOk());

  // verify the combination of lite index and main index is in correct order.
  EXPECT_THAT(
      index_->FindTermsByPrefix(/*prefix=*/"t", /*num_to_return=*/10,
                                TermMatchType::PREFIX, &impl),
      IsOkAndHolds(ElementsAre(
          EqualsTermMetadata("term-five", 7), EqualsTermMetadata("term-six", 6),
          EqualsTermMetadata("term-three", 5),
          EqualsTermMetadata("term-four", 4), EqualsTermMetadata("term-one", 3),
          EqualsTermMetadata("term-two", 2))));

  // Get the first three terms.
  EXPECT_THAT(index_->FindTermsByPrefix(/*prefix=*/"t",
                                        /*num_to_return=*/3,
                                        TermMatchType::PREFIX, &impl),
              IsOkAndHolds(ElementsAre(EqualsTermMetadata("term-five", 7),
                                       EqualsTermMetadata("term-six", 6),
                                       EqualsTermMetadata("term-three", 5))));
}

TEST_F(IndexTest, FindTermByPrefix_InTermMatchTypePrefix_ShouldReturnInOrder) {
  Index::Editor edit1 =
      index_->Edit(kDocumentId0, kSectionId2, TermMatchType::PREFIX,
                   /*namespace_id=*/0);
  AlwaysTrueNamespaceCheckerImpl impl;
  EXPECT_THAT(edit1.BufferTerm("fo"), IsOk());
  EXPECT_THAT(edit1.IndexAllBufferedTerms(), IsOk());

  Index::Editor edit2 =
      index_->Edit(kDocumentId2, kSectionId2, TermMatchType::PREFIX,
                   /*namespace_id=*/0);
  EXPECT_THAT(edit2.BufferTerm("foo"), IsOk());
  EXPECT_THAT(edit2.IndexAllBufferedTerms(), IsOk());

  Index::Editor edit3 =
      index_->Edit(kDocumentId3, kSectionId2, TermMatchType::PREFIX,
                   /*namespace_id=*/0);
  EXPECT_THAT(edit3.BufferTerm("fool"), IsOk());
  EXPECT_THAT(edit3.IndexAllBufferedTerms(), IsOk());

  ICING_ASSERT_OK(index_->Merge());
  // verify the order in pls is correct
  // "fo"    { {doc0, exact_hit}, {doc1, prefix_hit}, {doc2, prefix_hit} }
  // "foo"   { {doc1, exact_hit}, {doc2, prefix_hit} }
  // "fool"  { {doc2, exact_hit} }
  EXPECT_THAT(index_->FindTermsByPrefix(/*prefix=*/"f",
                                        /*num_to_return=*/10,
                                        TermMatchType::PREFIX, &impl),
              IsOkAndHolds(ElementsAre(EqualsTermMetadata("fo", 3),
                                       EqualsTermMetadata("foo", 2),
                                       EqualsTermMetadata("fool", 1))));
  // Find by exact only, all terms should be equally.
  EXPECT_THAT(index_->FindTermsByPrefix(/*prefix=*/"f", /*num_to_return=*/10,
                                        TermMatchType::EXACT_ONLY, &impl),
              IsOkAndHolds(UnorderedElementsAre(
                  EqualsTermMetadata("fo", 1), EqualsTermMetadata("foo", 1),
                  EqualsTermMetadata("fool", 1))));
}

TEST_F(IndexTest, FindTermByPrefixShouldReturnHitCountForMain) {
>>>>>>> 9ab600c3
  Index::Editor edit =
      index_->Edit(kDocumentId0, kSectionId2, TermMatchType::EXACT_ONLY,
                   /*namespace_id=*/0);
  AlwaysTrueNamespaceCheckerImpl impl;
  EXPECT_THAT(edit.BufferTerm("foo"), IsOk());
  EXPECT_THAT(edit.BufferTerm("fool"), IsOk());
  EXPECT_THAT(edit.IndexAllBufferedTerms(), IsOk());

  edit = index_->Edit(kDocumentId1, kSectionId2, TermMatchType::EXACT_ONLY,
                      /*namespace_id=*/0);
  EXPECT_THAT(edit.BufferTerm("fool"), IsOk());
  EXPECT_THAT(edit.IndexAllBufferedTerms(), IsOk());
  edit = index_->Edit(kDocumentId2, kSectionId2, TermMatchType::EXACT_ONLY,
                      /*namespace_id=*/0);
  EXPECT_THAT(edit.BufferTerm("fool"), IsOk());
  EXPECT_THAT(edit.IndexAllBufferedTerms(), IsOk());
  edit = index_->Edit(kDocumentId3, kSectionId2, TermMatchType::EXACT_ONLY,
                      /*namespace_id=*/0);
  EXPECT_THAT(edit.BufferTerm("fool"), IsOk());
  EXPECT_THAT(edit.IndexAllBufferedTerms(), IsOk());
  edit = index_->Edit(kDocumentId4, kSectionId2, TermMatchType::EXACT_ONLY,
                      /*namespace_id=*/0);
  EXPECT_THAT(edit.BufferTerm("fool"), IsOk());
  EXPECT_THAT(edit.IndexAllBufferedTerms(), IsOk());
  edit = index_->Edit(kDocumentId5, kSectionId2, TermMatchType::EXACT_ONLY,
                      /*namespace_id=*/0);
  EXPECT_THAT(edit.BufferTerm("fool"), IsOk());
  EXPECT_THAT(edit.IndexAllBufferedTerms(), IsOk());
  edit = index_->Edit(kDocumentId6, kSectionId2, TermMatchType::EXACT_ONLY,
                      /*namespace_id=*/0);
  EXPECT_THAT(edit.BufferTerm("fool"), IsOk());
  EXPECT_THAT(edit.IndexAllBufferedTerms(), IsOk());
  edit = index_->Edit(kDocumentId7, kSectionId2, TermMatchType::EXACT_ONLY,
                      /*namespace_id=*/0);
  EXPECT_THAT(edit.BufferTerm("fool"), IsOk());
  EXPECT_THAT(edit.IndexAllBufferedTerms(), IsOk());

  // 'foo' has 1 hit, 'fool' has 8 hits.
<<<<<<< HEAD
  EXPECT_THAT(
      index_->FindTermsByPrefix(/*prefix=*/"f", /*namespace_ids=*/{0},
                                /*num_to_return=*/10),
      IsOkAndHolds(UnorderedElementsAre(EqualsTermMetadata("foo", 1),
                                        EqualsTermMetadata("fool", 8))));
=======
  EXPECT_THAT(index_->FindTermsByPrefix(/*prefix=*/"f",
                                        /*num_to_return=*/10,
                                        TermMatchType::PREFIX, &impl),
              IsOkAndHolds(ElementsAre(EqualsTermMetadata("fool", 8),
                                       EqualsTermMetadata("foo", 1))));
>>>>>>> 9ab600c3

  ICING_ASSERT_OK(index_->Merge());

  EXPECT_THAT(
      index_->FindTermsByPrefix(/*prefix=*/"f", /*num_to_return=*/10,
                                TermMatchType::PREFIX, &impl),
      IsOkAndHolds(UnorderedElementsAre(EqualsTermMetadata("foo", 1),
                                        EqualsTermMetadata("fool", 8))));
}

TEST_F(IndexTest, FindTermByPrefixShouldReturnCombinedHitCount) {
  Index::Editor edit =
      index_->Edit(kDocumentId0, kSectionId2, TermMatchType::EXACT_ONLY,
                   /*namespace_id=*/0);
  AlwaysTrueNamespaceCheckerImpl impl;
  EXPECT_THAT(edit.BufferTerm("foo"), IsOk());
  EXPECT_THAT(edit.BufferTerm("fool"), IsOk());
  EXPECT_THAT(edit.IndexAllBufferedTerms(), IsOk());

  ICING_ASSERT_OK(index_->Merge());

  edit = index_->Edit(kDocumentId1, kSectionId2, TermMatchType::EXACT_ONLY,
                      /*namespace_id=*/0);
  EXPECT_THAT(edit.BufferTerm("fool"), IsOk());
  EXPECT_THAT(edit.IndexAllBufferedTerms(), IsOk());

<<<<<<< HEAD
  // 'foo' has 1 hit in the main index, 'fool' has 1 hit in the main index and
  // 1 hit in the lite index.
  EXPECT_THAT(index_->FindTermsByPrefix(/*prefix=*/"f", /*namespace_ids=*/{0},
                                        /*num_to_return=*/10),
              IsOkAndHolds(UnorderedElementsAre(
                  EqualsTermMetadata("foo", kMinSizePlApproxHits),
                  EqualsTermMetadata("fool", kMinSizePlApproxHits + 1))));
=======
  EXPECT_THAT(index_->FindTermsByPrefix(/*prefix=*/"f", /*num_to_return=*/10,
                                        TermMatchType::PREFIX, &impl),
              IsOkAndHolds(ElementsAre(EqualsTermMetadata("fool", 2),
                                       EqualsTermMetadata("foo", 1))));
>>>>>>> 9ab600c3
}

TEST_F(IndexTest, FindTermByPrefixShouldReturnTermsFromBothIndices) {
  Index::Editor edit =
      index_->Edit(kDocumentId0, kSectionId2, TermMatchType::EXACT_ONLY,
                   /*namespace_id=*/0);
  AlwaysTrueNamespaceCheckerImpl impl;

  EXPECT_THAT(edit.BufferTerm("foo"), IsOk());
  EXPECT_THAT(edit.IndexAllBufferedTerms(), IsOk());

  ICING_ASSERT_OK(index_->Merge());

  edit = index_->Edit(kDocumentId1, kSectionId2, TermMatchType::EXACT_ONLY,
                      /*namespace_id=*/0);
  EXPECT_THAT(edit.BufferTerm("fool"), IsOk());
  EXPECT_THAT(edit.IndexAllBufferedTerms(), IsOk());

  // 'foo' has 1 hit in the main index, 'fool' has 1 hit in the lite index.
<<<<<<< HEAD
  EXPECT_THAT(index_->FindTermsByPrefix(/*prefix=*/"f", /*namespace_ids=*/{0},
                                        /*num_to_return=*/10),
              IsOkAndHolds(UnorderedElementsAre(
                  EqualsTermMetadata("foo", kMinSizePlApproxHits),
                  EqualsTermMetadata("fool", 1))));
=======
  EXPECT_THAT(
      index_->FindTermsByPrefix(/*prefix=*/"f", /*num_to_return=*/10,
                                TermMatchType::PREFIX, &impl),
      IsOkAndHolds(UnorderedElementsAre(EqualsTermMetadata("foo", 1),
                                        EqualsTermMetadata("fool", 1))));
>>>>>>> 9ab600c3
}

TEST_F(IndexTest, GetElementsSize) {
  // Check empty index.
  ICING_ASSERT_OK_AND_ASSIGN(int64_t size, index_->GetElementsSize());
  EXPECT_THAT(size, Eq(0));

  // Add an element.
  Index::Editor edit = index_->Edit(
      kDocumentId0, kSectionId2, TermMatchType::EXACT_ONLY, /*namespace_id=*/0);
  EXPECT_THAT(edit.BufferTerm("foo"), IsOk());
  EXPECT_THAT(edit.IndexAllBufferedTerms(), IsOk());
  ICING_ASSERT_OK_AND_ASSIGN(size, index_->GetElementsSize());
  EXPECT_THAT(size, Gt(0));

  ASSERT_THAT(index_->Merge(), IsOk());
  ICING_ASSERT_OK_AND_ASSIGN(size, index_->GetElementsSize());
  EXPECT_THAT(size, Gt(0));
}

TEST_F(IndexTest, ExactResultsFromLiteAndMain) {
  Index::Editor edit = index_->Edit(
      kDocumentId0, kSectionId2, TermMatchType::EXACT_ONLY, /*namespace_id=*/0);
  EXPECT_THAT(edit.BufferTerm("foo"), IsOk());
  EXPECT_THAT(edit.BufferTerm("fool"), IsOk());
  EXPECT_THAT(edit.IndexAllBufferedTerms(), IsOk());
  edit = index_->Edit(kDocumentId1, kSectionId3, TermMatchType::PREFIX,
                      /*namespace_id=*/0);
  EXPECT_THAT(edit.BufferTerm("foot"), IsOk());
  EXPECT_THAT(edit.IndexAllBufferedTerms(), IsOk());
  ICING_ASSERT_OK(index_->Merge());

  edit = index_->Edit(kDocumentId2, kSectionId2, TermMatchType::EXACT_ONLY,
                      /*namespace_id=*/0);
  EXPECT_THAT(edit.BufferTerm("footer"), IsOk());
  EXPECT_THAT(edit.IndexAllBufferedTerms(), IsOk());
  edit = index_->Edit(kDocumentId2, kSectionId3, TermMatchType::PREFIX,
                      /*namespace_id=*/0);
  EXPECT_THAT(edit.BufferTerm("foo"), IsOk());
  EXPECT_THAT(edit.IndexAllBufferedTerms(), IsOk());

  ICING_ASSERT_OK_AND_ASSIGN(
      std::unique_ptr<DocHitInfoIterator> itr,
      index_->GetIterator("foo", kSectionIdMaskAll, TermMatchType::EXACT_ONLY));
  EXPECT_THAT(
      GetHits(std::move(itr)),
      ElementsAre(
          EqualsDocHitInfo(kDocumentId2, std::vector<SectionId>{kSectionId3}),
          EqualsDocHitInfo(kDocumentId0, std::vector<SectionId>{kSectionId2})));
}

TEST_F(IndexTest, PrefixResultsFromLiteAndMain) {
  Index::Editor edit = index_->Edit(
      kDocumentId0, kSectionId2, TermMatchType::EXACT_ONLY, /*namespace_id=*/0);
  EXPECT_THAT(edit.BufferTerm("foo"), IsOk());
  EXPECT_THAT(edit.BufferTerm("fool"), IsOk());
  EXPECT_THAT(edit.IndexAllBufferedTerms(), IsOk());
  edit = index_->Edit(kDocumentId1, kSectionId3, TermMatchType::PREFIX,
                      /*namespace_id=*/0);
  EXPECT_THAT(edit.BufferTerm("foot"), IsOk());
  EXPECT_THAT(edit.IndexAllBufferedTerms(), IsOk());
  ICING_ASSERT_OK(index_->Merge());

  edit = index_->Edit(kDocumentId2, kSectionId2, TermMatchType::EXACT_ONLY,
                      /*namespace_id=*/0);
  EXPECT_THAT(edit.BufferTerm("footer"), IsOk());
  EXPECT_THAT(edit.IndexAllBufferedTerms(), IsOk());
  edit = index_->Edit(kDocumentId2, kSectionId3, TermMatchType::PREFIX,
                      /*namespace_id=*/0);
  EXPECT_THAT(edit.BufferTerm("foo"), IsOk());
  EXPECT_THAT(edit.IndexAllBufferedTerms(), IsOk());

  ICING_ASSERT_OK_AND_ASSIGN(
      std::unique_ptr<DocHitInfoIterator> itr,
      index_->GetIterator("foo", kSectionIdMaskAll, TermMatchType::PREFIX));
  EXPECT_THAT(
      GetHits(std::move(itr)),
      ElementsAre(
          EqualsDocHitInfo(kDocumentId2, std::vector<SectionId>{kSectionId3}),
          EqualsDocHitInfo(kDocumentId1, std::vector<SectionId>{kSectionId3}),
          EqualsDocHitInfo(kDocumentId0, std::vector<SectionId>{kSectionId2})));
}

TEST_F(IndexTest, GetDebugInfo) {
  // Add two documents to the lite index, merge them into the main index and
  // then add another doc to the lite index.
  Index::Editor edit = index_->Edit(
      kDocumentId0, kSectionId2, TermMatchType::EXACT_ONLY, /*namespace_id=*/0);
  ASSERT_THAT(edit.BufferTerm("foo"), IsOk());
  ASSERT_THAT(edit.BufferTerm("fool"), IsOk());
  EXPECT_THAT(edit.IndexAllBufferedTerms(), IsOk());
  edit = index_->Edit(kDocumentId1, kSectionId3, TermMatchType::PREFIX,
                      /*namespace_id=*/0);
  index_->set_last_added_document_id(kDocumentId1);
  ASSERT_THAT(edit.BufferTerm("foot"), IsOk());
  EXPECT_THAT(edit.IndexAllBufferedTerms(), IsOk());
  ICING_ASSERT_OK(index_->Merge());

  edit = index_->Edit(kDocumentId2, kSectionId2, TermMatchType::EXACT_ONLY,
                      /*namespace_id=*/0);
  index_->set_last_added_document_id(kDocumentId2);
  ASSERT_THAT(edit.BufferTerm("footer"), IsOk());
  EXPECT_THAT(edit.IndexAllBufferedTerms(), IsOk());
  edit = index_->Edit(kDocumentId2, kSectionId3, TermMatchType::PREFIX,
                      /*namespace_id=*/0);
  ASSERT_THAT(edit.BufferTerm("foo"), IsOk());
  EXPECT_THAT(edit.IndexAllBufferedTerms(), IsOk());

  IndexDebugInfoProto out0 = index_->GetDebugInfo(/*verbosity=*/0);
  EXPECT_FALSE(out0.main_index_info().has_flash_index_storage_info());
  EXPECT_THAT(out0.main_index_info().last_added_document_id(),
              Eq(kDocumentId1));
  EXPECT_THAT(out0.lite_index_info().curr_size(), Eq(2));
  EXPECT_THAT(out0.lite_index_info().last_added_document_id(),
              Eq(kDocumentId2));

  IndexDebugInfoProto out1 = index_->GetDebugInfo(/*verbosity=*/1);
  EXPECT_THAT(out1.main_index_info().flash_index_storage_info(),
              Not(IsEmpty()));

  // Add one more doc to the lite index. Debug strings should change.
  edit = index_->Edit(kDocumentId3, kSectionId2, TermMatchType::EXACT_ONLY,
                      /*namespace_id=*/0);
  index_->set_last_added_document_id(kDocumentId3);
  ASSERT_THAT(edit.BufferTerm("far"), IsOk());
  EXPECT_THAT(edit.IndexAllBufferedTerms(), IsOk());

  IndexDebugInfoProto out2 = index_->GetDebugInfo(/*verbosity=*/0);
  EXPECT_THAT(out2.lite_index_info().curr_size(), Eq(3));
  EXPECT_THAT(out2.lite_index_info().last_added_document_id(),
              Eq(kDocumentId3));

  // Merge into the man index. Debuug strings should change again.
  ICING_ASSERT_OK(index_->Merge());

  IndexDebugInfoProto out3 = index_->GetDebugInfo(/*verbosity=*/0);
  EXPECT_TRUE(out3.has_index_storage_info());
  EXPECT_THAT(out3.main_index_info().lexicon_info(), Not(IsEmpty()));
  EXPECT_THAT(out3.main_index_info().last_added_document_id(),
              Eq(kDocumentId3));
  EXPECT_THAT(out3.lite_index_info().curr_size(), Eq(0));
  EXPECT_THAT(out3.lite_index_info().hit_buffer_size(), Gt(0));
  EXPECT_THAT(out3.lite_index_info().last_added_document_id(),
              Eq(kInvalidDocumentId));
  EXPECT_THAT(out3.lite_index_info().searchable_end(), Eq(0));
  EXPECT_THAT(out3.lite_index_info().index_crc(), Gt(0));
  EXPECT_THAT(out3.lite_index_info().lexicon_info(), Not(IsEmpty()));
}

TEST_F(IndexTest, BackfillingMultipleTermsSucceeds) {
  // Add two documents to the lite index, merge them into the main index and
  // then add another doc to the lite index.
  Index::Editor edit = index_->Edit(
      kDocumentId0, kSectionId2, TermMatchType::EXACT_ONLY, /*namespace_id=*/0);
  ASSERT_THAT(edit.BufferTerm("foo"), IsOk());
  EXPECT_THAT(edit.IndexAllBufferedTerms(), IsOk());
  edit = index_->Edit(kDocumentId0, kSectionId3, TermMatchType::PREFIX,
                      /*namespace_id=*/0);
  ASSERT_THAT(edit.BufferTerm("fool"), IsOk());
  EXPECT_THAT(edit.IndexAllBufferedTerms(), IsOk());
  edit = index_->Edit(kDocumentId1, kSectionId3, TermMatchType::PREFIX,
                      /*namespace_id=*/0);
  ASSERT_THAT(edit.BufferTerm("foot"), IsOk());
  EXPECT_THAT(edit.IndexAllBufferedTerms(), IsOk());

  // After this merge the index should have posting lists for
  // "fool" {(doc0,sec3)},
  // "foot" {(doc1,sec3)},
  // "foo"  {(doc1,sec3),(doc0,sec3),(doc0,sec2)}
  ICING_ASSERT_OK(index_->Merge());

  // Add one more doc to the lite index.
  edit = index_->Edit(kDocumentId2, kSectionId2, TermMatchType::EXACT_ONLY,
                      /*namespace_id=*/0);
  ASSERT_THAT(edit.BufferTerm("far"), IsOk());
  EXPECT_THAT(edit.IndexAllBufferedTerms(), IsOk());

  // After this merge the index should add a posting list for "far" and a
  // backfill branch point for "f". In addition to the posting lists described
  // above, which are unaffected, the new posting lists should be
  // "far" {(doc2,sec2)},
  // "f"   {(doc1,sec3),(doc0,sec3)}
  // Multiple pre-existing hits should be added to the new backfill branch
  // point.
  ICING_ASSERT_OK(index_->Merge());

  ICING_ASSERT_OK_AND_ASSIGN(
      std::unique_ptr<DocHitInfoIterator> itr,
      index_->GetIterator("f", kSectionIdMaskAll, TermMatchType::PREFIX));
  EXPECT_THAT(
      GetHits(std::move(itr)),
      ElementsAre(
          EqualsDocHitInfo(kDocumentId1, std::vector<SectionId>{kSectionId3}),
          EqualsDocHitInfo(kDocumentId0, std::vector<SectionId>{kSectionId3})));
}

TEST_F(IndexTest, BackfillingNewTermsSucceeds) {
  // Add two documents to the lite index, merge them into the main index and
  // then add another doc to the lite index.
  Index::Editor edit = index_->Edit(
      kDocumentId0, kSectionId2, TermMatchType::EXACT_ONLY, /*namespace_id=*/0);
  ASSERT_THAT(edit.BufferTerm("foo"), IsOk());
  ASSERT_THAT(edit.BufferTerm("fool"), IsOk());
  EXPECT_THAT(edit.IndexAllBufferedTerms(), IsOk());
  edit = index_->Edit(kDocumentId1, kSectionId3, TermMatchType::PREFIX,
                      /*namespace_id=*/0);
  ASSERT_THAT(edit.BufferTerm("foot"), IsOk());
  EXPECT_THAT(edit.IndexAllBufferedTerms(), IsOk());
  // After this merge the index should have posting lists for
  // "fool" {(doc0,sec2)},
  // "foot" {(doc1,sec3)},
  // "foo"  {(doc1,sec3),(doc0,sec2)}
  ICING_ASSERT_OK(index_->Merge());

  edit = index_->Edit(kDocumentId2, kSectionId2, TermMatchType::EXACT_ONLY,
                      /*namespace_id=*/0);
  ASSERT_THAT(edit.BufferTerm("footer"), IsOk());
  EXPECT_THAT(edit.IndexAllBufferedTerms(), IsOk());
  edit = index_->Edit(kDocumentId2, kSectionId3, TermMatchType::PREFIX,
                      /*namespace_id=*/0);
  ASSERT_THAT(edit.BufferTerm("foo"), IsOk());
  EXPECT_THAT(edit.IndexAllBufferedTerms(), IsOk());
  // Add one more doc to the lite index. Debug strings should change.
  edit = index_->Edit(kDocumentId3, kSectionId2, TermMatchType::EXACT_ONLY,
                      /*namespace_id=*/0);
  ASSERT_THAT(edit.BufferTerm("far"), IsOk());
  EXPECT_THAT(edit.IndexAllBufferedTerms(), IsOk());

  // After this merge the index should add posting lists for "far" and "footer"
  // and a backfill branch point for "f". The new posting lists should be
  // "fool"    {(doc0,sec2)},
  // "foot"    {(doc1,sec3)},
  // "foo"     {(doc2,sec3),(doc1,sec3),(doc0,sec2)}
  // "footer"  {(doc2,sec2)},
  // "far"     {(doc3,sec2)},
  // "f"       {(doc2,sec3),(doc1,sec3)}
  // Multiple pre-existing hits should be added to the new backfill branch
  // point.
  ICING_ASSERT_OK(index_->Merge());

  ICING_ASSERT_OK_AND_ASSIGN(
      std::unique_ptr<DocHitInfoIterator> itr,
      index_->GetIterator("f", kSectionIdMaskAll, TermMatchType::PREFIX));
  EXPECT_THAT(
      GetHits(std::move(itr)),
      ElementsAre(
          EqualsDocHitInfo(kDocumentId2, std::vector<SectionId>{kSectionId3}),
          EqualsDocHitInfo(kDocumentId1, std::vector<SectionId>{kSectionId3})));
}

TEST_F(IndexTest, TruncateToInvalidDocumentIdHasNoEffect) {
  ICING_EXPECT_OK(index_->TruncateTo(kInvalidDocumentId));
  EXPECT_THAT(index_->GetElementsSize(), IsOkAndHolds(0));
  ICING_ASSERT_OK_AND_ASSIGN(
      std::unique_ptr<DocHitInfoIterator> itr,
      index_->GetIterator("f", kSectionIdMaskAll, TermMatchType::PREFIX));
  EXPECT_THAT(GetHits(std::move(itr)), IsEmpty());

  // Add one document to the lite index
  Index::Editor edit = index_->Edit(kDocumentId0, kSectionId2,
                                    TermMatchType::PREFIX, /*namespace_id=*/0);
  ASSERT_THAT(edit.BufferTerm("foo"), IsOk());
  EXPECT_THAT(edit.IndexAllBufferedTerms(), IsOk());
  // Clipping to invalid should have no effect.
  ICING_EXPECT_OK(index_->TruncateTo(kInvalidDocumentId));
  ICING_ASSERT_OK_AND_ASSIGN(
      itr, index_->GetIterator("f", kSectionIdMaskAll, TermMatchType::PREFIX));
  EXPECT_THAT(GetHits(std::move(itr)),
              ElementsAre(EqualsDocHitInfo(
                  kDocumentId0, std::vector<SectionId>{kSectionId2})));

  // Clipping to invalid should still have no effect even if hits are in main.
  ICING_ASSERT_OK(index_->Merge());
  ICING_EXPECT_OK(index_->TruncateTo(kInvalidDocumentId));
  ICING_ASSERT_OK_AND_ASSIGN(
      itr, index_->GetIterator("f", kSectionIdMaskAll, TermMatchType::PREFIX));
  EXPECT_THAT(GetHits(std::move(itr)),
              ElementsAre(EqualsDocHitInfo(
                  kDocumentId0, std::vector<SectionId>{kSectionId2})));

  edit = index_->Edit(kDocumentId1, kSectionId3, TermMatchType::PREFIX,
                      /*namespace_id=*/0);
  ASSERT_THAT(edit.BufferTerm("foot"), IsOk());
  EXPECT_THAT(edit.IndexAllBufferedTerms(), IsOk());

  // Clipping to invalid should still have no effect even if both indices have
  // hits.
  ICING_EXPECT_OK(index_->TruncateTo(kInvalidDocumentId));
  ICING_ASSERT_OK_AND_ASSIGN(
      itr, index_->GetIterator("f", kSectionIdMaskAll, TermMatchType::PREFIX));
  EXPECT_THAT(
      GetHits(std::move(itr)),
      ElementsAre(
          EqualsDocHitInfo(kDocumentId1, std::vector<SectionId>{kSectionId3}),
          EqualsDocHitInfo(kDocumentId0, std::vector<SectionId>{kSectionId2})));
}

TEST_F(IndexTest, TruncateToLastAddedDocumentIdHasNoEffect) {
  ICING_EXPECT_OK(index_->TruncateTo(index_->last_added_document_id()));
  EXPECT_THAT(index_->GetElementsSize(), IsOkAndHolds(0));
  ICING_ASSERT_OK_AND_ASSIGN(
      std::unique_ptr<DocHitInfoIterator> itr,
      index_->GetIterator("f", kSectionIdMaskAll, TermMatchType::PREFIX));
  EXPECT_THAT(GetHits(std::move(itr)), IsEmpty());

  // Add one document to the lite index
  Index::Editor edit = index_->Edit(kDocumentId0, kSectionId2,
                                    TermMatchType::PREFIX, /*namespace_id=*/0);
  ASSERT_THAT(edit.BufferTerm("foo"), IsOk());
  EXPECT_THAT(edit.IndexAllBufferedTerms(), IsOk());
  index_->set_last_added_document_id(kDocumentId0);
  ICING_EXPECT_OK(index_->TruncateTo(index_->last_added_document_id()));
  // Clipping to invalid should have no effect.
  ICING_ASSERT_OK_AND_ASSIGN(
      itr, index_->GetIterator("f", kSectionIdMaskAll, TermMatchType::PREFIX));
  EXPECT_THAT(GetHits(std::move(itr)),
              ElementsAre(EqualsDocHitInfo(
                  kDocumentId0, std::vector<SectionId>{kSectionId2})));

  // Clipping to invalid should still have no effect even if hits are in main.
  ICING_ASSERT_OK(index_->Merge());
  ICING_EXPECT_OK(index_->TruncateTo(index_->last_added_document_id()));
  ICING_ASSERT_OK_AND_ASSIGN(
      itr, index_->GetIterator("f", kSectionIdMaskAll, TermMatchType::PREFIX));
  EXPECT_THAT(GetHits(std::move(itr)),
              ElementsAre(EqualsDocHitInfo(
                  kDocumentId0, std::vector<SectionId>{kSectionId2})));

  edit = index_->Edit(kDocumentId1, kSectionId3, TermMatchType::PREFIX,
                      /*namespace_id=*/0);
  ASSERT_THAT(edit.BufferTerm("foot"), IsOk());
  EXPECT_THAT(edit.IndexAllBufferedTerms(), IsOk());
  index_->set_last_added_document_id(kDocumentId1);

  // Clipping to invalid should still have no effect even if both indices have
  // hits.
  ICING_EXPECT_OK(index_->TruncateTo(index_->last_added_document_id()));
  ICING_ASSERT_OK_AND_ASSIGN(
      itr, index_->GetIterator("f", kSectionIdMaskAll, TermMatchType::PREFIX));
  EXPECT_THAT(
      GetHits(std::move(itr)),
      ElementsAre(
          EqualsDocHitInfo(kDocumentId1, std::vector<SectionId>{kSectionId3}),
          EqualsDocHitInfo(kDocumentId0, std::vector<SectionId>{kSectionId2})));
}

TEST_F(IndexTest, TruncateToThrowsOutLiteIndex) {
  // Add one document to the lite index and merge it into main.
  Index::Editor edit = index_->Edit(kDocumentId0, kSectionId2,
                                    TermMatchType::PREFIX, /*namespace_id=*/0);
  ASSERT_THAT(edit.BufferTerm("foo"), IsOk());
  EXPECT_THAT(edit.IndexAllBufferedTerms(), IsOk());
  index_->set_last_added_document_id(kDocumentId0);

  ICING_ASSERT_OK(index_->Merge());

  // Add another document to the lite index.
  edit = index_->Edit(kDocumentId1, kSectionId3, TermMatchType::PREFIX,
                      /*namespace_id=*/0);
  ASSERT_THAT(edit.BufferTerm("foot"), IsOk());
  EXPECT_THAT(edit.IndexAllBufferedTerms(), IsOk());
  index_->set_last_added_document_id(kDocumentId1);

  EXPECT_THAT(index_->TruncateTo(kDocumentId0), IsOk());

  // Clipping to document 0 should toss out the lite index, but keep the main.
  ICING_ASSERT_OK_AND_ASSIGN(
      std::unique_ptr<DocHitInfoIterator> itr,
      index_->GetIterator("f", kSectionIdMaskAll, TermMatchType::PREFIX));
  EXPECT_THAT(GetHits(std::move(itr)),
              ElementsAre(EqualsDocHitInfo(
                  kDocumentId0, std::vector<SectionId>{kSectionId2})));
}

TEST_F(IndexTest, TruncateToThrowsOutBothIndices) {
  // Add two documents to the lite index and merge them into main.
  Index::Editor edit = index_->Edit(kDocumentId0, kSectionId2,
                                    TermMatchType::PREFIX, /*namespace_id=*/0);
  ASSERT_THAT(edit.BufferTerm("foo"), IsOk());
  EXPECT_THAT(edit.IndexAllBufferedTerms(), IsOk());
  index_->set_last_added_document_id(kDocumentId0);
  edit = index_->Edit(kDocumentId1, kSectionId2, TermMatchType::PREFIX,
                      /*namespace_id=*/0);
  ASSERT_THAT(edit.BufferTerm("foul"), IsOk());
  EXPECT_THAT(edit.IndexAllBufferedTerms(), IsOk());
  index_->set_last_added_document_id(kDocumentId1);

  ICING_ASSERT_OK(index_->Merge());

  // Add another document to the lite index.
  edit = index_->Edit(kDocumentId2, kSectionId3, TermMatchType::PREFIX,
                      /*namespace_id=*/0);
  ASSERT_THAT(edit.BufferTerm("foot"), IsOk());
  EXPECT_THAT(edit.IndexAllBufferedTerms(), IsOk());
  index_->set_last_added_document_id(kDocumentId2);

  EXPECT_THAT(index_->TruncateTo(kDocumentId0), IsOk());

  // Clipping to document 0 should toss out both indices.
  ICING_ASSERT_OK_AND_ASSIGN(
      std::unique_ptr<DocHitInfoIterator> itr,
      index_->GetIterator("f", kSectionIdMaskAll, TermMatchType::PREFIX));
  EXPECT_THAT(GetHits(std::move(itr)), IsEmpty());
}

TEST_F(IndexTest, IndexStorageInfoProto) {
  // Add two documents to the lite index and merge them into main.
  {
    Index::Editor edit = index_->Edit(
        kDocumentId0, kSectionId2, TermMatchType::PREFIX, /*namespace_id=*/0);
    ASSERT_THAT(edit.BufferTerm("foo"), IsOk());
    EXPECT_THAT(edit.IndexAllBufferedTerms(), IsOk());
    edit = index_->Edit(kDocumentId1, kSectionId2, TermMatchType::PREFIX,
                        /*namespace_id=*/0);
    ASSERT_THAT(edit.BufferTerm("foul"), IsOk());
    EXPECT_THAT(edit.IndexAllBufferedTerms(), IsOk());

    ICING_ASSERT_OK(index_->Merge());
  }

  IndexStorageInfoProto storage_info = index_->GetStorageInfo();
  EXPECT_THAT(storage_info.index_size(), Ge(0));
  EXPECT_THAT(storage_info.lite_index_lexicon_size(), Ge(0));
  EXPECT_THAT(storage_info.lite_index_hit_buffer_size(), Ge(0));
  EXPECT_THAT(storage_info.main_index_lexicon_size(), Ge(0));
  EXPECT_THAT(storage_info.main_index_storage_size(), Ge(0));
  EXPECT_THAT(storage_info.main_index_block_size(), Ge(0));
  // There should be 1 block for the header and 1 block for two posting lists.
  EXPECT_THAT(storage_info.num_blocks(), Eq(2));
  EXPECT_THAT(storage_info.min_free_fraction(), Ge(0));
}

}  // namespace

}  // namespace lib
}  // namespace icing<|MERGE_RESOLUTION|>--- conflicted
+++ resolved
@@ -90,10 +90,7 @@
 constexpr DocumentId kDocumentId5 = 5;
 constexpr DocumentId kDocumentId6 = 6;
 constexpr DocumentId kDocumentId7 = 7;
-<<<<<<< HEAD
-=======
 constexpr DocumentId kDocumentId8 = 8;
->>>>>>> 9ab600c3
 constexpr SectionId kSectionId2 = 2;
 constexpr SectionId kSectionId3 = 3;
 
@@ -1038,19 +1035,11 @@
   EXPECT_THAT(edit2.IndexAllBufferedTerms(), IsOk());
 
   // 'foo' has 1 hit, 'fool' has 2 hits.
-<<<<<<< HEAD
-  EXPECT_THAT(
-      index_->FindTermsByPrefix(/*prefix=*/"f", /*namespace_ids=*/{0},
-                                /*num_to_return=*/10),
-      IsOkAndHolds(UnorderedElementsAre(EqualsTermMetadata("foo", 1),
-                                        EqualsTermMetadata("fool", 2))));
-=======
   EXPECT_THAT(index_->FindTermsByPrefix(/*prefix=*/"f",
                                         /*num_to_return=*/10,
                                         TermMatchType::PREFIX, &impl),
               IsOkAndHolds(ElementsAre(EqualsTermMetadata("fool", 2),
                                        EqualsTermMetadata("foo", 1))));
->>>>>>> 9ab600c3
 
   ICING_ASSERT_OK(index_->Merge());
 
@@ -1061,9 +1050,6 @@
                                        EqualsTermMetadata("foo", 1))));
 }
 
-<<<<<<< HEAD
-TEST_F(IndexTest, FindTermByPrefixShouldReturnApproximateHitCountForMain) {
-=======
 TEST_F(IndexTest, FindTermByPrefixShouldReturnInOrder) {
   // Push 6 term-six, 5 term-five, 4 term-four, 3 term-three, 2 term-two and one
   // term-one into lite index.
@@ -1219,7 +1205,6 @@
 }
 
 TEST_F(IndexTest, FindTermByPrefixShouldReturnHitCountForMain) {
->>>>>>> 9ab600c3
   Index::Editor edit =
       index_->Edit(kDocumentId0, kSectionId2, TermMatchType::EXACT_ONLY,
                    /*namespace_id=*/0);
@@ -1258,19 +1243,11 @@
   EXPECT_THAT(edit.IndexAllBufferedTerms(), IsOk());
 
   // 'foo' has 1 hit, 'fool' has 8 hits.
-<<<<<<< HEAD
-  EXPECT_THAT(
-      index_->FindTermsByPrefix(/*prefix=*/"f", /*namespace_ids=*/{0},
-                                /*num_to_return=*/10),
-      IsOkAndHolds(UnorderedElementsAre(EqualsTermMetadata("foo", 1),
-                                        EqualsTermMetadata("fool", 8))));
-=======
   EXPECT_THAT(index_->FindTermsByPrefix(/*prefix=*/"f",
                                         /*num_to_return=*/10,
                                         TermMatchType::PREFIX, &impl),
               IsOkAndHolds(ElementsAre(EqualsTermMetadata("fool", 8),
                                        EqualsTermMetadata("foo", 1))));
->>>>>>> 9ab600c3
 
   ICING_ASSERT_OK(index_->Merge());
 
@@ -1297,20 +1274,10 @@
   EXPECT_THAT(edit.BufferTerm("fool"), IsOk());
   EXPECT_THAT(edit.IndexAllBufferedTerms(), IsOk());
 
-<<<<<<< HEAD
-  // 'foo' has 1 hit in the main index, 'fool' has 1 hit in the main index and
-  // 1 hit in the lite index.
-  EXPECT_THAT(index_->FindTermsByPrefix(/*prefix=*/"f", /*namespace_ids=*/{0},
-                                        /*num_to_return=*/10),
-              IsOkAndHolds(UnorderedElementsAre(
-                  EqualsTermMetadata("foo", kMinSizePlApproxHits),
-                  EqualsTermMetadata("fool", kMinSizePlApproxHits + 1))));
-=======
   EXPECT_THAT(index_->FindTermsByPrefix(/*prefix=*/"f", /*num_to_return=*/10,
                                         TermMatchType::PREFIX, &impl),
               IsOkAndHolds(ElementsAre(EqualsTermMetadata("fool", 2),
                                        EqualsTermMetadata("foo", 1))));
->>>>>>> 9ab600c3
 }
 
 TEST_F(IndexTest, FindTermByPrefixShouldReturnTermsFromBothIndices) {
@@ -1330,19 +1297,11 @@
   EXPECT_THAT(edit.IndexAllBufferedTerms(), IsOk());
 
   // 'foo' has 1 hit in the main index, 'fool' has 1 hit in the lite index.
-<<<<<<< HEAD
-  EXPECT_THAT(index_->FindTermsByPrefix(/*prefix=*/"f", /*namespace_ids=*/{0},
-                                        /*num_to_return=*/10),
-              IsOkAndHolds(UnorderedElementsAre(
-                  EqualsTermMetadata("foo", kMinSizePlApproxHits),
-                  EqualsTermMetadata("fool", 1))));
-=======
   EXPECT_THAT(
       index_->FindTermsByPrefix(/*prefix=*/"f", /*num_to_return=*/10,
                                 TermMatchType::PREFIX, &impl),
       IsOkAndHolds(UnorderedElementsAre(EqualsTermMetadata("foo", 1),
                                         EqualsTermMetadata("fool", 1))));
->>>>>>> 9ab600c3
 }
 
 TEST_F(IndexTest, GetElementsSize) {
