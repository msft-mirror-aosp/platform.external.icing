--- conflicted
+++ resolved
@@ -14,18 +14,16 @@
 
 #include "icing/index/index.h"
 
-<<<<<<< HEAD
-=======
 #include <unistd.h>
 
 #include <algorithm>
->>>>>>> a81a0c8c
 #include <cstdint>
 #include <limits>
 #include <memory>
 #include <random>
 #include <string>
 #include <string_view>
+#include <unordered_map>
 #include <utility>
 #include <vector>
 
@@ -37,20 +35,24 @@
 #include "icing/index/iterator/doc-hit-info-iterator.h"
 #include "icing/legacy/index/icing-filesystem.h"
 #include "icing/legacy/index/icing-mock-filesystem.h"
+#include "icing/proto/debug.pb.h"
 #include "icing/proto/storage.pb.h"
 #include "icing/proto/term.pb.h"
 #include "icing/schema/section.h"
 #include "icing/store/document-id.h"
+#include "icing/testing/always-true-suggestion-result-checker-impl.h"
 #include "icing/testing/common-matchers.h"
 #include "icing/testing/random-string.h"
 #include "icing/testing/tmp-directory.h"
 #include "icing/util/crc32.h"
+#include "icing/util/logging.h"
 
 namespace icing {
 namespace lib {
 
 namespace {
 
+using ::testing::ContainerEq;
 using ::testing::ElementsAre;
 using ::testing::Eq;
 using ::testing::Ge;
@@ -63,6 +65,8 @@
 using ::testing::Not;
 using ::testing::Return;
 using ::testing::SizeIs;
+using ::testing::StrEq;
+using ::testing::StrNe;
 using ::testing::Test;
 using ::testing::UnorderedElementsAre;
 
@@ -84,8 +88,6 @@
     icing_filesystem_.DeleteDirectoryRecursively(index_dir_.c_str());
   }
 
-<<<<<<< HEAD
-=======
   std::vector<DocHitInfo> GetHits(
       std::unique_ptr<DocHitInfoIterator> iterator) {
     std::vector<DocHitInfo> infos;
@@ -108,11 +110,7 @@
   Filesystem filesystem_;
   IcingFilesystem icing_filesystem_;
   std::string index_dir_;
->>>>>>> a81a0c8c
   std::unique_ptr<Index> index_;
-  std::string index_dir_;
-  IcingFilesystem icing_filesystem_;
-  Filesystem filesystem_;
 };
 
 constexpr DocumentId kDocumentId0 = 0;
@@ -124,35 +122,14 @@
 constexpr DocumentId kDocumentId6 = 6;
 constexpr DocumentId kDocumentId7 = 7;
 constexpr DocumentId kDocumentId8 = 8;
-constexpr DocumentId kDocumentId9 = 9;
-constexpr DocumentId kDocumentId10 = 10;
-constexpr DocumentId kDocumentId11 = 11;
-constexpr DocumentId kDocumentId12 = 12;
 constexpr SectionId kSectionId2 = 2;
 constexpr SectionId kSectionId3 = 3;
-
-// The value returned by IndexBlock::ApproximateFullPostingListHitsForBlock(
-//    GetBlockSize(),
-//    GetPostingListIndexBits(posting_list_utils::min_posting_list_size()));
-constexpr int kMinSizePlApproxHits = 3;
-// The value returned by IndexBlock::ApproximateFullPostingListHitsForBlock(
-//    GetBlockSize(),
-//    GetPostingListIndexBits(2 * posting_list_utils::min_posting_list_size()));
-constexpr int kSecondSmallestPlApproxHits = 7;
-
-std::vector<DocHitInfo> GetHits(std::unique_ptr<DocHitInfoIterator> iterator) {
-  std::vector<DocHitInfo> infos;
-  while (iterator->Advance().ok()) {
-    infos.push_back(iterator->doc_hit_info());
-  }
-  return infos;
-}
 
 MATCHER_P2(EqualsDocHitInfo, document_id, sections, "") {
   const DocHitInfo& actual = arg;
   SectionIdMask section_mask = kSectionIdMaskNone;
   for (SectionId section : sections) {
-    section_mask |= 1U << section;
+    section_mask |= UINT64_C(1) << section;
   }
   *result_listener << "actual is {document_id=" << actual.document_id()
                    << ", section_mask=" << actual.hit_section_ids_mask()
@@ -562,8 +539,6 @@
                   kDocumentId0, std::vector<SectionId>{kSectionId2})));
 }
 
-<<<<<<< HEAD
-=======
 TEST_F(IndexTest, SingleHitSingleTermIndexAfterOptimize) {
   Index::Editor edit = index_->Edit(
       kDocumentId2, kSectionId2, TermMatchType::EXACT_ONLY, /*namespace_id=*/0);
@@ -642,7 +617,6 @@
   EXPECT_EQ(index_->last_added_document_id(), 0);
 }
 
->>>>>>> a81a0c8c
 TEST_F(IndexTest, SingleHitMultiTermIndex) {
   Index::Editor edit = index_->Edit(
       kDocumentId0, kSectionId2, TermMatchType::EXACT_ONLY, /*namespace_id=*/0);
@@ -679,8 +653,6 @@
                   kDocumentId0, std::vector<SectionId>{kSectionId2})));
 }
 
-<<<<<<< HEAD
-=======
 TEST_F(IndexTest, MultiHitMultiTermIndexAfterOptimize) {
   Index::Editor edit = index_->Edit(
       kDocumentId0, kSectionId2, TermMatchType::EXACT_ONLY, /*namespace_id=*/0);
@@ -813,7 +785,6 @@
   EXPECT_EQ(index_->last_added_document_id(), kInvalidDocumentId);
 }
 
->>>>>>> a81a0c8c
 TEST_F(IndexTest, NoHitMultiTermIndex) {
   Index::Editor edit = index_->Edit(
       kDocumentId0, kSectionId2, TermMatchType::EXACT_ONLY, /*namespace_id=*/0);
@@ -1141,21 +1112,6 @@
   SectionIdMask id_mask = (1U << kSectionId2) | (1U << kSectionId3);
   ICING_ASSERT_OK_AND_ASSIGN(
       std::unique_ptr<DocHitInfoIterator> itr,
-<<<<<<< HEAD
-      index_->GetIterator("foo", id_mask, TermMatchType::PREFIX));
-  EXPECT_THAT(itr->ToString(),
-              Eq("(0000000000001100:foo* OR 0000000000001100:foo*)"));
-
-  ICING_ASSERT_OK_AND_ASSIGN(itr, index_->GetIterator("foo", kSectionIdMaskAll,
-                                                      TermMatchType::PREFIX));
-  EXPECT_THAT(itr->ToString(),
-              Eq("(1111111111111111:foo* OR 1111111111111111:foo*)"));
-
-  ICING_ASSERT_OK_AND_ASSIGN(itr, index_->GetIterator("foo", kSectionIdMaskNone,
-                                                      TermMatchType::PREFIX));
-  EXPECT_THAT(itr->ToString(),
-              Eq("(0000000000000000:foo* OR 0000000000000000:foo*)"));
-=======
       index_->GetIterator("foo", /*term_start_index=*/0,
                           /*unnormalized_term_length=*/0, id_mask,
                           TermMatchType::PREFIX));
@@ -1181,30 +1137,12 @@
                                   "000000000000000000000:foo* OR "
                                   "00000000000000000000000000000000000000000000"
                                   "00000000000000000000:foo*)"));
->>>>>>> a81a0c8c
 }
 
 TEST_F(IndexTest, ExactToString) {
   SectionIdMask id_mask = (1U << kSectionId2) | (1U << kSectionId3);
   ICING_ASSERT_OK_AND_ASSIGN(
       std::unique_ptr<DocHitInfoIterator> itr,
-<<<<<<< HEAD
-      index_->GetIterator("foo", id_mask, TermMatchType::EXACT_ONLY));
-  EXPECT_THAT(itr->ToString(),
-              Eq("(0000000000001100:foo OR 0000000000001100:foo)"));
-
-  ICING_ASSERT_OK_AND_ASSIGN(
-      itr,
-      index_->GetIterator("foo", kSectionIdMaskAll, TermMatchType::EXACT_ONLY));
-  EXPECT_THAT(itr->ToString(),
-              Eq("(1111111111111111:foo OR 1111111111111111:foo)"));
-
-  ICING_ASSERT_OK_AND_ASSIGN(itr,
-                             index_->GetIterator("foo", kSectionIdMaskNone,
-                                                 TermMatchType::EXACT_ONLY));
-  EXPECT_THAT(itr->ToString(),
-              Eq("(0000000000000000:foo OR 0000000000000000:foo)"));
-=======
       index_->GetIterator("foo", /*term_start_index=*/0,
                           /*unnormalized_term_length=*/0, id_mask,
                           TermMatchType::EXACT_ONLY));
@@ -1230,7 +1168,6 @@
                                   "000000000000000000000:foo OR "
                                   "00000000000000000000000000000000000000000000"
                                   "00000000000000000000:foo)"));
->>>>>>> a81a0c8c
 }
 
 TEST_F(IndexTest, NonAsciiTerms) {
@@ -1441,8 +1378,6 @@
   EXPECT_THAT(last_itr->doc_hit_info().document_id(), Eq(document_id + 1));
 }
 
-<<<<<<< HEAD
-=======
 TEST_F(IndexTest, OptimizeShouldWorkForEmptyIndex) {
   // Optimize an empty index should succeed, but have no effects.
   ICING_ASSERT_OK(
@@ -1688,7 +1623,6 @@
   }
 }
 
->>>>>>> a81a0c8c
 TEST_F(IndexTest, IndexCreateIOFailure) {
   // Create the index with mock filesystem. By default, Mock will return false,
   // so the first attempted file operation will fail.
@@ -1807,26 +1741,10 @@
 TEST_F(IndexTest, FindTermByPrefixShouldReturnEmpty) {
   Index::Editor edit = index_->Edit(kDocumentId0, kSectionId2,
                                     TermMatchType::PREFIX, /*namespace_id=*/0);
+  AlwaysTrueSuggestionResultCheckerImpl impl;
   EXPECT_THAT(edit.BufferTerm("fool"), IsOk());
   EXPECT_THAT(edit.IndexAllBufferedTerms(), IsOk());
 
-<<<<<<< HEAD
-  EXPECT_THAT(index_->FindTermsByPrefix(/*prefix=*/"foo", /*namespace_ids=*/{0},
-                                        /*num_to_return=*/0),
-              IsOkAndHolds(IsEmpty()));
-  EXPECT_THAT(index_->FindTermsByPrefix(/*prefix=*/"foo", /*namespace_ids=*/{0},
-                                        /*num_to_return=*/-1),
-              IsOkAndHolds(IsEmpty()));
-
-  ICING_ASSERT_OK(index_->Merge());
-
-  EXPECT_THAT(index_->FindTermsByPrefix(/*prefix=*/"foo", /*namespace_ids=*/{0},
-                                        /*num_to_return=*/0),
-              IsOkAndHolds(IsEmpty()));
-  EXPECT_THAT(index_->FindTermsByPrefix(/*prefix=*/"foo", /*namespace_ids=*/{0},
-                                        /*num_to_return=*/-1),
-              IsOkAndHolds(IsEmpty()));
-=======
   EXPECT_THAT(
       index_->FindTermsByPrefix(
           /*prefix=*/"foo", /*num_to_return=*/0, TermMatchType::PREFIX,
@@ -1854,131 +1772,68 @@
           SuggestionScoringSpecProto::SuggestionRankingStrategy::DOCUMENT_COUNT,
           &impl),
       IsOkAndHolds(IsEmpty()));
->>>>>>> a81a0c8c
 }
 
 TEST_F(IndexTest, FindTermByPrefixShouldReturnCorrectResult) {
   Index::Editor edit = index_->Edit(
       kDocumentId0, kSectionId2, TermMatchType::EXACT_ONLY, /*namespace_id=*/0);
+  AlwaysTrueSuggestionResultCheckerImpl impl;
   EXPECT_THAT(edit.BufferTerm("foo"), IsOk());
   EXPECT_THAT(edit.BufferTerm("bar"), IsOk());
   EXPECT_THAT(edit.IndexAllBufferedTerms(), IsOk());
 
   // "b" should only match "bar" but not "foo".
-<<<<<<< HEAD
-  EXPECT_THAT(index_->FindTermsByPrefix(/*prefix=*/"b", /*namespace_ids=*/{0},
-                                        /*num_to_return=*/10),
-              IsOkAndHolds(UnorderedElementsAre(EqualsTermMetadata("bar", 1))));
-=======
   EXPECT_THAT(
       index_->FindTermsByPrefix(
           /*prefix=*/"b", /*num_to_return=*/10, TermMatchType::PREFIX,
           SuggestionScoringSpecProto::SuggestionRankingStrategy::DOCUMENT_COUNT,
           &impl),
       IsOkAndHolds(UnorderedElementsAre(EqualsTermMetadata("bar", 1))));
->>>>>>> a81a0c8c
 
   ICING_ASSERT_OK(index_->Merge());
 
   // "b" should only match "bar" but not "foo".
-<<<<<<< HEAD
-  EXPECT_THAT(index_->FindTermsByPrefix(/*prefix=*/"b", /*namespace_ids=*/{0},
-                                        /*num_to_return=*/10),
-              IsOkAndHolds(UnorderedElementsAre(
-                  EqualsTermMetadata("bar", kMinSizePlApproxHits))));
-=======
   EXPECT_THAT(
       index_->FindTermsByPrefix(
           /*prefix=*/"b", /*num_to_return=*/10, TermMatchType::PREFIX,
           SuggestionScoringSpecProto::SuggestionRankingStrategy::DOCUMENT_COUNT,
           &impl),
       IsOkAndHolds(UnorderedElementsAre(EqualsTermMetadata("bar", 1))));
->>>>>>> a81a0c8c
 }
 
 TEST_F(IndexTest, FindTermByPrefixShouldRespectNumToReturn) {
   Index::Editor edit = index_->Edit(
       kDocumentId0, kSectionId2, TermMatchType::EXACT_ONLY, /*namespace_id=*/0);
+  AlwaysTrueSuggestionResultCheckerImpl impl;
   EXPECT_THAT(edit.BufferTerm("fo"), IsOk());
   EXPECT_THAT(edit.BufferTerm("foo"), IsOk());
   EXPECT_THAT(edit.BufferTerm("fool"), IsOk());
   EXPECT_THAT(edit.IndexAllBufferedTerms(), IsOk());
 
   // We have 3 results but only 2 should be returned.
-<<<<<<< HEAD
-  EXPECT_THAT(index_->FindTermsByPrefix(/*prefix=*/"f", /*namespace_ids=*/{0},
-                                        /*num_to_return=*/2),
-              IsOkAndHolds(SizeIs(2)));
-=======
   EXPECT_THAT(
       index_->FindTermsByPrefix(
           /*prefix=*/"f", /*num_to_return=*/2, TermMatchType::PREFIX,
           SuggestionScoringSpecProto::SuggestionRankingStrategy::DOCUMENT_COUNT,
           &impl),
       IsOkAndHolds(SizeIs(2)));
->>>>>>> a81a0c8c
 
   ICING_ASSERT_OK(index_->Merge());
 
   // We have 3 results but only 2 should be returned.
-<<<<<<< HEAD
-  EXPECT_THAT(index_->FindTermsByPrefix(/*prefix=*/"f", /*namespace_ids=*/{0},
-                                        /*num_to_return=*/2),
-              IsOkAndHolds(SizeIs(2)));
-=======
   EXPECT_THAT(
       index_->FindTermsByPrefix(
           /*prefix=*/"f", /*num_to_return=*/2, TermMatchType::PREFIX,
           SuggestionScoringSpecProto::SuggestionRankingStrategy::DOCUMENT_COUNT,
           &impl),
       IsOkAndHolds(SizeIs(2)));
->>>>>>> a81a0c8c
-}
-
-TEST_F(IndexTest, FindTermByPrefixShouldReturnTermsInOneNamespace) {
+}
+
+TEST_F(IndexTest, FindTermByPrefixShouldReturnTermsInAllNamespaces) {
   Index::Editor edit1 =
       index_->Edit(kDocumentId0, kSectionId2, TermMatchType::EXACT_ONLY,
                    /*namespace_id=*/0);
-  EXPECT_THAT(edit1.BufferTerm("fo"), IsOk());
-  EXPECT_THAT(edit1.BufferTerm("foo"), IsOk());
-  EXPECT_THAT(edit1.IndexAllBufferedTerms(), IsOk());
-
-  Index::Editor edit2 =
-      index_->Edit(kDocumentId1, kSectionId2, TermMatchType::EXACT_ONLY,
-                   /*namespace_id=*/1);
-  EXPECT_THAT(edit2.BufferTerm("fool"), IsOk());
-  EXPECT_THAT(edit2.IndexAllBufferedTerms(), IsOk());
-
-  // namespace with id 0 has 2 results.
-  EXPECT_THAT(index_->FindTermsByPrefix(/*prefix=*/"f", /*namespace_ids=*/{0},
-                                        /*num_to_return=*/10),
-              IsOkAndHolds(UnorderedElementsAre(EqualsTermMetadata("fo", 1),
-                                                EqualsTermMetadata("foo", 1))));
-  // namespace with id 1 has 1 result.
-  EXPECT_THAT(
-      index_->FindTermsByPrefix(/*prefix=*/"f", /*namespace_ids=*/{1},
-                                /*num_to_return=*/10),
-      IsOkAndHolds(UnorderedElementsAre(EqualsTermMetadata("fool", 1))));
-
-  ICING_ASSERT_OK(index_->Merge());
-
-  // namespace with id 0 has 2 results.
-  EXPECT_THAT(index_->FindTermsByPrefix(/*prefix=*/"f", /*namespace_ids=*/{0},
-                                        /*num_to_return=*/10),
-              IsOkAndHolds(UnorderedElementsAre(
-                  EqualsTermMetadata("fo", kMinSizePlApproxHits),
-                  EqualsTermMetadata("foo", kMinSizePlApproxHits))));
-  // namespace with id 1 has 1 result.
-  EXPECT_THAT(index_->FindTermsByPrefix(/*prefix=*/"f", /*namespace_ids=*/{1},
-                                        /*num_to_return=*/10),
-              IsOkAndHolds(UnorderedElementsAre(
-                  EqualsTermMetadata("fool", kMinSizePlApproxHits))));
-}
-
-TEST_F(IndexTest, FindTermByPrefixShouldReturnTermsInMultipleNamespaces) {
-  Index::Editor edit1 =
-      index_->Edit(kDocumentId0, kSectionId2, TermMatchType::EXACT_ONLY,
-                   /*namespace_id=*/0);
+  AlwaysTrueSuggestionResultCheckerImpl impl;
   EXPECT_THAT(edit1.BufferTerm("fo"), IsOk());
   EXPECT_THAT(edit1.IndexAllBufferedTerms(), IsOk());
 
@@ -1994,50 +1849,7 @@
   EXPECT_THAT(edit3.BufferTerm("fool"), IsOk());
   EXPECT_THAT(edit3.IndexAllBufferedTerms(), IsOk());
 
-  // Should return "foo" and "fool" which are in namespaces with ids 1 and 2.
-  EXPECT_THAT(
-      index_->FindTermsByPrefix(/*prefix=*/"f", /*namespace_ids=*/{1, 2},
-                                /*num_to_return=*/10),
-      IsOkAndHolds(UnorderedElementsAre(EqualsTermMetadata("foo", 1),
-                                        EqualsTermMetadata("fool", 1))));
-
-  ICING_ASSERT_OK(index_->Merge());
-
-  EXPECT_THAT(
-      index_->FindTermsByPrefix(/*prefix=*/"f", /*namespace_ids=*/{1, 2},
-                                /*num_to_return=*/10),
-      IsOkAndHolds(UnorderedElementsAre(
-          EqualsTermMetadata("foo", kMinSizePlApproxHits),
-          EqualsTermMetadata("fool", kMinSizePlApproxHits))));
-}
-
-TEST_F(IndexTest, FindTermByPrefixShouldReturnTermsInAllNamespaces) {
-  Index::Editor edit1 =
-      index_->Edit(kDocumentId0, kSectionId2, TermMatchType::EXACT_ONLY,
-                   /*namespace_id=*/0);
-  EXPECT_THAT(edit1.BufferTerm("fo"), IsOk());
-  EXPECT_THAT(edit1.IndexAllBufferedTerms(), IsOk());
-
-  Index::Editor edit2 =
-      index_->Edit(kDocumentId1, kSectionId2, TermMatchType::EXACT_ONLY,
-                   /*namespace_id=*/1);
-  EXPECT_THAT(edit2.BufferTerm("foo"), IsOk());
-  EXPECT_THAT(edit2.IndexAllBufferedTerms(), IsOk());
-
-  Index::Editor edit3 =
-      index_->Edit(kDocumentId2, kSectionId2, TermMatchType::EXACT_ONLY,
-                   /*namespace_id=*/2);
-  EXPECT_THAT(edit3.BufferTerm("fool"), IsOk());
-  EXPECT_THAT(edit3.IndexAllBufferedTerms(), IsOk());
-
   // Should return "fo", "foo" and "fool" across all namespaces.
-<<<<<<< HEAD
-  EXPECT_THAT(index_->FindTermsByPrefix(/*prefix=*/"f", /*namespace_ids=*/{},
-                                        /*num_to_return=*/10),
-              IsOkAndHolds(UnorderedElementsAre(
-                  EqualsTermMetadata("fo", 1), EqualsTermMetadata("foo", 1),
-                  EqualsTermMetadata("fool", 1))));
-=======
   EXPECT_THAT(
       index_->FindTermsByPrefix(
           /*prefix=*/"f", /*num_to_return=*/10, TermMatchType::PREFIX,
@@ -2046,19 +1858,10 @@
       IsOkAndHolds(UnorderedElementsAre(EqualsTermMetadata("fo", 1),
                                         EqualsTermMetadata("foo", 1),
                                         EqualsTermMetadata("fool", 1))));
->>>>>>> a81a0c8c
 
   ICING_ASSERT_OK(index_->Merge());
 
   // Should return "fo", "foo" and "fool" across all namespaces.
-<<<<<<< HEAD
-  EXPECT_THAT(index_->FindTermsByPrefix(/*prefix=*/"f", /*namespace_ids=*/{},
-                                        /*num_to_return=*/10),
-              IsOkAndHolds(UnorderedElementsAre(
-                  EqualsTermMetadata("fo", kMinSizePlApproxHits),
-                  EqualsTermMetadata("foo", kMinSizePlApproxHits),
-                  EqualsTermMetadata("fool", kMinSizePlApproxHits))));
-=======
   EXPECT_THAT(
       index_->FindTermsByPrefix(
           /*prefix=*/"f", /*num_to_return=*/10, TermMatchType::PREFIX,
@@ -2067,13 +1870,13 @@
       IsOkAndHolds(UnorderedElementsAre(EqualsTermMetadata("fo", 1),
                                         EqualsTermMetadata("foo", 1),
                                         EqualsTermMetadata("fool", 1))));
->>>>>>> a81a0c8c
 }
 
 TEST_F(IndexTest, FindTermByPrefixShouldReturnCorrectHitCount) {
   Index::Editor edit1 =
       index_->Edit(kDocumentId0, kSectionId2, TermMatchType::EXACT_ONLY,
                    /*namespace_id=*/0);
+  AlwaysTrueSuggestionResultCheckerImpl impl;
   EXPECT_THAT(edit1.BufferTerm("foo"), IsOk());
   EXPECT_THAT(edit1.BufferTerm("fool"), IsOk());
   EXPECT_THAT(edit1.IndexAllBufferedTerms(), IsOk());
@@ -2085,22 +1888,6 @@
   EXPECT_THAT(edit2.IndexAllBufferedTerms(), IsOk());
 
   // 'foo' has 1 hit, 'fool' has 2 hits.
-<<<<<<< HEAD
-  EXPECT_THAT(index_->FindTermsByPrefix(/*prefix=*/"f", /*namespace_ids=*/{0},
-                                        /*num_to_return=*/10),
-              IsOkAndHolds(ElementsAre(EqualsTermMetadata("fool", 2),
-                                       EqualsTermMetadata("foo", 1))));
-
-  ICING_ASSERT_OK(index_->Merge());
-
-  // foo's one hit should fit on a min-sized pl, fool's two hits should also fit
-  // on a min-sized pl.
-  EXPECT_THAT(index_->FindTermsByPrefix(/*prefix=*/"f", /*namespace_ids=*/{0},
-                                        /*num_to_return=*/10),
-              IsOkAndHolds(UnorderedElementsAre(
-                  EqualsTermMetadata("foo", kMinSizePlApproxHits),
-                  EqualsTermMetadata("fool", kMinSizePlApproxHits))));
-=======
   EXPECT_THAT(
       index_->FindTermsByPrefix(
           /*prefix=*/"f", /*num_to_return=*/10, TermMatchType::PREFIX,
@@ -2145,7 +1932,6 @@
           SuggestionScoringSpecProto::SuggestionRankingStrategy::DOCUMENT_COUNT,
           &impl),
       IsOkAndHolds(ElementsAre(EqualsTermMetadata("fool", 4000))));
->>>>>>> a81a0c8c
 }
 
 TEST_F(IndexTest, FindTermByPrefixShouldReturnInOrder) {
@@ -2154,6 +1940,7 @@
   Index::Editor edit1 =
       index_->Edit(kDocumentId0, kSectionId2, TermMatchType::EXACT_ONLY,
                    /*namespace_id=*/0);
+  AlwaysTrueSuggestionResultCheckerImpl impl;
   EXPECT_THAT(edit1.BufferTerm("term-one"), IsOk());
   EXPECT_THAT(edit1.BufferTerm("term-two"), IsOk());
   EXPECT_THAT(edit1.BufferTerm("term-three"), IsOk());
@@ -2203,35 +1990,6 @@
   EXPECT_THAT(edit6.IndexAllBufferedTerms(), IsOk());
 
   // verify the order in lite index is correct.
-<<<<<<< HEAD
-  EXPECT_THAT(index_->FindTermsByPrefix(/*prefix=*/"t", /*namespace_ids=*/{0},
-                                        /*num_to_return=*/10),
-              IsOkAndHolds(ElementsAre(EqualsTermMetadata("term-six", 6),
-                                       EqualsTermMetadata("term-five", 5),
-                                       EqualsTermMetadata("term-four", 4),
-                                       EqualsTermMetadata("term-three", 3),
-                                       EqualsTermMetadata("term-two", 2),
-                                       EqualsTermMetadata("term-one", 1))));
-
-  ICING_ASSERT_OK(index_->Merge());
-
-  // Since most of term has same approx hit count, we don't verify order in the
-  // main index.
-  EXPECT_THAT(index_->FindTermsByPrefix(/*prefix=*/"t", /*namespace_ids=*/{0},
-                                        /*num_to_return=*/10),
-              IsOkAndHolds(UnorderedElementsAre(
-                  EqualsTermMetadata("term-six", kSecondSmallestPlApproxHits),
-                  EqualsTermMetadata("term-five", kSecondSmallestPlApproxHits),
-                  EqualsTermMetadata("term-four", kMinSizePlApproxHits),
-                  EqualsTermMetadata("term-three", kMinSizePlApproxHits),
-                  EqualsTermMetadata("term-two", kMinSizePlApproxHits),
-                  EqualsTermMetadata("term-one", kMinSizePlApproxHits))));
-
-  // keep push terms to the lite index. For term 1-4, since they has same hit
-  // count kMinSizePlApproxHits, we will push 4 term-one, 3 term-two, 2
-  // term-three and one term-four to make them in reverse order. And for term
-  // 5 & 6, we will push 2 term-five and one term-six.
-=======
   EXPECT_THAT(
       index_->FindTermsByPrefix(
           /*prefix=*/"t", /*num_to_return=*/10, TermMatchType::PREFIX,
@@ -2260,32 +2018,22 @@
 
   // keep push terms to the lite index. We will add 2 document to term-five,
   // term-three and term-one. The output order should be 5-6-3-4-1-2.
->>>>>>> a81a0c8c
   Index::Editor edit7 =
       index_->Edit(kDocumentId7, kSectionId2, TermMatchType::EXACT_ONLY,
                    /*namespace_id=*/0);
   EXPECT_THAT(edit7.BufferTerm("term-one"), IsOk());
-  EXPECT_THAT(edit7.BufferTerm("term-two"), IsOk());
   EXPECT_THAT(edit7.BufferTerm("term-three"), IsOk());
-  EXPECT_THAT(edit7.BufferTerm("term-four"), IsOk());
+  EXPECT_THAT(edit7.BufferTerm("term-five"), IsOk());
   EXPECT_THAT(edit7.IndexAllBufferedTerms(), IsOk());
 
   Index::Editor edit8 =
       index_->Edit(kDocumentId8, kSectionId2, TermMatchType::EXACT_ONLY,
                    /*namespace_id=*/0);
   EXPECT_THAT(edit8.BufferTerm("term-one"), IsOk());
-  EXPECT_THAT(edit8.BufferTerm("term-two"), IsOk());
   EXPECT_THAT(edit8.BufferTerm("term-three"), IsOk());
+  EXPECT_THAT(edit8.BufferTerm("term-five"), IsOk());
   EXPECT_THAT(edit8.IndexAllBufferedTerms(), IsOk());
 
-<<<<<<< HEAD
-  Index::Editor edit9 =
-      index_->Edit(kDocumentId9, kSectionId2, TermMatchType::EXACT_ONLY,
-                   /*namespace_id=*/0);
-  EXPECT_THAT(edit9.BufferTerm("term-one"), IsOk());
-  EXPECT_THAT(edit9.BufferTerm("term-two"), IsOk());
-  EXPECT_THAT(edit9.IndexAllBufferedTerms(), IsOk());
-=======
   // verify the combination of lite index and main index is in correct order.
   EXPECT_THAT(
       index_->FindTermsByPrefix(
@@ -2308,51 +2056,27 @@
                                EqualsTermMetadata("term-six", 6),
                                EqualsTermMetadata("term-three", 5))));
 }
->>>>>>> a81a0c8c
-
-  Index::Editor edit10 =
-      index_->Edit(kDocumentId10, kSectionId2, TermMatchType::EXACT_ONLY,
+
+TEST_F(IndexTest, FindTermByPrefix_InTermMatchTypePrefix_ShouldReturnInOrder) {
+  Index::Editor edit1 =
+      index_->Edit(kDocumentId0, kSectionId2, TermMatchType::PREFIX,
                    /*namespace_id=*/0);
-  EXPECT_THAT(edit10.BufferTerm("term-one"), IsOk());
-  EXPECT_THAT(edit10.IndexAllBufferedTerms(), IsOk());
-
-  Index::Editor edit11 =
-      index_->Edit(kDocumentId11, kSectionId2, TermMatchType::EXACT_ONLY,
+  AlwaysTrueSuggestionResultCheckerImpl impl;
+  EXPECT_THAT(edit1.BufferTerm("fo"), IsOk());
+  EXPECT_THAT(edit1.IndexAllBufferedTerms(), IsOk());
+
+  Index::Editor edit2 =
+      index_->Edit(kDocumentId2, kSectionId2, TermMatchType::PREFIX,
                    /*namespace_id=*/0);
-  EXPECT_THAT(edit11.BufferTerm("term-five"), IsOk());
-  EXPECT_THAT(edit11.BufferTerm("term-six"), IsOk());
-  EXPECT_THAT(edit11.IndexAllBufferedTerms(), IsOk());
-
-  Index::Editor edit12 =
-      index_->Edit(kDocumentId12, kSectionId2, TermMatchType::EXACT_ONLY,
+  EXPECT_THAT(edit2.BufferTerm("foo"), IsOk());
+  EXPECT_THAT(edit2.IndexAllBufferedTerms(), IsOk());
+
+  Index::Editor edit3 =
+      index_->Edit(kDocumentId3, kSectionId2, TermMatchType::PREFIX,
                    /*namespace_id=*/0);
-  EXPECT_THAT(edit12.BufferTerm("term-five"), IsOk());
-  EXPECT_THAT(edit12.IndexAllBufferedTerms(), IsOk());
-
-<<<<<<< HEAD
-  // verify the combination of lite index and main index is in correct order.
-  EXPECT_THAT(
-      index_->FindTermsByPrefix(/*prefix=*/"t", /*namespace_ids=*/{0},
-                                /*num_to_return=*/10),
-      IsOkAndHolds(ElementsAre(
-          EqualsTermMetadata("term-five",
-                             kSecondSmallestPlApproxHits + 2),              // 9
-          EqualsTermMetadata("term-six", kSecondSmallestPlApproxHits + 1),  // 8
-          EqualsTermMetadata("term-one", kMinSizePlApproxHits + 4),         // 7
-          EqualsTermMetadata("term-two", kMinSizePlApproxHits + 3),         // 6
-          EqualsTermMetadata("term-three", kMinSizePlApproxHits + 2),       // 5
-          EqualsTermMetadata("term-four", kMinSizePlApproxHits + 1))));     // 4
-
-  // Get the first three terms.
-  EXPECT_THAT(
-      index_->FindTermsByPrefix(/*prefix=*/"t", /*namespace_ids=*/{0},
-                                /*num_to_return=*/3),
-      IsOkAndHolds(ElementsAre(
-          EqualsTermMetadata("term-five",
-                             kSecondSmallestPlApproxHits + 2),              // 9
-          EqualsTermMetadata("term-six", kSecondSmallestPlApproxHits + 1),  // 8
-          EqualsTermMetadata("term-one", kMinSizePlApproxHits + 4))));      // 7
-=======
+  EXPECT_THAT(edit3.BufferTerm("fool"), IsOk());
+  EXPECT_THAT(edit3.IndexAllBufferedTerms(), IsOk());
+
   ICING_ASSERT_OK(index_->Merge());
   // verify the order in pls is correct
   // "fo"    { {doc0, exact_hit}, {doc1, prefix_hit}, {doc2, prefix_hit} }
@@ -2376,13 +2100,13 @@
       IsOkAndHolds(UnorderedElementsAre(EqualsTermMetadata("fo", 1),
                                         EqualsTermMetadata("foo", 1),
                                         EqualsTermMetadata("fool", 1))));
->>>>>>> a81a0c8c
-}
-
-TEST_F(IndexTest, FindTermByPrefixShouldReturnApproximateHitCountForMain) {
+}
+
+TEST_F(IndexTest, FindTermByPrefixShouldReturnHitCountForMain) {
   Index::Editor edit =
       index_->Edit(kDocumentId0, kSectionId2, TermMatchType::EXACT_ONLY,
                    /*namespace_id=*/0);
+  AlwaysTrueSuggestionResultCheckerImpl impl;
   EXPECT_THAT(edit.BufferTerm("foo"), IsOk());
   EXPECT_THAT(edit.BufferTerm("fool"), IsOk());
   EXPECT_THAT(edit.IndexAllBufferedTerms(), IsOk());
@@ -2417,21 +2141,6 @@
   EXPECT_THAT(edit.IndexAllBufferedTerms(), IsOk());
 
   // 'foo' has 1 hit, 'fool' has 8 hits.
-<<<<<<< HEAD
-  EXPECT_THAT(index_->FindTermsByPrefix(/*prefix=*/"f", /*namespace_ids=*/{0},
-                                        /*num_to_return=*/10),
-              IsOkAndHolds(ElementsAre(EqualsTermMetadata("fool", 8),
-                                       EqualsTermMetadata("foo", 1))));
-
-  ICING_ASSERT_OK(index_->Merge());
-
-  // foo's hits should fit on a single pl. fool's hits will need two pls.
-  EXPECT_THAT(index_->FindTermsByPrefix(/*prefix=*/"f", /*namespace_ids=*/{0},
-                                        /*num_to_return=*/10),
-              IsOkAndHolds(UnorderedElementsAre(
-                  EqualsTermMetadata("foo", kMinSizePlApproxHits),
-                  EqualsTermMetadata("fool", kSecondSmallestPlApproxHits))));
-=======
   EXPECT_THAT(
       index_->FindTermsByPrefix(
           /*prefix=*/"f", /*num_to_return=*/10, TermMatchType::PREFIX,
@@ -2449,13 +2158,13 @@
           &impl),
       IsOkAndHolds(UnorderedElementsAre(EqualsTermMetadata("foo", 1),
                                         EqualsTermMetadata("fool", 8))));
->>>>>>> a81a0c8c
 }
 
 TEST_F(IndexTest, FindTermByPrefixShouldReturnCombinedHitCount) {
   Index::Editor edit =
       index_->Edit(kDocumentId0, kSectionId2, TermMatchType::EXACT_ONLY,
                    /*namespace_id=*/0);
+  AlwaysTrueSuggestionResultCheckerImpl impl;
   EXPECT_THAT(edit.BufferTerm("foo"), IsOk());
   EXPECT_THAT(edit.BufferTerm("fool"), IsOk());
   EXPECT_THAT(edit.IndexAllBufferedTerms(), IsOk());
@@ -2467,15 +2176,6 @@
   EXPECT_THAT(edit.BufferTerm("fool"), IsOk());
   EXPECT_THAT(edit.IndexAllBufferedTerms(), IsOk());
 
-<<<<<<< HEAD
-  // 'foo' has 1 hit in the main index, 'fool' has 1 hit in the main index and
-  // 1 hit in the lite index.
-  EXPECT_THAT(index_->FindTermsByPrefix(/*prefix=*/"f", /*namespace_ids=*/{0},
-                                        /*num_to_return=*/10),
-              IsOkAndHolds(ElementsAre(
-                  EqualsTermMetadata("fool", kMinSizePlApproxHits + 1),
-                  EqualsTermMetadata("foo", kMinSizePlApproxHits))));
-=======
   EXPECT_THAT(
       index_->FindTermsByPrefix(
           /*prefix=*/"f", /*num_to_return=*/10, TermMatchType::PREFIX,
@@ -2552,13 +2252,14 @@
       IsOkAndHolds(UnorderedElementsAre(EqualsTermMetadata("fo", 1),
                                         EqualsTermMetadata("foo", 1),
                                         EqualsTermMetadata("fool", 1))));
->>>>>>> a81a0c8c
 }
 
 TEST_F(IndexTest, FindTermByPrefixShouldReturnTermsFromBothIndices) {
   Index::Editor edit =
       index_->Edit(kDocumentId0, kSectionId2, TermMatchType::EXACT_ONLY,
                    /*namespace_id=*/0);
+  AlwaysTrueSuggestionResultCheckerImpl impl;
+
   EXPECT_THAT(edit.BufferTerm("foo"), IsOk());
   EXPECT_THAT(edit.IndexAllBufferedTerms(), IsOk());
 
@@ -2571,19 +2272,12 @@
 
   // 'foo' has 1 hit in the main index, 'fool' has 1 hit in the lite index.
   EXPECT_THAT(
-<<<<<<< HEAD
-      index_->FindTermsByPrefix(/*prefix=*/"f", /*namespace_ids=*/{0},
-                                /*num_to_return=*/10),
-      IsOkAndHolds(ElementsAre(EqualsTermMetadata("foo", kMinSizePlApproxHits),
-                               EqualsTermMetadata("fool", 1))));
-=======
       index_->FindTermsByPrefix(
           /*prefix=*/"f", /*num_to_return=*/10, TermMatchType::PREFIX,
           SuggestionScoringSpecProto::SuggestionRankingStrategy::DOCUMENT_COUNT,
           &impl),
       IsOkAndHolds(UnorderedElementsAre(EqualsTermMetadata("foo", 1),
                                         EqualsTermMetadata("fool", 1))));
->>>>>>> a81a0c8c
 }
 
 TEST_F(IndexTest, GetElementsSize) {
@@ -2681,12 +2375,14 @@
   EXPECT_THAT(edit.IndexAllBufferedTerms(), IsOk());
   edit = index_->Edit(kDocumentId1, kSectionId3, TermMatchType::PREFIX,
                       /*namespace_id=*/0);
+  index_->set_last_added_document_id(kDocumentId1);
   ASSERT_THAT(edit.BufferTerm("foot"), IsOk());
   EXPECT_THAT(edit.IndexAllBufferedTerms(), IsOk());
   ICING_ASSERT_OK(index_->Merge());
 
   edit = index_->Edit(kDocumentId2, kSectionId2, TermMatchType::EXACT_ONLY,
                       /*namespace_id=*/0);
+  index_->set_last_added_document_id(kDocumentId2);
   ASSERT_THAT(edit.BufferTerm("footer"), IsOk());
   EXPECT_THAT(edit.IndexAllBufferedTerms(), IsOk());
   edit = index_->Edit(kDocumentId2, kSectionId3, TermMatchType::PREFIX,
@@ -2694,40 +2390,46 @@
   ASSERT_THAT(edit.BufferTerm("foo"), IsOk());
   EXPECT_THAT(edit.IndexAllBufferedTerms(), IsOk());
 
-  std::string out0;
-  index_->GetDebugInfo(/*verbosity=*/0, &out0);
-  EXPECT_THAT(out0, Not(IsEmpty()));
-
-  std::string out1;
-  index_->GetDebugInfo(/*verbosity=*/1, &out1);
-  EXPECT_THAT(out1, SizeIs(Gt(out0.size())));
+  IndexDebugInfoProto out0 = index_->GetDebugInfo(DebugInfoVerbosity::BASIC);
+  ICING_LOG(DBG) << "main_index_info:\n" << out0.main_index_info();
+  ICING_LOG(DBG) << "lite_index_info:\n" << out0.lite_index_info();
+  EXPECT_THAT(out0.main_index_info(), Not(IsEmpty()));
+  EXPECT_THAT(out0.lite_index_info(), Not(IsEmpty()));
+
+  IndexDebugInfoProto out1 = index_->GetDebugInfo(DebugInfoVerbosity::DETAILED);
+  ICING_LOG(DBG) << "main_index_info:\n" << out1.main_index_info();
+  ICING_LOG(DBG) << "lite_index_info:\n" << out1.lite_index_info();
+  EXPECT_THAT(out1.main_index_info(),
+              SizeIs(Gt(out0.main_index_info().size())));
+  EXPECT_THAT(out1.lite_index_info(),
+              SizeIs(Gt(out0.lite_index_info().size())));
 
   // Add one more doc to the lite index. Debug strings should change.
   edit = index_->Edit(kDocumentId3, kSectionId2, TermMatchType::EXACT_ONLY,
                       /*namespace_id=*/0);
+  index_->set_last_added_document_id(kDocumentId3);
   ASSERT_THAT(edit.BufferTerm("far"), IsOk());
   EXPECT_THAT(edit.IndexAllBufferedTerms(), IsOk());
 
-  std::string out2;
-  index_->GetDebugInfo(/*verbosity=*/0, &out2);
-  EXPECT_THAT(out2, Ne(out0));
-
-  std::string out3;
-  index_->GetDebugInfo(/*verbosity=*/1, &out3);
-  EXPECT_THAT(out3, Ne(out1));
-
-  // Merge into the man index. Debuug strings should change again.
-  ICING_ASSERT_OK(index_->Merge());
-
-  std::string out4;
-  index_->GetDebugInfo(/*verbosity=*/0, &out4);
-  EXPECT_THAT(out4, Ne(out0));
-  EXPECT_THAT(out4, Ne(out2));
-
-  std::string out5;
-  index_->GetDebugInfo(/*verbosity=*/1, &out5);
-  EXPECT_THAT(out5, Ne(out1));
-  EXPECT_THAT(out5, Ne(out3));
+  IndexDebugInfoProto out2 = index_->GetDebugInfo(DebugInfoVerbosity::BASIC);
+  ICING_LOG(DBG) << "main_index_info:\n" << out2.main_index_info();
+  ICING_LOG(DBG) << "lite_index_info:\n" << out2.lite_index_info();
+  EXPECT_THAT(out2.main_index_info(), Not(IsEmpty()));
+  EXPECT_THAT(out2.lite_index_info(), Not(IsEmpty()));
+  EXPECT_THAT(out2.main_index_info(), StrEq(out0.main_index_info()));
+  EXPECT_THAT(out2.lite_index_info(), StrNe(out0.lite_index_info()));
+
+  // Merge into the man index. Debug strings should change again.
+  ICING_ASSERT_OK(index_->Merge());
+
+  IndexDebugInfoProto out3 = index_->GetDebugInfo(DebugInfoVerbosity::BASIC);
+  EXPECT_TRUE(out3.has_index_storage_info());
+  ICING_LOG(DBG) << "main_index_info:\n" << out3.main_index_info();
+  ICING_LOG(DBG) << "lite_index_info:\n" << out3.lite_index_info();
+  EXPECT_THAT(out3.main_index_info(), Not(IsEmpty()));
+  EXPECT_THAT(out3.lite_index_info(), Not(IsEmpty()));
+  EXPECT_THAT(out3.main_index_info(), StrNe(out2.main_index_info()));
+  EXPECT_THAT(out3.lite_index_info(), StrNe(out2.lite_index_info()));
 }
 
 TEST_F(IndexTest, BackfillingMultipleTermsSucceeds) {
