--- conflicted
+++ resolved
@@ -91,13 +91,6 @@
 constexpr DocumentId kDocumentId6 = 6;
 constexpr DocumentId kDocumentId7 = 7;
 constexpr DocumentId kDocumentId8 = 8;
-<<<<<<< HEAD
-constexpr DocumentId kDocumentId9 = 9;
-constexpr DocumentId kDocumentId10 = 10;
-constexpr DocumentId kDocumentId11 = 11;
-constexpr DocumentId kDocumentId12 = 12;
-=======
->>>>>>> c5fa7ff3
 constexpr SectionId kSectionId2 = 2;
 constexpr SectionId kSectionId3 = 3;
 
@@ -1186,19 +1179,11 @@
   EXPECT_THAT(edit2.BufferTerm("foo"), IsOk());
   EXPECT_THAT(edit2.IndexAllBufferedTerms(), IsOk());
 
-<<<<<<< HEAD
-  // 'foo' has 1 hit, 'fool' has 2 hits.
-  EXPECT_THAT(index_->FindTermsByPrefix(/*prefix=*/"f", /*namespace_ids=*/{0},
-                                        /*num_to_return=*/10),
-              IsOkAndHolds(ElementsAre(EqualsTermMetadata("fool", 2),
-                                       EqualsTermMetadata("foo", 1))));
-=======
   Index::Editor edit3 =
       index_->Edit(kDocumentId3, kSectionId2, TermMatchType::PREFIX,
                    /*namespace_id=*/0);
   EXPECT_THAT(edit3.BufferTerm("fool"), IsOk());
   EXPECT_THAT(edit3.IndexAllBufferedTerms(), IsOk());
->>>>>>> c5fa7ff3
 
   ICING_ASSERT_OK(index_->Merge());
   // verify the order in pls is correct
@@ -1219,160 +1204,7 @@
                   EqualsTermMetadata("fool", 1))));
 }
 
-<<<<<<< HEAD
-TEST_F(IndexTest, FindTermByPrefixShouldReturnInOrder) {
-  // Push 6 term-six, 5 term-five, 4 term-four, 3 term-three, 2 term-two and one
-  // term-one into lite index.
-  Index::Editor edit1 =
-      index_->Edit(kDocumentId0, kSectionId2, TermMatchType::EXACT_ONLY,
-                   /*namespace_id=*/0);
-  EXPECT_THAT(edit1.BufferTerm("term-one"), IsOk());
-  EXPECT_THAT(edit1.BufferTerm("term-two"), IsOk());
-  EXPECT_THAT(edit1.BufferTerm("term-three"), IsOk());
-  EXPECT_THAT(edit1.BufferTerm("term-four"), IsOk());
-  EXPECT_THAT(edit1.BufferTerm("term-five"), IsOk());
-  EXPECT_THAT(edit1.BufferTerm("term-six"), IsOk());
-  EXPECT_THAT(edit1.IndexAllBufferedTerms(), IsOk());
-
-  Index::Editor edit2 =
-      index_->Edit(kDocumentId2, kSectionId2, TermMatchType::EXACT_ONLY,
-                   /*namespace_id=*/0);
-  EXPECT_THAT(edit2.BufferTerm("term-two"), IsOk());
-  EXPECT_THAT(edit2.BufferTerm("term-three"), IsOk());
-  EXPECT_THAT(edit2.BufferTerm("term-four"), IsOk());
-  EXPECT_THAT(edit2.BufferTerm("term-five"), IsOk());
-  EXPECT_THAT(edit2.BufferTerm("term-six"), IsOk());
-  EXPECT_THAT(edit2.IndexAllBufferedTerms(), IsOk());
-
-  Index::Editor edit3 =
-      index_->Edit(kDocumentId3, kSectionId2, TermMatchType::EXACT_ONLY,
-                   /*namespace_id=*/0);
-  EXPECT_THAT(edit3.BufferTerm("term-three"), IsOk());
-  EXPECT_THAT(edit3.BufferTerm("term-four"), IsOk());
-  EXPECT_THAT(edit3.BufferTerm("term-five"), IsOk());
-  EXPECT_THAT(edit3.BufferTerm("term-six"), IsOk());
-  EXPECT_THAT(edit3.IndexAllBufferedTerms(), IsOk());
-
-  Index::Editor edit4 =
-      index_->Edit(kDocumentId4, kSectionId2, TermMatchType::EXACT_ONLY,
-                   /*namespace_id=*/0);
-  EXPECT_THAT(edit4.BufferTerm("term-four"), IsOk());
-  EXPECT_THAT(edit4.BufferTerm("term-five"), IsOk());
-  EXPECT_THAT(edit4.BufferTerm("term-six"), IsOk());
-  EXPECT_THAT(edit4.IndexAllBufferedTerms(), IsOk());
-
-  Index::Editor edit5 =
-      index_->Edit(kDocumentId5, kSectionId2, TermMatchType::EXACT_ONLY,
-                   /*namespace_id=*/0);
-  EXPECT_THAT(edit5.BufferTerm("term-five"), IsOk());
-  EXPECT_THAT(edit5.BufferTerm("term-six"), IsOk());
-  EXPECT_THAT(edit5.IndexAllBufferedTerms(), IsOk());
-
-  Index::Editor edit6 =
-      index_->Edit(kDocumentId6, kSectionId2, TermMatchType::EXACT_ONLY,
-                   /*namespace_id=*/0);
-  EXPECT_THAT(edit6.BufferTerm("term-six"), IsOk());
-  EXPECT_THAT(edit6.IndexAllBufferedTerms(), IsOk());
-
-  // verify the order in lite index is correct.
-  EXPECT_THAT(index_->FindTermsByPrefix(/*prefix=*/"t", /*namespace_ids=*/{0},
-                                        /*num_to_return=*/10),
-              IsOkAndHolds(ElementsAre(EqualsTermMetadata("term-six", 6),
-                                       EqualsTermMetadata("term-five", 5),
-                                       EqualsTermMetadata("term-four", 4),
-                                       EqualsTermMetadata("term-three", 3),
-                                       EqualsTermMetadata("term-two", 2),
-                                       EqualsTermMetadata("term-one", 1))));
-
-  ICING_ASSERT_OK(index_->Merge());
-
-  // Since most of term has same approx hit count, we don't verify order in the
-  // main index.
-  EXPECT_THAT(index_->FindTermsByPrefix(/*prefix=*/"t", /*namespace_ids=*/{0},
-                                        /*num_to_return=*/10),
-              IsOkAndHolds(UnorderedElementsAre(
-                  EqualsTermMetadata("term-six", kSecondSmallestPlApproxHits),
-                  EqualsTermMetadata("term-five", kSecondSmallestPlApproxHits),
-                  EqualsTermMetadata("term-four", kMinSizePlApproxHits),
-                  EqualsTermMetadata("term-three", kMinSizePlApproxHits),
-                  EqualsTermMetadata("term-two", kMinSizePlApproxHits),
-                  EqualsTermMetadata("term-one", kMinSizePlApproxHits))));
-
-  // keep push terms to the lite index. For term 1-4, since they has same hit
-  // count kMinSizePlApproxHits, we will push 4 term-one, 3 term-two, 2
-  // term-three and one term-four to make them in reverse order. And for term
-  // 5 & 6, we will push 2 term-five and one term-six.
-  Index::Editor edit7 =
-      index_->Edit(kDocumentId7, kSectionId2, TermMatchType::EXACT_ONLY,
-                   /*namespace_id=*/0);
-  EXPECT_THAT(edit7.BufferTerm("term-one"), IsOk());
-  EXPECT_THAT(edit7.BufferTerm("term-two"), IsOk());
-  EXPECT_THAT(edit7.BufferTerm("term-three"), IsOk());
-  EXPECT_THAT(edit7.BufferTerm("term-four"), IsOk());
-  EXPECT_THAT(edit7.IndexAllBufferedTerms(), IsOk());
-
-  Index::Editor edit8 =
-      index_->Edit(kDocumentId8, kSectionId2, TermMatchType::EXACT_ONLY,
-                   /*namespace_id=*/0);
-  EXPECT_THAT(edit8.BufferTerm("term-one"), IsOk());
-  EXPECT_THAT(edit8.BufferTerm("term-two"), IsOk());
-  EXPECT_THAT(edit8.BufferTerm("term-three"), IsOk());
-  EXPECT_THAT(edit8.IndexAllBufferedTerms(), IsOk());
-
-  Index::Editor edit9 =
-      index_->Edit(kDocumentId9, kSectionId2, TermMatchType::EXACT_ONLY,
-                   /*namespace_id=*/0);
-  EXPECT_THAT(edit9.BufferTerm("term-one"), IsOk());
-  EXPECT_THAT(edit9.BufferTerm("term-two"), IsOk());
-  EXPECT_THAT(edit9.IndexAllBufferedTerms(), IsOk());
-
-  Index::Editor edit10 =
-      index_->Edit(kDocumentId10, kSectionId2, TermMatchType::EXACT_ONLY,
-                   /*namespace_id=*/0);
-  EXPECT_THAT(edit10.BufferTerm("term-one"), IsOk());
-  EXPECT_THAT(edit10.IndexAllBufferedTerms(), IsOk());
-
-  Index::Editor edit11 =
-      index_->Edit(kDocumentId11, kSectionId2, TermMatchType::EXACT_ONLY,
-                   /*namespace_id=*/0);
-  EXPECT_THAT(edit11.BufferTerm("term-five"), IsOk());
-  EXPECT_THAT(edit11.BufferTerm("term-six"), IsOk());
-  EXPECT_THAT(edit11.IndexAllBufferedTerms(), IsOk());
-
-  Index::Editor edit12 =
-      index_->Edit(kDocumentId12, kSectionId2, TermMatchType::EXACT_ONLY,
-                   /*namespace_id=*/0);
-  EXPECT_THAT(edit12.BufferTerm("term-five"), IsOk());
-  EXPECT_THAT(edit12.IndexAllBufferedTerms(), IsOk());
-
-  // verify the combination of lite index and main index is in correct order.
-  EXPECT_THAT(
-      index_->FindTermsByPrefix(/*prefix=*/"t", /*namespace_ids=*/{0},
-                                /*num_to_return=*/10),
-      IsOkAndHolds(ElementsAre(
-          EqualsTermMetadata("term-five",
-                             kSecondSmallestPlApproxHits + 2),              // 9
-          EqualsTermMetadata("term-six", kSecondSmallestPlApproxHits + 1),  // 8
-          EqualsTermMetadata("term-one", kMinSizePlApproxHits + 4),         // 7
-          EqualsTermMetadata("term-two", kMinSizePlApproxHits + 3),         // 6
-          EqualsTermMetadata("term-three", kMinSizePlApproxHits + 2),       // 5
-          EqualsTermMetadata("term-four", kMinSizePlApproxHits + 1))));     // 4
-
-  // Get the first three terms.
-  EXPECT_THAT(
-      index_->FindTermsByPrefix(/*prefix=*/"t", /*namespace_ids=*/{0},
-                                /*num_to_return=*/3),
-      IsOkAndHolds(ElementsAre(
-          EqualsTermMetadata("term-five",
-                             kSecondSmallestPlApproxHits + 2),              // 9
-          EqualsTermMetadata("term-six", kSecondSmallestPlApproxHits + 1),  // 8
-          EqualsTermMetadata("term-one", kMinSizePlApproxHits + 4))));      // 7
-}
-
-TEST_F(IndexTest, FindTermByPrefixShouldReturnApproximateHitCountForMain) {
-=======
 TEST_F(IndexTest, FindTermByPrefixShouldReturnHitCountForMain) {
->>>>>>> c5fa7ff3
   Index::Editor edit =
       index_->Edit(kDocumentId0, kSectionId2, TermMatchType::EXACT_ONLY,
                    /*namespace_id=*/0);
@@ -1411,14 +1243,9 @@
   EXPECT_THAT(edit.IndexAllBufferedTerms(), IsOk());
 
   // 'foo' has 1 hit, 'fool' has 8 hits.
-<<<<<<< HEAD
-  EXPECT_THAT(index_->FindTermsByPrefix(/*prefix=*/"f", /*namespace_ids=*/{0},
-                                        /*num_to_return=*/10),
-=======
   EXPECT_THAT(index_->FindTermsByPrefix(/*prefix=*/"f",
                                         /*num_to_return=*/10,
                                         TermMatchType::PREFIX, &impl),
->>>>>>> c5fa7ff3
               IsOkAndHolds(ElementsAre(EqualsTermMetadata("fool", 8),
                                        EqualsTermMetadata("foo", 1))));
 
@@ -1447,20 +1274,10 @@
   EXPECT_THAT(edit.BufferTerm("fool"), IsOk());
   EXPECT_THAT(edit.IndexAllBufferedTerms(), IsOk());
 
-<<<<<<< HEAD
-  // 'foo' has 1 hit in the main index, 'fool' has 1 hit in the main index and
-  // 1 hit in the lite index.
-  EXPECT_THAT(index_->FindTermsByPrefix(/*prefix=*/"f", /*namespace_ids=*/{0},
-                                        /*num_to_return=*/10),
-              IsOkAndHolds(ElementsAre(
-                  EqualsTermMetadata("fool", kMinSizePlApproxHits + 1),
-                  EqualsTermMetadata("foo", kMinSizePlApproxHits))));
-=======
   EXPECT_THAT(index_->FindTermsByPrefix(/*prefix=*/"f", /*num_to_return=*/10,
                                         TermMatchType::PREFIX, &impl),
               IsOkAndHolds(ElementsAre(EqualsTermMetadata("fool", 2),
                                        EqualsTermMetadata("foo", 1))));
->>>>>>> c5fa7ff3
 }
 
 TEST_F(IndexTest, FindTermByPrefixShouldReturnTermsFromBothIndices) {
@@ -1481,17 +1298,10 @@
 
   // 'foo' has 1 hit in the main index, 'fool' has 1 hit in the lite index.
   EXPECT_THAT(
-<<<<<<< HEAD
-      index_->FindTermsByPrefix(/*prefix=*/"f", /*namespace_ids=*/{0},
-                                /*num_to_return=*/10),
-      IsOkAndHolds(ElementsAre(EqualsTermMetadata("foo", kMinSizePlApproxHits),
-                               EqualsTermMetadata("fool", 1))));
-=======
       index_->FindTermsByPrefix(/*prefix=*/"f", /*num_to_return=*/10,
                                 TermMatchType::PREFIX, &impl),
       IsOkAndHolds(UnorderedElementsAre(EqualsTermMetadata("foo", 1),
                                         EqualsTermMetadata("fool", 1))));
->>>>>>> c5fa7ff3
 }
 
 TEST_F(IndexTest, GetElementsSize) {
