--- conflicted
+++ resolved
@@ -50,13 +50,6 @@
     int32_t magic;
     DocumentId last_added_document_id;
     bool is_empty;
-<<<<<<< HEAD
-
-    static constexpr int kPaddingSize = 1000;
-    // Padding exists just to reserve space for additional values.
-    uint8_t padding_[kPaddingSize];
-=======
->>>>>>> e42087ea
 
     static constexpr int kPaddingSize = 1000;
     // Padding exists just to reserve space for additional values.
