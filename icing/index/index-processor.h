// Copyright (C) 2019 Google LLC
//
// Licensed under the Apache License, Version 2.0 (the "License");
// you may not use this file except in compliance with the License.
// You may obtain a copy of the License at
//
//      http://www.apache.org/licenses/LICENSE-2.0
//
// Unless required by applicable law or agreed to in writing, software
// distributed under the License is distributed on an "AS IS" BASIS,
// WITHOUT WARRANTIES OR CONDITIONS OF ANY KIND, either express or implied.
// See the License for the specific language governing permissions and
// limitations under the License.

#ifndef ICING_INDEX_INDEX_PROCESSOR_H_
#define ICING_INDEX_INDEX_PROCESSOR_H_

#include <cstdint>
#include <string>

#include "icing/text_classifier/lib3/utils/base/status.h"
#include "icing/index/index.h"
#include "icing/proto/document.pb.h"
#include "icing/schema/section-manager.h"
#include "icing/store/document-id.h"
#include "icing/tokenization/token.h"
#include "icing/transform/normalizer.h"
#include "icing/util/tokenized-document.h"

namespace icing {
namespace lib {

class IndexProcessor {
 public:
  // Factory function to create an IndexProcessor which does not take ownership
  // of any input components, and all pointers must refer to valid objects that
  // outlive the created IndexProcessor instance.
  //
  // Returns:
  //   An IndexProcessor on success
  //   FAILED_PRECONDITION if any of the pointers is null.
  static libtextclassifier3::StatusOr<std::unique_ptr<IndexProcessor>> Create(
      const Normalizer* normalizer, Index* index, const Clock* clock);

  // Add tokenized document to the index, associated with document_id. If the
  // number of tokens in the document exceeds max_tokens_per_document, then only
  // the first max_tokens_per_document will be added to the index. All tokens of
  // length exceeding max_token_length will be shortened to max_token_length.
  //
  // Indexing a document *may* trigger an index merge. If a merge fails, then
  // all content in the index will be lost.
  //
  // If put_document_stats is present, the fields related to indexing will be
  // populated.
  //
  // Returns:
  //   INVALID_ARGUMENT if document_id is less than the document_id of a
  //   previously indexed document or tokenization fails.
  //   RESOURCE_EXHAUSTED if the index is full and can't add anymore content.
  //   DATA_LOSS if an attempt to merge the index fails and both indices are
  //       cleared as a result.
  //   NOT_FOUND if there is no definition for the document's schema type.
  //   INTERNAL_ERROR if any other errors occur
  libtextclassifier3::Status IndexDocument(
      const TokenizedDocument& tokenized_document, DocumentId document_id,
      PutDocumentStatsProto* put_document_stats = nullptr);

 private:
  IndexProcessor(const Normalizer* normalizer, Index* index, const Clock* clock)
      : normalizer_(*normalizer), index_(index), clock_(*clock) {}
<<<<<<< HEAD

  std::string NormalizeToken(const Token& token);
=======
>>>>>>> c5fa7ff3

  const Normalizer& normalizer_;
  Index* const index_;
  const Clock& clock_;
};

}  // namespace lib
}  // namespace icing

#endif  // ICING_INDEX_INDEX_PROCESSOR_H_<|MERGE_RESOLUTION|>--- conflicted
+++ resolved
@@ -68,11 +68,6 @@
  private:
   IndexProcessor(const Normalizer* normalizer, Index* index, const Clock* clock)
       : normalizer_(*normalizer), index_(index), clock_(*clock) {}
-<<<<<<< HEAD
-
-  std::string NormalizeToken(const Token& token);
-=======
->>>>>>> c5fa7ff3
 
   const Normalizer& normalizer_;
   Index* const index_;
