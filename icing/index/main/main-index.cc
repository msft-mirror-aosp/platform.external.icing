--- conflicted
+++ resolved
@@ -16,28 +16,23 @@
 #include <cstdint>
 #include <cstring>
 #include <memory>
+#include <string>
+#include <unordered_set>
 
 #include "icing/absl_ports/canonical_errors.h"
 #include "icing/absl_ports/str_cat.h"
-<<<<<<< HEAD
-#include "icing/index/main/index-block.h"
-=======
 #include "icing/file/destructible-directory.h"
 #include "icing/file/posting_list/flash-index-storage.h"
 #include "icing/file/posting_list/posting-list-common.h"
 #include "icing/index/main/posting-list-hit-serializer.h"
->>>>>>> a81a0c8c
 #include "icing/index/term-id-codec.h"
 #include "icing/index/term-property-id.h"
 #include "icing/legacy/core/icing-string-util.h"
 #include "icing/legacy/index/icing-dynamic-trie.h"
-<<<<<<< HEAD
-=======
 #include "icing/proto/debug.pb.h"
 #include "icing/proto/storage.pb.h"
 #include "icing/proto/term.pb.h"
 #include "icing/util/logging.h"
->>>>>>> a81a0c8c
 #include "icing/util/status-macros.h"
 
 namespace icing {
@@ -102,8 +97,6 @@
 
 }  // namespace
 
-<<<<<<< HEAD
-=======
 MainIndex::MainIndex(const std::string& index_directory,
                      const Filesystem* filesystem,
                      const IcingFilesystem* icing_filesystem)
@@ -113,15 +106,14 @@
       posting_list_hit_serializer_(
           std::make_unique<PostingListHitSerializer>()) {}
 
->>>>>>> a81a0c8c
 libtextclassifier3::StatusOr<std::unique_ptr<MainIndex>> MainIndex::Create(
     const std::string& index_directory, const Filesystem* filesystem,
     const IcingFilesystem* icing_filesystem) {
   ICING_RETURN_ERROR_IF_NULL(filesystem);
   ICING_RETURN_ERROR_IF_NULL(icing_filesystem);
-  auto main_index = std::make_unique<MainIndex>();
-  ICING_RETURN_IF_ERROR(
-      main_index->Init(index_directory, filesystem, icing_filesystem));
+  std::unique_ptr<MainIndex> main_index(
+      new MainIndex(index_directory, filesystem, icing_filesystem));
+  ICING_RETURN_IF_ERROR(main_index->Init());
   return main_index;
 }
 
@@ -132,31 +124,22 @@
 }
 
 // TODO(b/139087650) : Migrate off of IcingFilesystem.
-libtextclassifier3::Status MainIndex::Init(
-    const std::string& index_directory, const Filesystem* filesystem,
-    const IcingFilesystem* icing_filesystem) {
-  if (!filesystem->CreateDirectoryRecursively(index_directory.c_str())) {
+libtextclassifier3::Status MainIndex::Init() {
+  if (!filesystem_->CreateDirectoryRecursively(base_dir_.c_str())) {
     return absl_ports::InternalError("Unable to create main index directory.");
   }
-<<<<<<< HEAD
-  std::string flash_index_file = index_directory + "/main_index";
-  ICING_ASSIGN_OR_RETURN(
-      FlashIndexStorage flash_index,
-      FlashIndexStorage::Create(flash_index_file, filesystem));
-=======
   std::string flash_index_file = MakeFlashIndexFilename(base_dir_);
   ICING_ASSIGN_OR_RETURN(
       FlashIndexStorage flash_index,
       FlashIndexStorage::Create(flash_index_file, filesystem_,
                                 posting_list_hit_serializer_.get()));
->>>>>>> a81a0c8c
   flash_index_storage_ =
       std::make_unique<FlashIndexStorage>(std::move(flash_index));
 
-  std::string lexicon_file = index_directory + "/main-lexicon";
+  std::string lexicon_file = base_dir_ + "/main-lexicon";
   IcingDynamicTrie::RuntimeOptions runtime_options;
   main_lexicon_ = std::make_unique<IcingDynamicTrie>(
-      lexicon_file, runtime_options, icing_filesystem);
+      lexicon_file, runtime_options, icing_filesystem_);
   IcingDynamicTrie::Options lexicon_options;
   if (!main_lexicon_->CreateIfNotExist(lexicon_options) ||
       !main_lexicon_->Init()) {
@@ -178,18 +161,10 @@
 
 IndexStorageInfoProto MainIndex::GetStorageInfo(
     IndexStorageInfoProto storage_info) const {
-  int64_t lexicon_elt_size = main_lexicon_->GetElementsSize();
-  if (lexicon_elt_size != IcingFilesystem::kBadFileSize) {
-    storage_info.set_main_index_lexicon_size(lexicon_elt_size);
-  } else {
-    storage_info.set_main_index_lexicon_size(-1);
-  }
-  int64_t index_elt_size = flash_index_storage_->GetElementsSize();
-  if (lexicon_elt_size != IcingFilesystem::kBadFileSize) {
-    storage_info.set_main_index_storage_size(index_elt_size);
-  } else {
-    storage_info.set_main_index_storage_size(-1);
-  }
+  storage_info.set_main_index_lexicon_size(
+      IcingFilesystem::SanitizeFileSize(main_lexicon_->GetElementsSize()));
+  storage_info.set_main_index_storage_size(
+      Filesystem::SanitizeFileSize(flash_index_storage_->GetElementsSize()));
   storage_info.set_main_index_block_size(flash_index_storage_->block_size());
   storage_info.set_num_blocks(flash_index_storage_->num_blocks());
   storage_info.set_min_free_fraction(flash_index_storage_->min_free_fraction());
@@ -230,7 +205,7 @@
   if (!exact && !hits_in_prefix_section.HasProperty(main_itr.GetValueIndex())) {
     // Found it, but it doesn't have prefix hits. Exit early. No need to
     // retrieve the posting list because there's nothing there for us.
-    return libtextclassifier3::Status::OK;
+    return absl_ports::NotFoundError("The term doesn't have any prefix hits.");
   }
   PostingListIdentifier posting_list_id = PostingListIdentifier::kInvalid;
   memcpy(&posting_list_id, main_itr.GetValue(), sizeof(posting_list_id));
@@ -260,51 +235,21 @@
 }
 
 libtextclassifier3::StatusOr<std::vector<TermMetadata>>
-<<<<<<< HEAD
-MainIndex::FindTermsByPrefix(const std::string& prefix,
-                             const std::vector<NamespaceId>& namespace_ids) {
-=======
 MainIndex::FindTermsByPrefix(
     const std::string& prefix, TermMatchType::Code scoring_match_type,
     SuggestionScoringSpecProto::SuggestionRankingStrategy::Code score_by,
     const SuggestionResultChecker* suggestion_result_checker) {
->>>>>>> a81a0c8c
   // Finds all the terms that start with the given prefix in the lexicon.
   IcingDynamicTrie::Iterator term_iterator(*main_lexicon_, prefix.c_str());
 
-  // A property reader to help check if a term has some property.
-  IcingDynamicTrie::PropertyReadersAll property_reader(*main_lexicon_);
-
   std::vector<TermMetadata> term_metadata_list;
   while (term_iterator.IsValid()) {
-<<<<<<< HEAD
-    uint32_t term_value_index = term_iterator.GetValueIndex();
-=======
     int score = 0;
     DocumentId last_document_id = kInvalidDocumentId;
     bool is_last_document_in_desired = false;
->>>>>>> a81a0c8c
-
-    // Skips the terms that don't exist in the given namespaces. We won't skip
-    // any terms if namespace_ids is empty.
-    if (!IsTermInNamespaces(property_reader, term_value_index, namespace_ids)) {
-      term_iterator.Advance();
-      continue;
-    }
+
     PostingListIdentifier posting_list_id = PostingListIdentifier::kInvalid;
     memcpy(&posting_list_id, term_iterator.GetValue(), sizeof(posting_list_id));
-<<<<<<< HEAD
-    // Getting the actual hit count would require reading the entire posting
-    // list chain. We take an approximation to avoid all of those IO ops.
-    // Because we are not reading the posting lists, it is impossible to
-    // differentiate between single max-size posting lists and chains of
-    // max-size posting lists. We assume that the impact on scoring is not
-    // significant.
-    int approx_hit_count = IndexBlock::ApproximateFullPostingListHitsForBlock(
-        flash_index_storage_->block_size(),
-        posting_list_id.posting_list_index_bits());
-    term_metadata_list.emplace_back(term_iterator.GetKey(), approx_hit_count);
-=======
     ICING_ASSIGN_OR_RETURN(
         std::unique_ptr<PostingListHitAccessor> pl_accessor,
         PostingListHitAccessor::CreateFromExisting(
@@ -363,7 +308,6 @@
     if (score > 0) {
       term_metadata_list.push_back(TermMetadata(term_iterator.GetKey(), score));
     }
->>>>>>> a81a0c8c
 
     term_iterator.Advance();
   }
@@ -614,8 +558,7 @@
   }
 
   // Now copy remaining backfills.
-  ICING_VLOG(1) << IcingStringUtil::StringPrintf("Remaining backfills %zu",
-                                                 backfill_map.size());
+  ICING_VLOG(1) << "Remaining backfills " << backfill_map.size();
   for (auto other_tvi_main_tvi_pair : backfill_map) {
     PostingListIdentifier backfill_posting_list_id =
         PostingListIdentifier::kInvalid;
@@ -649,15 +592,9 @@
   std::unique_ptr<PostingListHitAccessor> pl_accessor;
   if (posting_list_id.is_valid()) {
     if (posting_list_id.block_index() >= flash_index_storage_->num_blocks()) {
-<<<<<<< HEAD
-      ICING_LOG(ERROR) << IcingStringUtil::StringPrintf(
-          "Index dropped hits. Invalid block index %u >= %u",
-          posting_list_id.block_index(), flash_index_storage_->num_blocks());
-=======
       ICING_LOG(ERROR) << "Index dropped hits. Invalid block index "
                        << posting_list_id.block_index()
                        << " >= " << flash_index_storage_->num_blocks();
->>>>>>> a81a0c8c
       // TODO(b/159918304) : Consider revising the checksumming strategy in the
       // main index. Providing some mechanism to check for corruption - either
       // during initialization or some later time would allow us to avoid
@@ -740,18 +677,41 @@
   return libtextclassifier3::Status::OK;
 }
 
-void MainIndex::GetDebugInfo(int verbosity, std::string* out) const {
+std::string MainIndex::GetDebugInfo(DebugInfoVerbosity::Code verbosity) const {
+  std::string res;
+
   // Lexicon.
-  out->append("Main Lexicon stats:\n");
-  main_lexicon_->GetDebugInfo(verbosity, out);
-
-  if (verbosity <= 0) {
-    return;
-  }
-
-<<<<<<< HEAD
-  flash_index_storage_->GetDebugInfo(verbosity, out);
-=======
+  std::string lexicon_info;
+  main_lexicon_->GetDebugInfo(verbosity, &lexicon_info);
+
+  IcingStringUtil::SStringAppendF(&res, 0,
+                                  "last_added_document_id: %u\n"
+                                  "\n"
+                                  "main_lexicon_info:\n%s\n",
+                                  last_added_document_id(),
+                                  lexicon_info.c_str());
+
+  if (verbosity == DebugInfoVerbosity::BASIC) {
+    return res;
+  }
+
+  std::string flash_index_storage_info;
+  flash_index_storage_->GetDebugInfo(verbosity, &flash_index_storage_info);
+  IcingStringUtil::SStringAppendF(&res, 0, "flash_index_storage_info:\n%s\n",
+                                  flash_index_storage_info.c_str());
+  return res;
+}
+
+libtextclassifier3::Status MainIndex::Optimize(
+    const std::vector<DocumentId>& document_id_old_to_new) {
+  std::string temporary_index_dir_path = base_dir_ + "_temp";
+  if (!filesystem_->DeleteDirectoryRecursively(
+          temporary_index_dir_path.c_str())) {
+    ICING_LOG(ERROR) << "Recursively deleting " << temporary_index_dir_path;
+    return absl_ports::InternalError(
+        "Unable to delete temp directory to prepare to build new index.");
+  }
+
   DestructibleDirectory temporary_index_dir(
       filesystem_, std::move(temporary_index_dir_path));
   if (!temporary_index_dir.is_valid()) {
@@ -892,7 +852,6 @@
   }
   new_index->flash_index_storage_->set_last_indexed_docid(largest_document_id);
   return libtextclassifier3::Status::OK;
->>>>>>> a81a0c8c
 }
 
 }  // namespace lib
