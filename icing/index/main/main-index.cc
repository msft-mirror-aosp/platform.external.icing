--- conflicted
+++ resolved
@@ -530,13 +530,7 @@
   std::unique_ptr<PostingListAccessor> pl_accessor;
   if (posting_list_id.is_valid()) {
     if (posting_list_id.block_index() >= flash_index_storage_->num_blocks()) {
-<<<<<<< HEAD
-      ICING_LOG(ERROR) << "Index dropped hits. Invalid block index "
-                       << posting_list_id.block_index() << " >= "
-                       << flash_index_storage_->num_blocks();
-=======
       ICING_LOG(ERROR) << "Index dropped hits. Invalid block index " << posting_list_id.block_index() << " >= " << flash_index_storage_->num_blocks();
->>>>>>> 8ff06706
       // TODO(b/159918304) : Consider revising the checksumming strategy in the
       // main index. Providing some mechanism to check for corruption - either
       // during initialization or some later time would allow us to avoid
