--- conflicted
+++ resolved
@@ -612,12 +612,8 @@
   std::string res;
 
   // Lexicon.
-<<<<<<< HEAD
-  main_lexicon_->GetDebugInfo(verbosity, res.mutable_lexicon_info());
-=======
   std::string lexicon_info;
   main_lexicon_->GetDebugInfo(verbosity, &lexicon_info);
->>>>>>> 20d5ec21
 
   IcingStringUtil::SStringAppendF(&res, 0,
                                   "last_added_document_id: %u\n"
