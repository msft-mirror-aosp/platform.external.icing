--- conflicted
+++ resolved
@@ -133,13 +133,7 @@
        posting_list_bytes /= 2) {
     uint32_t aligned_posting_list_bytes =
         (posting_list_bytes / sizeof(Hit) * sizeof(Hit));
-<<<<<<< HEAD
-    ICING_VLOG(1) << "Block size "
-                  << header_block_->header()->num_index_block_infos << ": "
-                  << aligned_posting_list_bytes;
-=======
     ICING_VLOG(1) << "Block size " << header_block_->header()->num_index_block_infos << ": " << aligned_posting_list_bytes;
->>>>>>> 8ff06706
 
     // Initialize free list to empty.
     HeaderBlock::Header::IndexBlockInfo* block_info =
@@ -173,24 +167,12 @@
     return false;
   }
   if (file_size % read_header.header()->block_size != 0) {
-<<<<<<< HEAD
-    ICING_LOG(ERROR) << "Index size " << file_size
-                     << " not a multiple of block size "
-                     << read_header.header()->block_size;
-=======
     ICING_LOG(ERROR) << "Index size " << file_size << " not a multiple of block size " << read_header.header()->block_size;
->>>>>>> 8ff06706
     return false;
   }
 
   if (file_size < static_cast<int64_t>(read_header.header()->block_size)) {
-<<<<<<< HEAD
-    ICING_LOG(ERROR) << "Index size " << file_size
-                     << " shorter than block size "
-                     << read_header.header()->block_size;
-=======
     ICING_LOG(ERROR) << "Index size " << file_size << " shorter than block size " << read_header.header()->block_size;
->>>>>>> 8ff06706
     return false;
   }
 
