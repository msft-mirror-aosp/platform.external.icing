// Copyright (C) 2019 Google LLC
//
// Licensed under the Apache License, Version 2.0 (the "License");
// you may not use this file except in compliance with the License.
// You may obtain a copy of the License at
//
//      http://www.apache.org/licenses/LICENSE-2.0
//
// Unless required by applicable law or agreed to in writing, software
// distributed under the License is distributed on an "AS IS" BASIS,
// WITHOUT WARRANTIES OR CONDITIONS OF ANY KIND, either express or implied.
// See the License for the specific language governing permissions and
// limitations under the License.

#ifndef ICING_INDEX_ITERATOR_DOC_HIT_INFO_ITERATOR_TERM_MAIN_H_
#define ICING_INDEX_ITERATOR_DOC_HIT_INFO_ITERATOR_TERM_MAIN_H_

#include <cstdint>
#include <memory>
#include <optional>
#include <string>
#include <utility>
#include <vector>

#include "icing/text_classifier/lib3/utils/base/status.h"
#include "icing/index/hit/doc-hit-info.h"
#include "icing/index/hit/hit.h"
#include "icing/index/iterator/doc-hit-info-iterator.h"
#include "icing/index/main/main-index.h"
#include "icing/index/main/posting-list-hit-accessor.h"
#include "icing/schema/section.h"

namespace icing {
namespace lib {

class DocHitInfoIteratorTermMain : public DocHitInfoLeafIterator {
 public:
  struct DocHitInfoAndTermFrequencyArray {
    DocHitInfo doc_hit_info;
    std::optional<Hit::TermFrequencyArray> term_frequency_array;

    explicit DocHitInfoAndTermFrequencyArray() = default;

    explicit DocHitInfoAndTermFrequencyArray(
        DocHitInfo doc_hit_info_in,
        std::optional<Hit::TermFrequencyArray> term_frequency_array_in)
        : doc_hit_info(std::move(doc_hit_info_in)),
          term_frequency_array(std::move(term_frequency_array_in)) {}
  };

  explicit DocHitInfoIteratorTermMain(MainIndex* main_index,
                                      const std::string& term,
<<<<<<< HEAD
                                      SectionIdMask section_restrict_mask)
=======
                                      int term_start_index,
                                      int unnormalized_term_length,
                                      SectionIdMask section_restrict_mask,
                                      bool need_hit_term_frequency)
>>>>>>> a81a0c8c
      : term_(term),
        term_start_index_(term_start_index),
        unnormalized_term_length_(unnormalized_term_length),
        posting_list_accessor_(nullptr),
        main_index_(main_index),
        cached_doc_hit_infos_idx_(-1),
        num_advance_calls_(0),
        num_blocks_inspected_(0),
<<<<<<< HEAD
        next_posting_list_id_(PostingListIdentifier::kInvalid),
        section_restrict_mask_(section_restrict_mask) {}
=======
        all_pages_consumed_(false),
        section_restrict_mask_(section_restrict_mask),
        need_hit_term_frequency_(need_hit_term_frequency) {}
>>>>>>> a81a0c8c

  libtextclassifier3::Status Advance() override;

  libtextclassifier3::StatusOr<TrimmedNode> TrimRightMostNode() && override;

  CallStats GetCallStats() const override {
    return CallStats(
        /*num_leaf_advance_calls_lite_index_in=*/0,
        /*num_leaf_advance_calls_main_index_in=*/num_advance_calls_,
        /*num_leaf_advance_calls_integer_index_in=*/0,
        /*num_leaf_advance_calls_no_index_in=*/0,
        /*num_blocks_inspected_in=*/num_blocks_inspected_);
  }

  void PopulateMatchedTermsStats(
      std::vector<TermMatchInfo>* matched_terms_stats,
      SectionIdMask filtering_section_mask = kSectionIdMaskAll) const override {
    if (doc_hit_info_.document_id() == kInvalidDocumentId) {
      // Current hit isn't valid, return.
      return;
    }
    SectionIdMask section_mask =
        doc_hit_info_.hit_section_ids_mask() & filtering_section_mask;
    SectionIdMask section_mask_copy = section_mask;
    std::array<Hit::TermFrequency, kMaxSectionId> section_term_frequencies = {
        Hit::kNoTermFrequency};
    while (section_mask_copy) {
<<<<<<< HEAD
      SectionId section_id = __builtin_ctz(section_mask_copy);
      section_term_frequencies.at(section_id) =
          doc_hit_info_.hit_term_frequency(section_id);
      section_mask_copy &= ~(1u << section_id);
=======
      SectionId section_id = __builtin_ctzll(section_mask_copy);
      if (need_hit_term_frequency_) {
        section_term_frequencies.at(section_id) =
            (*cached_doc_hit_infos_.at(cached_doc_hit_infos_idx_)
                  .term_frequency_array)[section_id];
      }
      section_mask_copy &= ~(UINT64_C(1) << section_id);
>>>>>>> a81a0c8c
    }
    TermMatchInfo term_stats(term_, section_mask,
                             std::move(section_term_frequencies));

    for (const TermMatchInfo& cur_term_stats : *matched_terms_stats) {
      if (cur_term_stats.term == term_stats.term) {
        // Same docId and same term, we don't need to add the term and the term
        // frequency should always be the same
        return;
      }
    }
    matched_terms_stats->push_back(std::move(term_stats));
  }

 protected:
  // Add DocHitInfos corresponding to term_ to cached_doc_hit_infos_.
  virtual libtextclassifier3::Status RetrieveMoreHits() = 0;

  const std::string term_;

  // The start index of the given term in the search query
  int term_start_index_;
  // The length of the given unnormalized term in the search query
  int unnormalized_term_length_;
  // The accessor of the posting list chain for the requested term.
  std::unique_ptr<PostingListHitAccessor> posting_list_accessor_;

  MainIndex* main_index_;
<<<<<<< HEAD
  // Stores hits retrieved from the index. This may only be a subset of the hits
  // that are present in the index. Current value pointed to by the Iterator is
  // tracked by cached_doc_hit_infos_idx_.
  std::vector<DocHitInfo> cached_doc_hit_infos_;
=======
  // Stores hits and optional term frequency arrays retrieved from the index.
  // This may only be a subset of the hits that are present in the index.
  // Current value pointed to by the Iterator is tracked by
  // cached_doc_hit_infos_idx_.
  std::vector<DocHitInfoAndTermFrequencyArray> cached_doc_hit_infos_;
>>>>>>> a81a0c8c
  int cached_doc_hit_infos_idx_;

  int num_advance_calls_;
  int num_blocks_inspected_;
  bool all_pages_consumed_;
  // Mask indicating which sections hits should be considered for.
  // Ex. 0000 0000 0000 0010 means that only hits from section 1 are desired.
  const SectionIdMask section_restrict_mask_;
<<<<<<< HEAD
=======
  const bool need_hit_term_frequency_;

 private:
  // Remaining number of hits including the current hit.
  // Returns -1 if cached_doc_hit_infos_idx_ is invalid.
  int cached_doc_hit_info_count() const {
    if (cached_doc_hit_infos_idx_ == -1 ||
        cached_doc_hit_infos_idx_ >= cached_doc_hit_infos_.size()) {
      return -1;
    }
    return cached_doc_hit_infos_.size() - cached_doc_hit_infos_idx_;
  }
>>>>>>> a81a0c8c
};

class DocHitInfoIteratorTermMainExact : public DocHitInfoIteratorTermMain {
 public:
  explicit DocHitInfoIteratorTermMainExact(MainIndex* main_index,
                                           const std::string& term,
<<<<<<< HEAD
                                           SectionIdMask section_restrict_mask)
      : DocHitInfoIteratorTermMain(main_index, term, section_restrict_mask) {}
=======
                                           int term_start_index,
                                           int unnormalized_term_length,
                                           SectionIdMask section_restrict_mask,
                                           bool need_hit_term_frequency)
      : DocHitInfoIteratorTermMain(
            main_index, term, term_start_index, unnormalized_term_length,
            section_restrict_mask, need_hit_term_frequency) {}
>>>>>>> a81a0c8c

  std::string ToString() const override;

 protected:
  libtextclassifier3::Status RetrieveMoreHits() override;
};

class DocHitInfoIteratorTermMainPrefix : public DocHitInfoIteratorTermMain {
 public:
  explicit DocHitInfoIteratorTermMainPrefix(MainIndex* main_index,
                                            const std::string& term,
<<<<<<< HEAD
                                            SectionIdMask section_restrict_mask)
      : DocHitInfoIteratorTermMain(main_index, term, section_restrict_mask) {}
=======
                                            int term_start_index,
                                            int unnormalized_term_length,
                                            SectionIdMask section_restrict_mask,
                                            bool need_hit_term_frequency)
      : DocHitInfoIteratorTermMain(
            main_index, term, term_start_index, unnormalized_term_length,
            section_restrict_mask, need_hit_term_frequency) {}
>>>>>>> a81a0c8c

  std::string ToString() const override;

 protected:
  libtextclassifier3::Status RetrieveMoreHits() override;

 private:
  // Whether or not posting_list_accessor_ holds a posting list chain for
  // 'term' or for a term for which 'term' is a prefix. This is necessary to
  // determine whether to return hits that are not from a prefix section (hits
  // not from a prefix section should only be returned if exact_ is true).
  bool exact_;
};

}  // namespace lib
}  // namespace icing

#endif  // ICING_INDEX_ITERATOR_DOC_HIT_INFO_ITERATOR_TERM_MAIN_H_<|MERGE_RESOLUTION|>--- conflicted
+++ resolved
@@ -50,14 +50,10 @@
 
   explicit DocHitInfoIteratorTermMain(MainIndex* main_index,
                                       const std::string& term,
-<<<<<<< HEAD
-                                      SectionIdMask section_restrict_mask)
-=======
                                       int term_start_index,
                                       int unnormalized_term_length,
                                       SectionIdMask section_restrict_mask,
                                       bool need_hit_term_frequency)
->>>>>>> a81a0c8c
       : term_(term),
         term_start_index_(term_start_index),
         unnormalized_term_length_(unnormalized_term_length),
@@ -66,14 +62,9 @@
         cached_doc_hit_infos_idx_(-1),
         num_advance_calls_(0),
         num_blocks_inspected_(0),
-<<<<<<< HEAD
-        next_posting_list_id_(PostingListIdentifier::kInvalid),
-        section_restrict_mask_(section_restrict_mask) {}
-=======
         all_pages_consumed_(false),
         section_restrict_mask_(section_restrict_mask),
         need_hit_term_frequency_(need_hit_term_frequency) {}
->>>>>>> a81a0c8c
 
   libtextclassifier3::Status Advance() override;
 
@@ -91,22 +82,17 @@
   void PopulateMatchedTermsStats(
       std::vector<TermMatchInfo>* matched_terms_stats,
       SectionIdMask filtering_section_mask = kSectionIdMaskAll) const override {
-    if (doc_hit_info_.document_id() == kInvalidDocumentId) {
+    if (cached_doc_hit_infos_idx_ == -1 ||
+        cached_doc_hit_infos_idx_ >= cached_doc_hit_infos_.size()) {
       // Current hit isn't valid, return.
       return;
     }
     SectionIdMask section_mask =
         doc_hit_info_.hit_section_ids_mask() & filtering_section_mask;
     SectionIdMask section_mask_copy = section_mask;
-    std::array<Hit::TermFrequency, kMaxSectionId> section_term_frequencies = {
-        Hit::kNoTermFrequency};
+    std::array<Hit::TermFrequency, kTotalNumSections> section_term_frequencies =
+        {Hit::kNoTermFrequency};
     while (section_mask_copy) {
-<<<<<<< HEAD
-      SectionId section_id = __builtin_ctz(section_mask_copy);
-      section_term_frequencies.at(section_id) =
-          doc_hit_info_.hit_term_frequency(section_id);
-      section_mask_copy &= ~(1u << section_id);
-=======
       SectionId section_id = __builtin_ctzll(section_mask_copy);
       if (need_hit_term_frequency_) {
         section_term_frequencies.at(section_id) =
@@ -114,7 +100,6 @@
                   .term_frequency_array)[section_id];
       }
       section_mask_copy &= ~(UINT64_C(1) << section_id);
->>>>>>> a81a0c8c
     }
     TermMatchInfo term_stats(term_, section_mask,
                              std::move(section_term_frequencies));
@@ -143,18 +128,11 @@
   std::unique_ptr<PostingListHitAccessor> posting_list_accessor_;
 
   MainIndex* main_index_;
-<<<<<<< HEAD
-  // Stores hits retrieved from the index. This may only be a subset of the hits
-  // that are present in the index. Current value pointed to by the Iterator is
-  // tracked by cached_doc_hit_infos_idx_.
-  std::vector<DocHitInfo> cached_doc_hit_infos_;
-=======
   // Stores hits and optional term frequency arrays retrieved from the index.
   // This may only be a subset of the hits that are present in the index.
   // Current value pointed to by the Iterator is tracked by
   // cached_doc_hit_infos_idx_.
   std::vector<DocHitInfoAndTermFrequencyArray> cached_doc_hit_infos_;
->>>>>>> a81a0c8c
   int cached_doc_hit_infos_idx_;
 
   int num_advance_calls_;
@@ -163,8 +141,6 @@
   // Mask indicating which sections hits should be considered for.
   // Ex. 0000 0000 0000 0010 means that only hits from section 1 are desired.
   const SectionIdMask section_restrict_mask_;
-<<<<<<< HEAD
-=======
   const bool need_hit_term_frequency_;
 
  private:
@@ -177,17 +153,12 @@
     }
     return cached_doc_hit_infos_.size() - cached_doc_hit_infos_idx_;
   }
->>>>>>> a81a0c8c
 };
 
 class DocHitInfoIteratorTermMainExact : public DocHitInfoIteratorTermMain {
  public:
   explicit DocHitInfoIteratorTermMainExact(MainIndex* main_index,
                                            const std::string& term,
-<<<<<<< HEAD
-                                           SectionIdMask section_restrict_mask)
-      : DocHitInfoIteratorTermMain(main_index, term, section_restrict_mask) {}
-=======
                                            int term_start_index,
                                            int unnormalized_term_length,
                                            SectionIdMask section_restrict_mask,
@@ -195,7 +166,6 @@
       : DocHitInfoIteratorTermMain(
             main_index, term, term_start_index, unnormalized_term_length,
             section_restrict_mask, need_hit_term_frequency) {}
->>>>>>> a81a0c8c
 
   std::string ToString() const override;
 
@@ -207,10 +177,6 @@
  public:
   explicit DocHitInfoIteratorTermMainPrefix(MainIndex* main_index,
                                             const std::string& term,
-<<<<<<< HEAD
-                                            SectionIdMask section_restrict_mask)
-      : DocHitInfoIteratorTermMain(main_index, term, section_restrict_mask) {}
-=======
                                             int term_start_index,
                                             int unnormalized_term_length,
                                             SectionIdMask section_restrict_mask,
@@ -218,7 +184,6 @@
       : DocHitInfoIteratorTermMain(
             main_index, term, term_start_index, unnormalized_term_length,
             section_restrict_mask, need_hit_term_frequency) {}
->>>>>>> a81a0c8c
 
   std::string ToString() const override;
 
