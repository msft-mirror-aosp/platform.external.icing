--- conflicted
+++ resolved
@@ -39,9 +39,9 @@
 namespace {
 
 std::string SectionIdMaskToString(SectionIdMask section_id_mask) {
-  std::string mask(kMaxSectionId + 1, '0');
+  std::string mask(kTotalNumSections, '0');
   for (SectionId i = kMaxSectionId; i >= 0; --i) {
-    if (section_id_mask & (1U << i)) {
+    if (section_id_mask & (UINT64_C(1) << i)) {
       mask[kMaxSectionId - i] = '1';
     }
   }
@@ -142,32 +142,19 @@
   }
 
   ++num_blocks_inspected_;
-<<<<<<< HEAD
-  cached_doc_hit_infos_.reserve(hits.size() + 1);
-=======
   cached_doc_hit_infos_.reserve(cached_doc_hit_infos_.size() + hits.size());
->>>>>>> a81a0c8c
   for (const Hit& hit : hits) {
     // Check sections.
-    if (((1u << hit.section_id()) & section_restrict_mask_) == 0) {
+    if (((UINT64_C(1) << hit.section_id()) & section_restrict_mask_) == 0) {
       continue;
     }
     // We want exact hits, skip prefix-only hits.
     if (hit.is_prefix_hit()) {
       continue;
     }
-<<<<<<< HEAD
-    if (cached_doc_hit_infos_.empty() ||
-        hit.document_id() != cached_doc_hit_infos_.back().document_id()) {
-      cached_doc_hit_infos_.push_back(DocHitInfo(hit.document_id()));
-    }
-    cached_doc_hit_infos_.back().UpdateSection(hit.section_id(),
-                                               hit.term_frequency());
-=======
 
     MergeNewHitIntoCachedDocHitInfos(hit, need_hit_term_frequency_,
                                      cached_doc_hit_infos_);
->>>>>>> a81a0c8c
   }
   return libtextclassifier3::Status::OK;
 }
@@ -192,17 +179,13 @@
   }
 
   if (posting_list_accessor_ == nullptr) {
-    ICING_ASSIGN_OR_RETURN(
-        MainIndex::GetPrefixAccessorResult result,
-        main_index_->GetAccessorForPrefixTerm(term_));
+    ICING_ASSIGN_OR_RETURN(MainIndex::GetPrefixAccessorResult result,
+                           main_index_->GetAccessorForPrefixTerm(term_));
     posting_list_accessor_ = std::move(result.accessor);
     exact_ = result.exact;
   }
   ICING_ASSIGN_OR_RETURN(std::vector<Hit> hits,
                          posting_list_accessor_->GetNextHitsBatch());
-<<<<<<< HEAD
-  cached_doc_hit_infos_.reserve(hits.size());
-=======
   if (hits.empty()) {
     all_pages_consumed_ = true;
     return libtextclassifier3::Status::OK;
@@ -210,28 +193,18 @@
 
   ++num_blocks_inspected_;
   cached_doc_hit_infos_.reserve(cached_doc_hit_infos_.size() + hits.size());
->>>>>>> a81a0c8c
   for (const Hit& hit : hits) {
     // Check sections.
-    if (((1u << hit.section_id()) & section_restrict_mask_) == 0) {
+    if (((UINT64_C(1) << hit.section_id()) & section_restrict_mask_) == 0) {
       continue;
     }
     // If we only want hits from prefix sections.
     if (!exact_ && !hit.is_in_prefix_section()) {
       continue;
     }
-<<<<<<< HEAD
-    if (cached_doc_hit_infos_.empty() ||
-        hit.document_id() != cached_doc_hit_infos_.back().document_id()) {
-      cached_doc_hit_infos_.push_back(DocHitInfo(hit.document_id()));
-    }
-    cached_doc_hit_infos_.back().UpdateSection(hit.section_id(),
-                                               hit.term_frequency());
-=======
 
     MergeNewHitIntoCachedDocHitInfos(hit, need_hit_term_frequency_,
                                      cached_doc_hit_infos_);
->>>>>>> a81a0c8c
   }
   return libtextclassifier3::Status::OK;
 }
