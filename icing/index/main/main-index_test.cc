// Copyright (C) 2019 Google LLC
//
// Licensed under the Apache License, Version 2.0 (the "License");
// you may not use this file except in compliance with the License.
// You may obtain a copy of the License at
//
//      http://www.apache.org/licenses/LICENSE-2.0
//
// Unless required by applicable law or agreed to in writing, software
// distributed under the License is distributed on an "AS IS" BASIS,
// WITHOUT WARRANTIES OR CONDITIONS OF ANY KIND, either express or implied.
// See the License for the specific language governing permissions and
// limitations under the License.

#include "icing/index/main/main-index.h"

#include "gmock/gmock.h"
#include "gtest/gtest.h"
#include "icing/absl_ports/canonical_errors.h"
#include "icing/file/filesystem.h"
#include "icing/index/iterator/doc-hit-info-iterator.h"
#include "icing/index/lite/term-id-hit-pair.h"
#include "icing/index/main/doc-hit-info-iterator-term-main.h"
#include "icing/index/main/main-index-merger.h"
#include "icing/index/term-id-codec.h"
#include "icing/index/term-property-id.h"
#include "icing/legacy/index/icing-dynamic-trie.h"
#include "icing/legacy/index/icing-filesystem.h"
#include "icing/legacy/index/icing-mock-filesystem.h"
#include "icing/schema/section.h"
#include "icing/store/namespace-id.h"
#include "icing/testing/common-matchers.h"
#include "icing/testing/tmp-directory.h"

namespace icing {
namespace lib {

namespace {

using ::testing::ElementsAre;
using ::testing::Eq;
using ::testing::IsEmpty;
using ::testing::NiceMock;
using ::testing::Return;
using ::testing::SizeIs;

std::vector<DocHitInfo> GetHits(std::unique_ptr<DocHitInfoIterator> iterator) {
  std::vector<DocHitInfo> infos;
  while (iterator->Advance().ok()) {
    infos.push_back(iterator->doc_hit_info());
  }
  return infos;
}

std::vector<DocHitInfo> GetExactHits(
    MainIndex* main_index, int term_start_index, int unnormalized_term_length,
    const std::string& term, SectionIdMask section_mask = kSectionIdMaskAll) {
  auto iterator = std::make_unique<DocHitInfoIteratorTermMainExact>(
<<<<<<< HEAD
      main_index, term, section_mask);
=======
      main_index, term, term_start_index, unnormalized_term_length,
      section_mask, /*need_hit_term_frequency=*/true);
>>>>>>> a81a0c8c
  return GetHits(std::move(iterator));
}

std::vector<DocHitInfo> GetPrefixHits(
    MainIndex* main_index, int term_start_index, int unnormalized_term_length,
    const std::string& term, SectionIdMask section_mask = kSectionIdMaskAll) {
  auto iterator = std::make_unique<DocHitInfoIteratorTermMainPrefix>(
<<<<<<< HEAD
      main_index, term, section_mask);
=======
      main_index, term, term_start_index, unnormalized_term_length,
      section_mask, /*need_hit_term_frequency=*/true);
>>>>>>> a81a0c8c
  return GetHits(std::move(iterator));
}

libtextclassifier3::Status Merge(const LiteIndex& lite_index,
                                 const TermIdCodec& term_id_codec,
                                 MainIndex* main_index) {
  ICING_ASSIGN_OR_RETURN(MainIndex::LexiconMergeOutputs outputs,
                         main_index->MergeLexicon(lite_index.lexicon()));
  ICING_ASSIGN_OR_RETURN(std::vector<TermIdHitPair> term_id_hit_pairs,
                         MainIndexMerger::TranslateAndExpandLiteHits(
                             lite_index, term_id_codec, outputs));
  return main_index->AddHits(term_id_codec, std::move(outputs.backfill_map),
                             std::move(term_id_hit_pairs),
                             lite_index.last_added_document_id());
}

class MainIndexTest : public testing::Test {
 protected:
  void SetUp() override {
    index_dir_ = GetTestTempDir() + "/test_dir";
    ASSERT_TRUE(filesystem_.CreateDirectoryRecursively(index_dir_.c_str()));

    std::string lite_index_file_name = index_dir_ + "/test_file.lite-idx.index";
    LiteIndex::Options options(lite_index_file_name,
                               /*hit_buffer_want_merge_bytes=*/1024 * 1024,
                               /*hit_buffer_sort_at_indexing=*/true,
                               /*hit_buffer_sort_threshold_bytes=*/1024 * 8);
    ICING_ASSERT_OK_AND_ASSIGN(lite_index_,
                               LiteIndex::Create(options, &icing_filesystem_));

    ICING_ASSERT_OK_AND_ASSIGN(
        term_id_codec_,
        TermIdCodec::Create(
            IcingDynamicTrie::max_value_index(IcingDynamicTrie::Options()),
            IcingDynamicTrie::max_value_index(options.lexicon_options)));
  }

  void TearDown() override {
    term_id_codec_.reset();
    lite_index_.reset();
    ASSERT_TRUE(filesystem_.DeleteDirectoryRecursively(index_dir_.c_str()));
  }

  std::string index_dir_;
  Filesystem filesystem_;
  IcingFilesystem icing_filesystem_;
  std::unique_ptr<LiteIndex> lite_index_;
  std::unique_ptr<TermIdCodec> term_id_codec_;
};

constexpr NamespaceId kNamespace0 = 0;

TEST_F(MainIndexTest, MainIndexCreateIOFailure) {
  // Create the index with mock filesystem. By default, Mock will return false,
  // so the first attempted file operation will fail.
  NiceMock<IcingMockFilesystem> mock_icing_filesystem;
  ON_CALL(mock_icing_filesystem, CreateDirectoryRecursively)
      .WillByDefault(Return(false));
  std::string main_index_file_name = index_dir_ + "/test_file.idx.index";
  EXPECT_THAT(MainIndex::Create(main_index_file_name, &filesystem_,
                                &mock_icing_filesystem),
              StatusIs(libtextclassifier3::StatusCode::INTERNAL));
}

TEST_F(MainIndexTest, MainIndexGetAccessorForPrefixTermNotFound) {
  // Create the main index. It should have no entries in its lexicon.
  std::string main_index_file_name = index_dir_ + "/test_file.idx.index";
  ICING_ASSERT_OK_AND_ASSIGN(
      std::unique_ptr<MainIndex> main_index,
      MainIndex::Create(main_index_file_name, &filesystem_,
                        &icing_filesystem_));
  EXPECT_THAT(main_index->GetAccessorForPrefixTerm("foo"),
              StatusIs(libtextclassifier3::StatusCode::NOT_FOUND));
}

TEST_F(MainIndexTest, MainIndexGetAccessorForPrefixReturnsValidAccessor) {
  // 1. Index one doc in the Lite Index:
  // - Doc0 {"foot" is_in_prefix_section=true}
  ICING_ASSERT_OK_AND_ASSIGN(
      uint32_t tvi,
      lite_index_->InsertTerm("foot", TermMatchType::PREFIX, kNamespace0));
  ICING_ASSERT_OK_AND_ASSIGN(uint32_t foot_term_id,
                             term_id_codec_->EncodeTvi(tvi, TviType::LITE));

  Hit doc0_hit(/*section_id=*/0, /*document_id=*/0, Hit::kDefaultTermFrequency,
               /*is_in_prefix_section=*/true);
  ICING_ASSERT_OK(lite_index_->AddHit(foot_term_id, doc0_hit));

  // 2. Create the main index. It should have no entries in its lexicon.
  std::string main_index_file_name = index_dir_ + "/test_file.idx.index";
  ICING_ASSERT_OK_AND_ASSIGN(
      std::unique_ptr<MainIndex> main_index,
      MainIndex::Create(main_index_file_name, &filesystem_,
                        &icing_filesystem_));

  // 3. Merge the index. The main index should contain "foo".
  ICING_ASSERT_OK(Merge(*lite_index_, *term_id_codec_, main_index.get()));
  // GetAccessorForPrefixTerm should return a valid accessor for "foo".
  EXPECT_THAT(main_index->GetAccessorForPrefixTerm("foo"), IsOk());
}

TEST_F(MainIndexTest, MainIndexGetAccessorForExactTermNotFound) {
  // Create the main index. It should have no entries in its lexicon.
  std::string main_index_file_name = index_dir_ + "/test_file.idx.index";
  ICING_ASSERT_OK_AND_ASSIGN(
      std::unique_ptr<MainIndex> main_index,
      MainIndex::Create(main_index_file_name, &filesystem_,
                        &icing_filesystem_));
  EXPECT_THAT(main_index->GetAccessorForExactTerm("foo"),
              StatusIs(libtextclassifier3::StatusCode::NOT_FOUND));
}

TEST_F(MainIndexTest, MainIndexGetAccessorForExactReturnsValidAccessor) {
  // 1. Index one doc in the Lite Index:
  // - Doc0 {"foo" is_in_prefix_section=false}
  ICING_ASSERT_OK_AND_ASSIGN(
      uint32_t tvi,
      lite_index_->InsertTerm("foo", TermMatchType::EXACT_ONLY, kNamespace0));
  ICING_ASSERT_OK_AND_ASSIGN(uint32_t foot_term_id,
                             term_id_codec_->EncodeTvi(tvi, TviType::LITE));

  Hit doc0_hit(/*section_id=*/0, /*document_id=*/0, Hit::kDefaultTermFrequency,
               /*is_in_prefix_section=*/false);
  ICING_ASSERT_OK(lite_index_->AddHit(foot_term_id, doc0_hit));

  // 2. Create the main index. It should have no entries in its lexicon.
  std::string main_index_file_name = index_dir_ + "/test_file.idx.index";
  ICING_ASSERT_OK_AND_ASSIGN(
      std::unique_ptr<MainIndex> main_index,
      MainIndex::Create(main_index_file_name, &filesystem_,
                        &icing_filesystem_));

  // 3. Merge the index. The main index should contain "foo".
  ICING_ASSERT_OK(Merge(*lite_index_, *term_id_codec_, main_index.get()));
  // GetAccessorForPrefixTerm should return a valid accessor for "foo".
  EXPECT_THAT(main_index->GetAccessorForExactTerm("foo"), IsOk());
}

TEST_F(MainIndexTest, MergeIndexToEmpty) {
  // 1. Index three docs in the Lite Index:
  // - Doc0 {"foot", "fool", "far" is_in_prefix_section=false}
  // - Doc1 {"foot", "fool" is_in_prefix_section=true}
  // - Doc2 {"fool", "far" is_in_prefix_section=false}
  ICING_ASSERT_OK_AND_ASSIGN(
      uint32_t tvi,
      lite_index_->InsertTerm("foot", TermMatchType::PREFIX, kNamespace0));
  ICING_ASSERT_OK_AND_ASSIGN(uint32_t foot_term_id,
                             term_id_codec_->EncodeTvi(tvi, TviType::LITE));
  ICING_ASSERT_OK_AND_ASSIGN(
      tvi, lite_index_->InsertTerm("fool", TermMatchType::PREFIX, kNamespace0));
  ICING_ASSERT_OK_AND_ASSIGN(uint32_t fool_term_id,
                             term_id_codec_->EncodeTvi(tvi, TviType::LITE));
  ICING_ASSERT_OK_AND_ASSIGN(
      tvi,
      lite_index_->InsertTerm("far", TermMatchType::EXACT_ONLY, kNamespace0));
  ICING_ASSERT_OK_AND_ASSIGN(uint32_t far_term_id,
                             term_id_codec_->EncodeTvi(tvi, TviType::LITE));

  Hit doc0_hit(/*section_id=*/0, /*document_id=*/0, Hit::kDefaultTermFrequency,
               /*is_in_prefix_section=*/false);
  ICING_ASSERT_OK(lite_index_->AddHit(foot_term_id, doc0_hit));
  ICING_ASSERT_OK(lite_index_->AddHit(fool_term_id, doc0_hit));
  ICING_ASSERT_OK(lite_index_->AddHit(far_term_id, doc0_hit));

  Hit doc1_hit(/*section_id=*/0, /*document_id=*/1, Hit::kDefaultTermFrequency,
               /*is_in_prefix_section=*/true);
  ICING_ASSERT_OK(lite_index_->AddHit(foot_term_id, doc1_hit));
  ICING_ASSERT_OK(lite_index_->AddHit(fool_term_id, doc1_hit));

  Hit doc2_hit(/*section_id=*/0, /*document_id=*/2, Hit::kDefaultTermFrequency,
               /*is_in_prefix_section=*/false);
  ICING_ASSERT_OK(lite_index_->AddHit(fool_term_id, doc2_hit));
  ICING_ASSERT_OK(lite_index_->AddHit(far_term_id, doc2_hit));

  // 2. Create the main index. It should have no entries in its lexicon.
  std::string main_index_file_name = index_dir_ + "/test_file.idx.index";
  ICING_ASSERT_OK_AND_ASSIGN(
      std::unique_ptr<MainIndex> main_index,
      MainIndex::Create(main_index_file_name, &filesystem_,
                        &icing_filesystem_));

  std::vector<DocHitInfo> hits =
      GetExactHits(main_index.get(), /*term_start_index=*/0,
                   /*unnormalized_term_length=*/0, "foot");
  EXPECT_THAT(hits, IsEmpty());
  hits = GetPrefixHits(main_index.get(), /*term_start_index=*/0,
                       /*unnormalized_term_length=*/0, "fo");
  EXPECT_THAT(hits, IsEmpty());

  // 3. Merge the index. The main index should contain "fool", "foot"
  // and "far" as well as a branch points for "foo" and "f". "fa" and "fo"
  // should not be present because it is not a branch point.
  ICING_ASSERT_OK(Merge(*lite_index_, *term_id_codec_, main_index.get()));
  // Get hits from an exact posting list.
  hits = GetExactHits(main_index.get(), /*term_start_index=*/0,
                      /*unnormalized_term_length=*/0, "foot");
  // We should get hits for "foot" in doc1 and doc0
  EXPECT_THAT(
      hits,
      ElementsAre(
          EqualsDocHitInfo(doc1_hit.document_id(),
                           std::vector<SectionId>{doc1_hit.section_id()}),
          EqualsDocHitInfo(doc0_hit.document_id(),
                           std::vector<SectionId>{doc0_hit.section_id()})));

  // Get hits from a branching point posting list. "fo" should redirect to "foo"
  hits = GetPrefixHits(main_index.get(), /*term_start_index=*/0,
                       /*unnormalized_term_length=*/0, "fo");
  // We should get hits for "foot" in doc1 and "fool" in doc1. We shouldn't get
  // the hits for "foot" in doc0 and "fool" in doc0 and doc2 because they
  // weren't hits in prefix sections.
  EXPECT_THAT(hits, ElementsAre(EqualsDocHitInfo(
                        doc1_hit.document_id(),
                        std::vector<SectionId>{doc1_hit.section_id()})));
}

TEST_F(MainIndexTest, MergeIndexToPreexisting) {
  // 1. Index three docs in the Lite Index:
  // - Doc0 {"foot", "fool", "far" is_in_prefix_section=false}
  // - Doc1 {"foot", "fool" is_in_prefix_section=true}
  // - Doc2 {"fool", "far" is_in_prefix_section=false}
  ICING_ASSERT_OK_AND_ASSIGN(
      uint32_t tvi,
      lite_index_->InsertTerm("foot", TermMatchType::PREFIX, kNamespace0));
  ICING_ASSERT_OK_AND_ASSIGN(uint32_t foot_term_id,
                             term_id_codec_->EncodeTvi(tvi, TviType::LITE));
  ICING_ASSERT_OK_AND_ASSIGN(
      tvi, lite_index_->InsertTerm("fool", TermMatchType::PREFIX, kNamespace0));
  ICING_ASSERT_OK_AND_ASSIGN(uint32_t fool_term_id,
                             term_id_codec_->EncodeTvi(tvi, TviType::LITE));
  ICING_ASSERT_OK_AND_ASSIGN(
      tvi,
      lite_index_->InsertTerm("far", TermMatchType::EXACT_ONLY, kNamespace0));
  ICING_ASSERT_OK_AND_ASSIGN(uint32_t far_term_id,
                             term_id_codec_->EncodeTvi(tvi, TviType::LITE));

  Hit doc0_hit(/*section_id=*/0, /*document_id=*/0, Hit::kDefaultTermFrequency,
               /*is_in_prefix_section=*/false);
  ICING_ASSERT_OK(lite_index_->AddHit(foot_term_id, doc0_hit));
  ICING_ASSERT_OK(lite_index_->AddHit(fool_term_id, doc0_hit));
  ICING_ASSERT_OK(lite_index_->AddHit(far_term_id, doc0_hit));

  Hit doc1_hit(/*section_id=*/0, /*document_id=*/1, Hit::kDefaultTermFrequency,
               /*is_in_prefix_section=*/true);
  ICING_ASSERT_OK(lite_index_->AddHit(foot_term_id, doc1_hit));
  ICING_ASSERT_OK(lite_index_->AddHit(fool_term_id, doc1_hit));

  Hit doc2_hit(/*section_id=*/0, /*document_id=*/2, Hit::kDefaultTermFrequency,
               /*is_in_prefix_section=*/false);
  ICING_ASSERT_OK(lite_index_->AddHit(fool_term_id, doc2_hit));
  ICING_ASSERT_OK(lite_index_->AddHit(far_term_id, doc2_hit));

  // 2. Create the main index. It should have no entries in its lexicon.
  std::string main_index_file_name = index_dir_ + "/test_file.idx.index";
  ICING_ASSERT_OK_AND_ASSIGN(
      std::unique_ptr<MainIndex> main_index,
      MainIndex::Create(main_index_file_name, &filesystem_,
                        &icing_filesystem_));

  // 3. Merge the index. The main index should contain "fool", "foot"
  // and "far" as well as a branch points for "foo" and "f". "fa" and "fo"
  // should not be present because it is not a branch point.
  ICING_ASSERT_OK(Merge(*lite_index_, *term_id_codec_, main_index.get()));

  // 4. Index two docs in a new Lite Index:
  // - Doc3 {"foot", "four", "foul", "fall" is_in_prefix_section=false}
  // - Doc4 {"four", "foul" is_in_prefix_section=true}
  std::string lite_index_file_name2 = index_dir_ + "/test_file.lite-idx.index2";
  LiteIndex::Options options(lite_index_file_name2,
                             /*hit_buffer_want_merge_bytes=*/1024 * 1024,
                             /*hit_buffer_sort_at_indexing=*/true,
                             /*hit_buffer_sort_threshold_bytes=*/1024 * 8);
  ICING_ASSERT_OK_AND_ASSIGN(lite_index_,
                             LiteIndex::Create(options, &icing_filesystem_));
  ICING_ASSERT_OK_AND_ASSIGN(
      tvi,
      lite_index_->InsertTerm("foot", TermMatchType::EXACT_ONLY, kNamespace0));
  ICING_ASSERT_OK_AND_ASSIGN(
      tvi, lite_index_->InsertTerm("four", TermMatchType::PREFIX, kNamespace0));
  ICING_ASSERT_OK_AND_ASSIGN(uint32_t four_term_id,
                             term_id_codec_->EncodeTvi(tvi, TviType::LITE));
  ICING_ASSERT_OK_AND_ASSIGN(
      tvi, lite_index_->InsertTerm("foul", TermMatchType::PREFIX, kNamespace0));
  ICING_ASSERT_OK_AND_ASSIGN(uint32_t foul_term_id,
                             term_id_codec_->EncodeTvi(tvi, TviType::LITE));
  ICING_ASSERT_OK_AND_ASSIGN(
      tvi,
      lite_index_->InsertTerm("fall", TermMatchType::EXACT_ONLY, kNamespace0));
  ICING_ASSERT_OK_AND_ASSIGN(uint32_t fall_term_id,
                             term_id_codec_->EncodeTvi(tvi, TviType::LITE));

  Hit doc3_hit(/*section_id=*/0, /*document_id=*/3, Hit::kDefaultTermFrequency,
               /*is_in_prefix_section=*/false);
  ICING_ASSERT_OK(lite_index_->AddHit(foot_term_id, doc3_hit));
  ICING_ASSERT_OK(lite_index_->AddHit(four_term_id, doc3_hit));
  ICING_ASSERT_OK(lite_index_->AddHit(foul_term_id, doc3_hit));
  ICING_ASSERT_OK(lite_index_->AddHit(fall_term_id, doc3_hit));

  Hit doc4_hit(/*section_id=*/0, /*document_id=*/4, Hit::kDefaultTermFrequency,
               /*is_in_prefix_section=*/true);
  ICING_ASSERT_OK(lite_index_->AddHit(four_term_id, doc4_hit));
  ICING_ASSERT_OK(lite_index_->AddHit(foul_term_id, doc4_hit));

  // 3. Merge the index. The main index should now contain "foul", "four"
  // and "fall", a branch points for "fou" and backfill points for "fo".
  ICING_ASSERT_OK(Merge(*lite_index_, *term_id_codec_, main_index.get()));
  // Get hits from an exact posting list the existed before the merge.
  std::vector<DocHitInfo> hits =
      GetExactHits(main_index.get(), /*term_start_index=*/0,
                   /*unnormalized_term_length=*/0, "foot");

  // We should get hits for "foot" in doc3, doc1 and doc0
  EXPECT_THAT(
      hits,
      ElementsAre(
          EqualsDocHitInfo(doc3_hit.document_id(),
                           std::vector<SectionId>{doc3_hit.section_id()}),
          EqualsDocHitInfo(doc1_hit.document_id(),
                           std::vector<SectionId>{doc1_hit.section_id()}),
          EqualsDocHitInfo(doc0_hit.document_id(),
                           std::vector<SectionId>{doc0_hit.section_id()})));
  // Get hits from backfill posting list.
  hits = GetPrefixHits(main_index.get(), /*term_start_index=*/0,
                       /*unnormalized_term_length=*/0, "fo");
  // We should get hits for "four" and "foul" in doc4 and hits for "foot" and
  // "fool" in doc1. We shouldn't get the hits for "foot" in doc0 and doc3,
  // "fool" in doc0 and doc2 or the hits for "four" and "foul" in doc4 because
  // they weren't hits in prefix sections.
  EXPECT_THAT(
      hits,
      ElementsAre(
          EqualsDocHitInfo(doc4_hit.document_id(),
                           std::vector<SectionId>{doc4_hit.section_id()}),
          EqualsDocHitInfo(doc1_hit.document_id(),
                           std::vector<SectionId>{doc1_hit.section_id()})));
}

TEST_F(MainIndexTest, ExactRetrievedInPrefixSearch) {
  // 1. Index two docs in the Lite Index:
  // - Doc0 {"foot" is_in_prefix_section=true}
  // - Doc1 {"foo" is_in_prefix_section=false}
  // - Doc2 {"foot" is_in_prefix_section=false}
  ICING_ASSERT_OK_AND_ASSIGN(
      uint32_t tvi,
      lite_index_->InsertTerm("foot", TermMatchType::PREFIX, kNamespace0));
  ICING_ASSERT_OK_AND_ASSIGN(uint32_t foot_term_id,
                             term_id_codec_->EncodeTvi(tvi, TviType::LITE));
  ICING_ASSERT_OK_AND_ASSIGN(
      tvi,
      lite_index_->InsertTerm("foo", TermMatchType::EXACT_ONLY, kNamespace0));
  ICING_ASSERT_OK_AND_ASSIGN(uint32_t foo_term_id,
                             term_id_codec_->EncodeTvi(tvi, TviType::LITE));

  Hit doc0_hit(/*section_id=*/0, /*document_id=*/0, Hit::kDefaultTermFrequency,
               /*is_in_prefix_section=*/true);
  ICING_ASSERT_OK(lite_index_->AddHit(foot_term_id, doc0_hit));

  Hit doc1_hit(/*section_id=*/0, /*document_id=*/1, Hit::kDefaultTermFrequency,
               /*is_in_prefix_section=*/false);
  ICING_ASSERT_OK(lite_index_->AddHit(foo_term_id, doc1_hit));

  Hit doc2_hit(/*section_id=*/0, /*document_id=*/2, Hit::kDefaultTermFrequency,
               /*is_in_prefix_section=*/false);
  ICING_ASSERT_OK(lite_index_->AddHit(foot_term_id, doc2_hit));

  // 2. Create the main index. It should have no entries in its lexicon.
  std::string main_index_file_name = index_dir_ + "/test_file.idx.index";
  ICING_ASSERT_OK_AND_ASSIGN(
      std::unique_ptr<MainIndex> main_index,
      MainIndex::Create(main_index_file_name, &filesystem_,
                        &icing_filesystem_));

  // 3. Merge the lite lexicon. The main lexicon should contain "foot" and
  // "foo".
  ICING_ASSERT_OK(Merge(*lite_index_, *term_id_codec_, main_index.get()));
  std::vector<DocHitInfo> hits =
      GetPrefixHits(main_index.get(), /*term_start_index=*/0,
                    /*unnormalized_term_length=*/0, "foo");
  // We should get hits for "foo" in doc1 and doc0, but not in doc2 because it
  // is not a prefix hit.
  EXPECT_THAT(
      hits,
      ElementsAre(
          EqualsDocHitInfo(doc1_hit.document_id(),
                           std::vector<SectionId>{doc1_hit.section_id()}),
          EqualsDocHitInfo(doc0_hit.document_id(),
                           std::vector<SectionId>{doc0_hit.section_id()})));
}

TEST_F(MainIndexTest, PrefixNotRetrievedInExactSearch) {
  // 1. Index two docs in the Lite Index:
  // - Doc0 {"foot" is_in_prefix_section=true}
  // - Doc1 {"foo" is_in_prefix_section=false}
  // - Doc1 {"foo" is_in_prefix_section=true}
  ICING_ASSERT_OK_AND_ASSIGN(
      uint32_t tvi,
      lite_index_->InsertTerm("foot", TermMatchType::PREFIX, kNamespace0));
  ICING_ASSERT_OK_AND_ASSIGN(uint32_t foot_term_id,
                             term_id_codec_->EncodeTvi(tvi, TviType::LITE));
  ICING_ASSERT_OK_AND_ASSIGN(
      tvi, lite_index_->InsertTerm("foo", TermMatchType::PREFIX, kNamespace0));
  ICING_ASSERT_OK_AND_ASSIGN(uint32_t foo_term_id,
                             term_id_codec_->EncodeTvi(tvi, TviType::LITE));

  Hit doc0_hit(/*section_id=*/0, /*document_id=*/0, Hit::kDefaultTermFrequency,
               /*is_in_prefix_section=*/true);
  ICING_ASSERT_OK(lite_index_->AddHit(foot_term_id, doc0_hit));

  Hit doc1_hit(/*section_id=*/0, /*document_id=*/1, Hit::kDefaultTermFrequency,
               /*is_in_prefix_section=*/false);
  ICING_ASSERT_OK(lite_index_->AddHit(foo_term_id, doc1_hit));

  Hit doc2_hit(/*section_id=*/0, /*document_id=*/2, Hit::kDefaultTermFrequency,
               /*is_in_prefix_section=*/true);
  ICING_ASSERT_OK(lite_index_->AddHit(foo_term_id, doc2_hit));

  // 2. Create the main index. It should have no entries in its lexicon.
  std::string main_index_file_name = index_dir_ + "/test_file.idx.index";
  ICING_ASSERT_OK_AND_ASSIGN(
      std::unique_ptr<MainIndex> main_index,
      MainIndex::Create(main_index_file_name, &filesystem_,
                        &icing_filesystem_));

  // 3. Merge the lite lexicon. The main lexicon should contain "foot" and
  // "foo".
  ICING_ASSERT_OK(Merge(*lite_index_, *term_id_codec_, main_index.get()));
  std::vector<DocHitInfo> hits =
      GetExactHits(main_index.get(), /*term_start_index=*/0,
                   /*unnormalized_term_length=*/0, "foo");

  // We should get hits for "foo" in doc2 and doc1, but not in doc0 because it
  // is not an exact hit.
  EXPECT_THAT(
      hits,
      ElementsAre(
          EqualsDocHitInfo(doc2_hit.document_id(),
                           std::vector<SectionId>{doc2_hit.section_id()}),
          EqualsDocHitInfo(doc1_hit.document_id(),
                           std::vector<SectionId>{doc1_hit.section_id()})));
}

TEST_F(MainIndexTest,
       SearchChainedPostingListsShouldMergeSectionsAndTermFrequency) {
  // Index 2048 document with 3 hits in each document. When merged into the main
  // index, this will 1) lead to a chained posting list and 2) split at least
  // one document's hits across multiple posting lists.
  const std::string term = "foot";

  ICING_ASSERT_OK_AND_ASSIGN(
      uint32_t tvi,
      lite_index_->InsertTerm(term, TermMatchType::EXACT_ONLY, kNamespace0));
  ICING_ASSERT_OK_AND_ASSIGN(uint32_t foot_term_id,
                             term_id_codec_->EncodeTvi(tvi, TviType::LITE));

  for (DocumentId document_id = 0; document_id < 2048; ++document_id) {
    Hit::TermFrequency term_frequency = static_cast<Hit::TermFrequency>(
        document_id % Hit::kMaxTermFrequency + 1);
    Hit doc_hit0(
        /*section_id=*/0, /*document_id=*/document_id, term_frequency,
        /*is_in_prefix_section=*/false);
    ICING_ASSERT_OK(lite_index_->AddHit(foot_term_id, doc_hit0));

    Hit doc_hit1(
        /*section_id=*/1, /*document_id=*/document_id, term_frequency,
        /*is_in_prefix_section=*/false);
    ICING_ASSERT_OK(lite_index_->AddHit(foot_term_id, doc_hit1));

    Hit doc_hit2(
        /*section_id=*/2, /*document_id=*/document_id, term_frequency,
        /*is_in_prefix_section=*/false);
    ICING_ASSERT_OK(lite_index_->AddHit(foot_term_id, doc_hit2));
  }

  // 2. Create the main index. It should have no entries in its lexicon.
  std::string main_index_file_name = index_dir_ + "/test_file.idx.index";
  ICING_ASSERT_OK_AND_ASSIGN(
      std::unique_ptr<MainIndex> main_index,
      MainIndex::Create(main_index_file_name, &filesystem_,
                        &icing_filesystem_));

  // 3. Merge the lite index.
  ICING_ASSERT_OK(Merge(*lite_index_, *term_id_codec_, main_index.get()));
  // Get hits for all documents containing "foot" - which should be all of them.

  auto iterator = std::make_unique<DocHitInfoIteratorTermMainExact>(
      main_index.get(), term, /*term_start_index=*/0,
      /*unnormalized_term_length=*/0, kSectionIdMaskAll,
      /*need_hit_term_frequency=*/true);

  DocumentId expected_document_id = 2047;
  while (iterator->Advance().ok()) {
    EXPECT_THAT(iterator->doc_hit_info(),
                EqualsDocHitInfo(expected_document_id,
                                 std::vector<SectionId>{0, 1, 2}));

    std::vector<TermMatchInfo> matched_terms_stats;
    iterator->PopulateMatchedTermsStats(&matched_terms_stats);

    Hit::TermFrequency expected_term_frequency =
        static_cast<Hit::TermFrequency>(
            expected_document_id % Hit::kMaxTermFrequency + 1);
    ASSERT_THAT(matched_terms_stats, SizeIs(1));
    EXPECT_THAT(matched_terms_stats[0].term, Eq(term));
    EXPECT_THAT(matched_terms_stats[0].term_frequencies[0],
                Eq(expected_term_frequency));
    EXPECT_THAT(matched_terms_stats[0].term_frequencies[1],
                Eq(expected_term_frequency));
    EXPECT_THAT(matched_terms_stats[0].term_frequencies[2],
                Eq(expected_term_frequency));
    --expected_document_id;
  }
  EXPECT_THAT(expected_document_id, Eq(-1));
}

TEST_F(MainIndexTest, MergeIndexBackfilling) {
  // 1. Index one doc in the Lite Index:
  // - Doc0 {"fool" is_in_prefix_section=true}
  ICING_ASSERT_OK_AND_ASSIGN(
      uint32_t tvi,
      lite_index_->InsertTerm("fool", TermMatchType::PREFIX, kNamespace0));
  ICING_ASSERT_OK_AND_ASSIGN(uint32_t fool_term_id,
                             term_id_codec_->EncodeTvi(tvi, TviType::LITE));

  Hit doc0_hit(/*section_id=*/0, /*document_id=*/0, Hit::kDefaultTermFrequency,
               /*is_in_prefix_section=*/true);
  ICING_ASSERT_OK(lite_index_->AddHit(fool_term_id, doc0_hit));

  // 2. Create the main index. It should have no entries in its lexicon.
  std::string main_index_file_name = index_dir_ + "/test_file.idx.index";
  ICING_ASSERT_OK_AND_ASSIGN(
      std::unique_ptr<MainIndex> main_index,
      MainIndex::Create(main_index_file_name, &filesystem_,
                        &icing_filesystem_));

  // 3. Merge the index. The main index should contain "fool".
  ICING_ASSERT_OK(Merge(*lite_index_, *term_id_codec_, main_index.get()));

  // 4. Index two docs in a new Lite Index:
  // - Doc1 {"foot" is_in_prefix_section=false}
  std::string lite_index_file_name2 = index_dir_ + "/test_file.lite-idx.index2";
  LiteIndex::Options options(lite_index_file_name2,
                             /*hit_buffer_want_merge_bytes=*/1024 * 1024,
                             /*hit_buffer_sort_at_indexing=*/true,
                             /*hit_buffer_sort_threshold_bytes=*/1024 * 8);
  ICING_ASSERT_OK_AND_ASSIGN(lite_index_,
                             LiteIndex::Create(options, &icing_filesystem_));
  ICING_ASSERT_OK_AND_ASSIGN(
      tvi,
      lite_index_->InsertTerm("foot", TermMatchType::EXACT_ONLY, kNamespace0));
  ICING_ASSERT_OK_AND_ASSIGN(uint32_t foot_term_id,
                             term_id_codec_->EncodeTvi(tvi, TviType::LITE));

  Hit doc1_hit(/*section_id=*/0, /*document_id=*/1, Hit::kDefaultTermFrequency,
               /*is_in_prefix_section=*/false);
  ICING_ASSERT_OK(lite_index_->AddHit(foot_term_id, doc1_hit));

  // 5. Merge the index. The main index should now contain "fool", "foot"
  // and a backfill point for "foo".
  ICING_ASSERT_OK(Merge(*lite_index_, *term_id_codec_, main_index.get()));
  // Get hits from an exact posting list the existed before the merge.
  std::vector<DocHitInfo> hits =
      GetExactHits(main_index.get(), /*term_start_index=*/0,
                   /*unnormalized_term_length=*/0, "foo");
  EXPECT_THAT(hits, IsEmpty());

  // Get hits from backfill posting list.
  hits = GetPrefixHits(main_index.get(), /*term_start_index=*/0,
                       /*unnormalized_term_length=*/0, "foo");
  // We should get a hit for "fool" in doc0.
  EXPECT_THAT(hits, ElementsAre(EqualsDocHitInfo(
                        doc0_hit.document_id(),
                        std::vector<SectionId>{doc0_hit.section_id()})));
}

TEST_F(MainIndexTest, OneHitInTheFirstPageForTwoPagesMainIndex) {
  ICING_ASSERT_OK_AND_ASSIGN(
      uint32_t tvi,
      lite_index_->InsertTerm("foo", TermMatchType::EXACT_ONLY, kNamespace0));
  ICING_ASSERT_OK_AND_ASSIGN(uint32_t foo_term_id,
                             term_id_codec_->EncodeTvi(tvi, TviType::LITE));
  SectionId section_id = 0;
  // Based on debugging logs, 2038 documents in the following setting will
  // result in two pages in the posting list chain, and the first page only
  // contains one hit.
  uint32_t num_docs = 2038;
  for (DocumentId document_id = 0; document_id < num_docs; ++document_id) {
    Hit doc_hit(section_id, document_id, Hit::kDefaultTermFrequency,
                /*is_in_prefix_section=*/false);
    ICING_ASSERT_OK(lite_index_->AddHit(foo_term_id, doc_hit));
  }

  std::string main_index_file_name = index_dir_ + "/test_file.idx.index";
  ICING_ASSERT_OK_AND_ASSIGN(
      std::unique_ptr<MainIndex> main_index,
      MainIndex::Create(main_index_file_name, &filesystem_,
                        &icing_filesystem_));

  ICING_ASSERT_OK(Merge(*lite_index_, *term_id_codec_, main_index.get()));
  std::vector<DocHitInfo> hits =
      GetExactHits(main_index.get(), /*term_start_index=*/0,
                   /*unnormalized_term_length=*/0, "foo");
  ASSERT_THAT(hits, SizeIs(num_docs));
  for (DocumentId document_id = num_docs - 1; document_id >= 0; --document_id) {
    ASSERT_THAT(
        hits[num_docs - 1 - document_id],
        EqualsDocHitInfo(document_id, std::vector<SectionId>{section_id}));
  }
}

}  // namespace

}  // namespace lib
}  // namespace icing<|MERGE_RESOLUTION|>--- conflicted
+++ resolved
@@ -56,12 +56,8 @@
     MainIndex* main_index, int term_start_index, int unnormalized_term_length,
     const std::string& term, SectionIdMask section_mask = kSectionIdMaskAll) {
   auto iterator = std::make_unique<DocHitInfoIteratorTermMainExact>(
-<<<<<<< HEAD
-      main_index, term, section_mask);
-=======
       main_index, term, term_start_index, unnormalized_term_length,
       section_mask, /*need_hit_term_frequency=*/true);
->>>>>>> a81a0c8c
   return GetHits(std::move(iterator));
 }
 
@@ -69,12 +65,8 @@
     MainIndex* main_index, int term_start_index, int unnormalized_term_length,
     const std::string& term, SectionIdMask section_mask = kSectionIdMaskAll) {
   auto iterator = std::make_unique<DocHitInfoIteratorTermMainPrefix>(
-<<<<<<< HEAD
-      main_index, term, section_mask);
-=======
       main_index, term, term_start_index, unnormalized_term_length,
       section_mask, /*need_hit_term_frequency=*/true);
->>>>>>> a81a0c8c
   return GetHits(std::move(iterator));
 }
 
@@ -174,6 +166,34 @@
   ICING_ASSERT_OK(Merge(*lite_index_, *term_id_codec_, main_index.get()));
   // GetAccessorForPrefixTerm should return a valid accessor for "foo".
   EXPECT_THAT(main_index->GetAccessorForPrefixTerm("foo"), IsOk());
+}
+
+TEST_F(MainIndexTest, MainIndexGetAccessorForPrefixReturnsNotFound) {
+  // 1. Index one doc in the Lite Index:
+  // - Doc0 {"foot" is_in_prefix_section=false}
+  ICING_ASSERT_OK_AND_ASSIGN(
+      uint32_t tvi,
+      lite_index_->InsertTerm("foot", TermMatchType::EXACT_ONLY, kNamespace0));
+  ICING_ASSERT_OK_AND_ASSIGN(uint32_t foot_term_id,
+                             term_id_codec_->EncodeTvi(tvi, TviType::LITE));
+
+  Hit doc0_hit(/*section_id=*/0, /*document_id=*/0, Hit::kDefaultTermFrequency,
+               /*is_in_prefix_section=*/false);
+  ICING_ASSERT_OK(lite_index_->AddHit(foot_term_id, doc0_hit));
+
+  // 2. Create the main index. It should have no entries in its lexicon.
+  std::string main_index_file_name = index_dir_ + "/test_file.idx.index";
+  ICING_ASSERT_OK_AND_ASSIGN(
+      std::unique_ptr<MainIndex> main_index,
+      MainIndex::Create(main_index_file_name, &filesystem_,
+                        &icing_filesystem_));
+
+  // 3. Merge the index. The main index should return not found when we search
+  // prefix contain "foo".
+  ICING_ASSERT_OK(Merge(*lite_index_, *term_id_codec_, main_index.get()));
+  // GetAccessorForPrefixTerm should return a valid accessor for "foo".
+  EXPECT_THAT(main_index->GetAccessorForPrefixTerm("foo"),
+              StatusIs(libtextclassifier3::StatusCode::NOT_FOUND));
 }
 
 TEST_F(MainIndexTest, MainIndexGetAccessorForExactTermNotFound) {
