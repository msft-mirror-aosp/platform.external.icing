// Copyright (C) 2019 Google LLC
//
// Licensed under the Apache License, Version 2.0 (the "License");
// you may not use this file except in compliance with the License.
// You may obtain a copy of the License at
//
//      http://www.apache.org/licenses/LICENSE-2.0
//
// Unless required by applicable law or agreed to in writing, software
// distributed under the License is distributed on an "AS IS" BASIS,
// WITHOUT WARRANTIES OR CONDITIONS OF ANY KIND, either express or implied.
// See the License for the specific language governing permissions and
// limitations under the License.

#include "icing/index/index.h"

#include <algorithm>
#include <cstddef>
#include <cstdint>
#include <memory>
#include <string>
#include <utility>
#include <vector>

#include "icing/text_classifier/lib3/utils/base/status.h"
#include "icing/text_classifier/lib3/utils/base/statusor.h"
#include "icing/absl_ports/canonical_errors.h"
#include "icing/absl_ports/str_cat.h"
#include "icing/file/filesystem.h"
#include "icing/index/hit/hit.h"
#include "icing/index/iterator/doc-hit-info-iterator-or.h"
#include "icing/index/iterator/doc-hit-info-iterator.h"
#include "icing/index/lite/doc-hit-info-iterator-term-lite.h"
#include "icing/index/lite/lite-index.h"
#include "icing/index/main/doc-hit-info-iterator-term-main.h"
#include "icing/index/main/main-index.h"
#include "icing/index/term-id-codec.h"
#include "icing/index/term-metadata.h"
#include "icing/legacy/core/icing-string-util.h"
#include "icing/legacy/index/icing-dynamic-trie.h"
#include "icing/legacy/index/icing-filesystem.h"
<<<<<<< HEAD
=======
#include "icing/proto/scoring.pb.h"
#include "icing/proto/storage.pb.h"
>>>>>>> a81a0c8c
#include "icing/proto/term.pb.h"
#include "icing/schema/section.h"
#include "icing/scoring/ranker.h"
#include "icing/store/document-id.h"
#include "icing/store/suggestion-result-checker.h"
#include "icing/util/logging.h"
#include "icing/util/status-macros.h"

namespace icing {
namespace lib {

namespace {

libtextclassifier3::StatusOr<LiteIndex::Options> CreateLiteIndexOptions(
    const Index::Options& options) {
  if (options.index_merge_size <= 0) {
    return absl_ports::InvalidArgumentError(
        "Requested hit buffer size must be greater than 0.");
  }
  if (options.index_merge_size > LiteIndex::max_hit_buffer_size()) {
    return absl_ports::InvalidArgumentError(IcingStringUtil::StringPrintf(
        "Requested hit buffer size %d is too large.",
        options.index_merge_size));
  }
  return LiteIndex::Options(
      options.base_dir + "/idx/lite.", options.index_merge_size,
      options.lite_index_sort_at_indexing, options.lite_index_sort_size,
      options.include_property_existence_metadata_hits);
}

std::string MakeMainIndexFilepath(const std::string& base_dir) {
  return base_dir + "/idx/main";
}

IcingDynamicTrie::Options GetMainLexiconOptions() {
  // The default values for IcingDynamicTrie::Options is fine for the main
  // lexicon.
  return IcingDynamicTrie::Options();
}

// Helper function to check if a term is in the given namespaces.
// TODO(tjbarron): Implement a method PropertyReadersAll.HasAnyProperty().
bool IsTermInNamespaces(
    const IcingDynamicTrie::PropertyReadersAll& property_reader,
    uint32_t value_index, const std::vector<NamespaceId>& namespace_ids) {
  if (namespace_ids.empty()) {
    return true;
  }
  for (NamespaceId namespace_id : namespace_ids) {
    if (property_reader.HasProperty(GetNamespacePropertyId(namespace_id),
                                    value_index)) {
      return true;
    }
  }

  return false;
}

enum class MergeAction { kTakeLiteTerm, kTakeMainTerm, kMergeTerms };

// Merge the TermMetadata from lite index and main index. If the term exists in
// both index, sum up its hit count and push it to the term heap.
// The heap is a min-heap. So that we can avoid some push operation but the time
// complexity is O(NlgK) which N is total number of term and K is num_to_return.
std::vector<TermMetadata> MergeAndRankTermMetadatas(
    std::vector<TermMetadata> lite_term_metadata_list,
    std::vector<TermMetadata> main_term_metadata_list, int num_to_return) {
  std::vector<TermMetadata> merged_term_metadata_heap;
  merged_term_metadata_heap.reserve(
      std::min(lite_term_metadata_list.size() + main_term_metadata_list.size(),
               static_cast<size_t>(num_to_return)));

  auto lite_term_itr = lite_term_metadata_list.begin();
  auto main_term_itr = main_term_metadata_list.begin();
  MergeAction merge_action;
  while (lite_term_itr != lite_term_metadata_list.end() ||
         main_term_itr != main_term_metadata_list.end()) {
    // Get pointers to the next metadatas in each group, if available
    // Determine how to merge.
    if (main_term_itr == main_term_metadata_list.end()) {
      merge_action = MergeAction::kTakeLiteTerm;
    } else if (lite_term_itr == lite_term_metadata_list.end()) {
      merge_action = MergeAction::kTakeMainTerm;
    } else if (lite_term_itr->content < main_term_itr->content) {
      merge_action = MergeAction::kTakeLiteTerm;
    } else if (main_term_itr->content < lite_term_itr->content) {
      merge_action = MergeAction::kTakeMainTerm;
    } else {
      // The next metadatas refer to the same term. Combine them.
      merge_action = MergeAction::kMergeTerms;
    }
    switch (merge_action) {
      case MergeAction::kTakeLiteTerm:
        PushToTermHeap(std::move(*lite_term_itr), num_to_return,
                       merged_term_metadata_heap);
        ++lite_term_itr;
        break;
      case MergeAction::kTakeMainTerm:
        PushToTermHeap(std::move(*main_term_itr), num_to_return,
                       merged_term_metadata_heap);
        ++main_term_itr;
        break;
      case MergeAction::kMergeTerms:
        int total_est_hit_count = lite_term_itr->score + main_term_itr->score;
        PushToTermHeap(TermMetadata(std::move(lite_term_itr->content),
                         total_est_hit_count),
                       num_to_return, merged_term_metadata_heap);
        ++lite_term_itr;
        ++main_term_itr;
        break;
    }
  }
  // Reverse the list since we pop them from a min heap and we need to return in
  // decreasing order.
  std::vector<TermMetadata> merged_term_metadata_list =
      PopAllTermsFromHeap(merged_term_metadata_heap);
  std::reverse(merged_term_metadata_list.begin(),
               merged_term_metadata_list.end());
  return merged_term_metadata_list;
}

}  // namespace

libtextclassifier3::StatusOr<std::unique_ptr<Index>> Index::Create(
    const Options& options, const Filesystem* filesystem,
    const IcingFilesystem* icing_filesystem) {
  ICING_RETURN_ERROR_IF_NULL(filesystem);
  ICING_RETURN_ERROR_IF_NULL(icing_filesystem);

  ICING_ASSIGN_OR_RETURN(LiteIndex::Options lite_index_options,
                         CreateLiteIndexOptions(options));
  ICING_ASSIGN_OR_RETURN(
      std::unique_ptr<TermIdCodec> term_id_codec,
      TermIdCodec::Create(
          IcingDynamicTrie::max_value_index(GetMainLexiconOptions()),
          IcingDynamicTrie::max_value_index(
              lite_index_options.lexicon_options)));

  ICING_ASSIGN_OR_RETURN(
      std::unique_ptr<LiteIndex> lite_index,
      LiteIndex::Create(lite_index_options, icing_filesystem));
  // Sort the lite index if we've enabled sorting the HitBuffer at indexing
  // time, and there's an unsorted tail exceeding the threshold.
  if (options.lite_index_sort_at_indexing &&
      lite_index->HasUnsortedHitsExceedingSortThreshold()) {
    lite_index->SortHits();
  }

  ICING_ASSIGN_OR_RETURN(
      std::unique_ptr<MainIndex> main_index,
      MainIndex::Create(MakeMainIndexFilepath(options.base_dir), filesystem,
                        icing_filesystem));
  return std::unique_ptr<Index>(new Index(options, std::move(term_id_codec),
                                          std::move(lite_index),
                                          std::move(main_index), filesystem));
}

/* static */ libtextclassifier3::StatusOr<int> Index::ReadFlashIndexMagic(
    const Filesystem* filesystem, const std::string& base_dir) {
  return MainIndex::ReadFlashIndexMagic(filesystem,
                                        MakeMainIndexFilepath(base_dir));
}

libtextclassifier3::Status Index::TruncateTo(DocumentId document_id) {
  if (lite_index_->last_added_document_id() != kInvalidDocumentId &&
      lite_index_->last_added_document_id() > document_id) {
    ICING_VLOG(1) << "Clipping to " << document_id
                  << ". Throwing out lite index which is at "
                  << lite_index_->last_added_document_id();
    ICING_RETURN_IF_ERROR(lite_index_->Reset());
  }
  if (main_index_->last_added_document_id() != kInvalidDocumentId &&
      main_index_->last_added_document_id() > document_id) {
    ICING_VLOG(1) << "Clipping to " << document_id
                  << ". Throwing out lite index which is at "
                  << main_index_->last_added_document_id();
    ICING_RETURN_IF_ERROR(main_index_->Reset());
  }
  return libtextclassifier3::Status::OK;
}

libtextclassifier3::StatusOr<std::unique_ptr<DocHitInfoIterator>>
<<<<<<< HEAD
Index::GetIterator(const std::string& term, SectionIdMask section_id_mask,
                   TermMatchType::Code term_match_type) {
=======
Index::GetIterator(const std::string& term, int term_start_index,
                   int unnormalized_term_length, SectionIdMask section_id_mask,
                   TermMatchType::Code term_match_type,
                   bool need_hit_term_frequency) {
>>>>>>> a81a0c8c
  std::unique_ptr<DocHitInfoIterator> lite_itr;
  std::unique_ptr<DocHitInfoIterator> main_itr;
  switch (term_match_type) {
    case TermMatchType::EXACT_ONLY:
      lite_itr = std::make_unique<DocHitInfoIteratorTermLiteExact>(
<<<<<<< HEAD
          term_id_codec_.get(), lite_index_.get(), term, section_id_mask);
      main_itr = std::make_unique<DocHitInfoIteratorTermMainExact>(
          main_index_.get(), term, section_id_mask);
      break;
    case TermMatchType::PREFIX:
      lite_itr = std::make_unique<DocHitInfoIteratorTermLitePrefix>(
          term_id_codec_.get(), lite_index_.get(), term, section_id_mask);
      main_itr = std::make_unique<DocHitInfoIteratorTermMainPrefix>(
          main_index_.get(), term, section_id_mask);
=======
          term_id_codec_.get(), lite_index_.get(), term, term_start_index,
          unnormalized_term_length, section_id_mask, need_hit_term_frequency);
      main_itr = std::make_unique<DocHitInfoIteratorTermMainExact>(
          main_index_.get(), term, term_start_index, unnormalized_term_length,
          section_id_mask, need_hit_term_frequency);
      break;
    case TermMatchType::PREFIX:
      lite_itr = std::make_unique<DocHitInfoIteratorTermLitePrefix>(
          term_id_codec_.get(), lite_index_.get(), term, term_start_index,
          unnormalized_term_length, section_id_mask, need_hit_term_frequency);
      main_itr = std::make_unique<DocHitInfoIteratorTermMainPrefix>(
          main_index_.get(), term, term_start_index, unnormalized_term_length,
          section_id_mask, need_hit_term_frequency);
>>>>>>> a81a0c8c
      break;
    default:
      return absl_ports::InvalidArgumentError(
          absl_ports::StrCat("Invalid TermMatchType: ",
                             TermMatchType::Code_Name(term_match_type)));
  }
  return std::make_unique<DocHitInfoIteratorOr>(std::move(lite_itr),
                                                std::move(main_itr));
}

libtextclassifier3::StatusOr<std::vector<TermMetadata>>
<<<<<<< HEAD
Index::FindLiteTermsByPrefix(const std::string& prefix,
                             const std::vector<NamespaceId>& namespace_ids) {
=======
Index::FindLiteTermsByPrefix(
    const std::string& prefix,
    SuggestionScoringSpecProto::SuggestionRankingStrategy::Code score_by,
    const SuggestionResultChecker* suggestion_result_checker) {
>>>>>>> a81a0c8c
  // Finds all the terms that start with the given prefix in the lexicon.
  IcingDynamicTrie::Iterator term_iterator(lite_index_->lexicon(),
                                           prefix.c_str());

  // A property reader to help check if a term has some property.
  IcingDynamicTrie::PropertyReadersAll property_reader(lite_index_->lexicon());

  std::vector<TermMetadata> term_metadata_list;
  while (term_iterator.IsValid()) {
    uint32_t term_value_index = term_iterator.GetValueIndex();

    // Skips the terms that don't exist in the given namespaces. We won't skip
    // any terms if namespace_ids is empty.
    if (!IsTermInNamespaces(property_reader, term_value_index, namespace_ids)) {
      term_iterator.Advance();
      continue;
    }

    ICING_ASSIGN_OR_RETURN(
        uint32_t term_id,
        term_id_codec_->EncodeTvi(term_value_index, TviType::LITE),
        absl_ports::InternalError("Failed to access terms in lexicon."));
<<<<<<< HEAD

    term_metadata_list.emplace_back(term_iterator.GetKey(),
                                    lite_index_->CountHits(term_id));
=======
    ICING_ASSIGN_OR_RETURN(
        int hit_score,
        lite_index_->ScoreHits(term_id, score_by, suggestion_result_checker));
    if (hit_score > 0) {
      // There is at least one document in the given namespace has this term.
      term_metadata_list.push_back(
          TermMetadata(term_iterator.GetKey(), hit_score));
    }
>>>>>>> a81a0c8c

    term_iterator.Advance();
  }
  return term_metadata_list;
}

libtextclassifier3::StatusOr<std::vector<TermMetadata>>
<<<<<<< HEAD
Index::FindTermsByPrefix(const std::string& prefix,
                         const std::vector<NamespaceId>& namespace_ids,
                         int num_to_return) {
=======
Index::FindTermsByPrefix(
    const std::string& prefix, int num_to_return,
    TermMatchType::Code scoring_match_type,
    SuggestionScoringSpecProto::SuggestionRankingStrategy::Code rank_by,
    const SuggestionResultChecker* suggestion_result_checker) {
>>>>>>> a81a0c8c
  std::vector<TermMetadata> term_metadata_list;
  if (num_to_return <= 0) {
    return term_metadata_list;
  }

  // Get results from the LiteIndex.
<<<<<<< HEAD
  ICING_ASSIGN_OR_RETURN(std::vector<TermMetadata> lite_term_metadata_list,
                         FindLiteTermsByPrefix(prefix, namespace_ids));
  // Append results from the MainIndex.
  ICING_ASSIGN_OR_RETURN(std::vector<TermMetadata> main_term_metadata_list,
                         main_index_->FindTermsByPrefix(prefix, namespace_ids));

=======
  // TODO(b/250648165) support score term by prefix_hit in lite_index.
  ICING_ASSIGN_OR_RETURN(
      std::vector<TermMetadata> lite_term_metadata_list,
      FindLiteTermsByPrefix(prefix, rank_by, suggestion_result_checker));
  // Append results from the MainIndex.
  ICING_ASSIGN_OR_RETURN(
      std::vector<TermMetadata> main_term_metadata_list,
      main_index_->FindTermsByPrefix(prefix, scoring_match_type, rank_by,
                                     suggestion_result_checker));
>>>>>>> a81a0c8c
  return MergeAndRankTermMetadatas(std::move(lite_term_metadata_list),
                                   std::move(main_term_metadata_list),
                                   num_to_return);
}

IndexStorageInfoProto Index::GetStorageInfo() const {
  IndexStorageInfoProto storage_info;
  int64_t directory_size = filesystem_->GetDiskUsage(options_.base_dir.c_str());
  if (directory_size != Filesystem::kBadFileSize) {
    storage_info.set_index_size(directory_size);
  } else {
    storage_info.set_index_size(-1);
  }
  storage_info = lite_index_->GetStorageInfo(std::move(storage_info));
  return main_index_->GetStorageInfo(std::move(storage_info));
}

libtextclassifier3::Status Index::Editor::BufferTerm(const char* term) {
  // Step 1: See if this term is already in the lexicon
  uint32_t tvi;
  auto tvi_or = lite_index_->GetTermId(term);

  // Step 2: Update the lexicon, either add the term or update its properties
  if (tvi_or.ok()) {
    tvi = tvi_or.ValueOrDie();
    if (seen_tokens_.find(tvi) != seen_tokens_.end()) {
      ICING_VLOG(1) << "Updating term frequency for term " << term;
      if (seen_tokens_[tvi] != Hit::kMaxTermFrequency) {
        ++seen_tokens_[tvi];
      }
      return libtextclassifier3::Status::OK;
    }
    ICING_VLOG(1) << "Term " << term
                  << " is already present in lexicon. Updating.";
    // Already in the lexicon. Just update the properties.
    ICING_RETURN_IF_ERROR(lite_index_->UpdateTermProperties(
        tvi, term_match_type_ == TermMatchType::PREFIX, namespace_id_));
  } else {
    ICING_VLOG(1) << "Term " << term << " is not in lexicon. Inserting.";
    // Haven't seen this term before. Add it to the lexicon.
    ICING_ASSIGN_OR_RETURN(
        tvi, lite_index_->InsertTerm(term, term_match_type_, namespace_id_));
  }
  // Token seen for the first time in the current document.
  seen_tokens_[tvi] = 1;
  return libtextclassifier3::Status::OK;
}

libtextclassifier3::Status Index::Editor::IndexAllBufferedTerms() {
  for (auto itr = seen_tokens_.begin(); itr != seen_tokens_.end(); itr++) {
    Hit hit(section_id_, document_id_, /*term_frequency=*/itr->second,
            term_match_type_ == TermMatchType::PREFIX);
    ICING_ASSIGN_OR_RETURN(
        uint32_t term_id, term_id_codec_->EncodeTvi(itr->first, TviType::LITE));
    ICING_RETURN_IF_ERROR(lite_index_->AddHit(term_id, hit));
  }
  return libtextclassifier3::Status::OK;
}

}  // namespace lib
}  // namespace icing<|MERGE_RESOLUTION|>--- conflicted
+++ resolved
@@ -39,11 +39,8 @@
 #include "icing/legacy/core/icing-string-util.h"
 #include "icing/legacy/index/icing-dynamic-trie.h"
 #include "icing/legacy/index/icing-filesystem.h"
-<<<<<<< HEAD
-=======
 #include "icing/proto/scoring.pb.h"
 #include "icing/proto/storage.pb.h"
->>>>>>> a81a0c8c
 #include "icing/proto/term.pb.h"
 #include "icing/schema/section.h"
 #include "icing/scoring/ranker.h"
@@ -82,24 +79,6 @@
   // The default values for IcingDynamicTrie::Options is fine for the main
   // lexicon.
   return IcingDynamicTrie::Options();
-}
-
-// Helper function to check if a term is in the given namespaces.
-// TODO(tjbarron): Implement a method PropertyReadersAll.HasAnyProperty().
-bool IsTermInNamespaces(
-    const IcingDynamicTrie::PropertyReadersAll& property_reader,
-    uint32_t value_index, const std::vector<NamespaceId>& namespace_ids) {
-  if (namespace_ids.empty()) {
-    return true;
-  }
-  for (NamespaceId namespace_id : namespace_ids) {
-    if (property_reader.HasProperty(GetNamespacePropertyId(namespace_id),
-                                    value_index)) {
-      return true;
-    }
-  }
-
-  return false;
 }
 
 enum class MergeAction { kTakeLiteTerm, kTakeMainTerm, kMergeTerms };
@@ -149,7 +128,7 @@
       case MergeAction::kMergeTerms:
         int total_est_hit_count = lite_term_itr->score + main_term_itr->score;
         PushToTermHeap(TermMetadata(std::move(lite_term_itr->content),
-                         total_est_hit_count),
+                                    total_est_hit_count),
                        num_to_return, merged_term_metadata_heap);
         ++lite_term_itr;
         ++main_term_itr;
@@ -226,31 +205,15 @@
 }
 
 libtextclassifier3::StatusOr<std::unique_ptr<DocHitInfoIterator>>
-<<<<<<< HEAD
-Index::GetIterator(const std::string& term, SectionIdMask section_id_mask,
-                   TermMatchType::Code term_match_type) {
-=======
 Index::GetIterator(const std::string& term, int term_start_index,
                    int unnormalized_term_length, SectionIdMask section_id_mask,
                    TermMatchType::Code term_match_type,
                    bool need_hit_term_frequency) {
->>>>>>> a81a0c8c
   std::unique_ptr<DocHitInfoIterator> lite_itr;
   std::unique_ptr<DocHitInfoIterator> main_itr;
   switch (term_match_type) {
     case TermMatchType::EXACT_ONLY:
       lite_itr = std::make_unique<DocHitInfoIteratorTermLiteExact>(
-<<<<<<< HEAD
-          term_id_codec_.get(), lite_index_.get(), term, section_id_mask);
-      main_itr = std::make_unique<DocHitInfoIteratorTermMainExact>(
-          main_index_.get(), term, section_id_mask);
-      break;
-    case TermMatchType::PREFIX:
-      lite_itr = std::make_unique<DocHitInfoIteratorTermLitePrefix>(
-          term_id_codec_.get(), lite_index_.get(), term, section_id_mask);
-      main_itr = std::make_unique<DocHitInfoIteratorTermMainPrefix>(
-          main_index_.get(), term, section_id_mask);
-=======
           term_id_codec_.get(), lite_index_.get(), term, term_start_index,
           unnormalized_term_length, section_id_mask, need_hit_term_frequency);
       main_itr = std::make_unique<DocHitInfoIteratorTermMainExact>(
@@ -264,7 +227,6 @@
       main_itr = std::make_unique<DocHitInfoIteratorTermMainPrefix>(
           main_index_.get(), term, term_start_index, unnormalized_term_length,
           section_id_mask, need_hit_term_frequency);
->>>>>>> a81a0c8c
       break;
     default:
       return absl_ports::InvalidArgumentError(
@@ -276,42 +238,22 @@
 }
 
 libtextclassifier3::StatusOr<std::vector<TermMetadata>>
-<<<<<<< HEAD
-Index::FindLiteTermsByPrefix(const std::string& prefix,
-                             const std::vector<NamespaceId>& namespace_ids) {
-=======
 Index::FindLiteTermsByPrefix(
     const std::string& prefix,
     SuggestionScoringSpecProto::SuggestionRankingStrategy::Code score_by,
     const SuggestionResultChecker* suggestion_result_checker) {
->>>>>>> a81a0c8c
   // Finds all the terms that start with the given prefix in the lexicon.
   IcingDynamicTrie::Iterator term_iterator(lite_index_->lexicon(),
                                            prefix.c_str());
 
-  // A property reader to help check if a term has some property.
-  IcingDynamicTrie::PropertyReadersAll property_reader(lite_index_->lexicon());
-
   std::vector<TermMetadata> term_metadata_list;
   while (term_iterator.IsValid()) {
     uint32_t term_value_index = term_iterator.GetValueIndex();
-
-    // Skips the terms that don't exist in the given namespaces. We won't skip
-    // any terms if namespace_ids is empty.
-    if (!IsTermInNamespaces(property_reader, term_value_index, namespace_ids)) {
-      term_iterator.Advance();
-      continue;
-    }
 
     ICING_ASSIGN_OR_RETURN(
         uint32_t term_id,
         term_id_codec_->EncodeTvi(term_value_index, TviType::LITE),
         absl_ports::InternalError("Failed to access terms in lexicon."));
-<<<<<<< HEAD
-
-    term_metadata_list.emplace_back(term_iterator.GetKey(),
-                                    lite_index_->CountHits(term_id));
-=======
     ICING_ASSIGN_OR_RETURN(
         int hit_score,
         lite_index_->ScoreHits(term_id, score_by, suggestion_result_checker));
@@ -320,7 +262,6 @@
       term_metadata_list.push_back(
           TermMetadata(term_iterator.GetKey(), hit_score));
     }
->>>>>>> a81a0c8c
 
     term_iterator.Advance();
   }
@@ -328,31 +269,16 @@
 }
 
 libtextclassifier3::StatusOr<std::vector<TermMetadata>>
-<<<<<<< HEAD
-Index::FindTermsByPrefix(const std::string& prefix,
-                         const std::vector<NamespaceId>& namespace_ids,
-                         int num_to_return) {
-=======
 Index::FindTermsByPrefix(
     const std::string& prefix, int num_to_return,
     TermMatchType::Code scoring_match_type,
     SuggestionScoringSpecProto::SuggestionRankingStrategy::Code rank_by,
     const SuggestionResultChecker* suggestion_result_checker) {
->>>>>>> a81a0c8c
   std::vector<TermMetadata> term_metadata_list;
   if (num_to_return <= 0) {
     return term_metadata_list;
   }
-
   // Get results from the LiteIndex.
-<<<<<<< HEAD
-  ICING_ASSIGN_OR_RETURN(std::vector<TermMetadata> lite_term_metadata_list,
-                         FindLiteTermsByPrefix(prefix, namespace_ids));
-  // Append results from the MainIndex.
-  ICING_ASSIGN_OR_RETURN(std::vector<TermMetadata> main_term_metadata_list,
-                         main_index_->FindTermsByPrefix(prefix, namespace_ids));
-
-=======
   // TODO(b/250648165) support score term by prefix_hit in lite_index.
   ICING_ASSIGN_OR_RETURN(
       std::vector<TermMetadata> lite_term_metadata_list,
@@ -362,7 +288,6 @@
       std::vector<TermMetadata> main_term_metadata_list,
       main_index_->FindTermsByPrefix(prefix, scoring_match_type, rank_by,
                                      suggestion_result_checker));
->>>>>>> a81a0c8c
   return MergeAndRankTermMetadatas(std::move(lite_term_metadata_list),
                                    std::move(main_term_metadata_list),
                                    num_to_return);
@@ -371,13 +296,19 @@
 IndexStorageInfoProto Index::GetStorageInfo() const {
   IndexStorageInfoProto storage_info;
   int64_t directory_size = filesystem_->GetDiskUsage(options_.base_dir.c_str());
-  if (directory_size != Filesystem::kBadFileSize) {
-    storage_info.set_index_size(directory_size);
-  } else {
-    storage_info.set_index_size(-1);
-  }
+  storage_info.set_index_size(Filesystem::SanitizeFileSize(directory_size));
   storage_info = lite_index_->GetStorageInfo(std::move(storage_info));
   return main_index_->GetStorageInfo(std::move(storage_info));
+}
+
+libtextclassifier3::Status Index::Optimize(
+    const std::vector<DocumentId>& document_id_old_to_new,
+    DocumentId new_last_added_document_id) {
+  if (main_index_->last_added_document_id() != kInvalidDocumentId) {
+    ICING_RETURN_IF_ERROR(main_index_->Optimize(document_id_old_to_new));
+  }
+  return lite_index_->Optimize(document_id_old_to_new, term_id_codec_.get(),
+                               new_last_added_document_id);
 }
 
 libtextclassifier3::Status Index::Editor::BufferTerm(const char* term) {
