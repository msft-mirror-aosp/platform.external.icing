// Copyright (C) 2019 Google LLC
//
// Licensed under the Apache License, Version 2.0 (the "License");
// you may not use this file except in compliance with the License.
// You may obtain a copy of the License at
//
//      http://www.apache.org/licenses/LICENSE-2.0
//
// Unless required by applicable law or agreed to in writing, software
// distributed under the License is distributed on an "AS IS" BASIS,
// WITHOUT WARRANTIES OR CONDITIONS OF ANY KIND, either express or implied.
// See the License for the specific language governing permissions and
// limitations under the License.

#include "icing/index/index.h"

#include <cstdint>
#include <memory>
#include <string>
#include <utility>

#include "icing/text_classifier/lib3/utils/base/status.h"
#include "icing/text_classifier/lib3/utils/base/statusor.h"
#include "icing/absl_ports/canonical_errors.h"
#include "icing/absl_ports/str_cat.h"
#include "icing/index/hit/hit.h"
#include "icing/index/iterator/doc-hit-info-iterator-or.h"
#include "icing/index/iterator/doc-hit-info-iterator.h"
#include "icing/index/lite/doc-hit-info-iterator-term-lite.h"
#include "icing/index/lite/lite-index.h"
#include "icing/index/main/doc-hit-info-iterator-term-main.h"
#include "icing/index/term-id-codec.h"
#include "icing/index/term-property-id.h"
#include "icing/legacy/core/icing-string-util.h"
#include "icing/legacy/index/icing-dynamic-trie.h"
#include "icing/legacy/index/icing-filesystem.h"
#include "icing/proto/term.pb.h"
#include "icing/schema/section.h"
#include "icing/store/document-id.h"
#include "icing/util/logging.h"
#include "icing/util/status-macros.h"

namespace icing {
namespace lib {

namespace {

libtextclassifier3::StatusOr<LiteIndex::Options> CreateLiteIndexOptions(
    const Index::Options& options) {
  if (options.index_merge_size <= 0) {
    return absl_ports::InvalidArgumentError(
        "Requested hit buffer size must be greater than 0.");
  }
  if (options.index_merge_size > LiteIndex::max_hit_buffer_size()) {
    return absl_ports::InvalidArgumentError(IcingStringUtil::StringPrintf(
        "Requested hit buffer size %d is too large.",
        options.index_merge_size));
  }
  return LiteIndex::Options(options.base_dir + "/idx/lite.",
                            options.index_merge_size);
}

std::string MakeMainIndexFilepath(const std::string& base_dir) {
  return base_dir + "/idx/main";
}

IcingDynamicTrie::Options GetMainLexiconOptions() {
  // The default values for IcingDynamicTrie::Options is fine for the main
  // lexicon.
  return IcingDynamicTrie::Options();
}

enum class MergeAction { kTakeLiteTerm, kTakeMainTerm, kMergeTerms };
std::vector<TermMetadata> MergeTermMetadatas(
    std::vector<TermMetadata> lite_term_metadata_list,
    std::vector<TermMetadata> main_term_metadata_list, int num_to_return) {
  std::vector<TermMetadata> merged_term_metadata_list;
  merged_term_metadata_list.reserve(
      std::min(lite_term_metadata_list.size() + main_term_metadata_list.size(),
               static_cast<size_t>(num_to_return)));

  auto lite_term_itr = lite_term_metadata_list.begin();
  auto main_term_itr = main_term_metadata_list.begin();
  MergeAction merge_action;
  while (merged_term_metadata_list.size() < num_to_return &&
         (lite_term_itr != lite_term_metadata_list.end() ||
          main_term_itr != main_term_metadata_list.end())) {
    // Get pointers to the next metadatas in each group, if available
    // Determine how to merge.
    if (main_term_itr == main_term_metadata_list.end()) {
      merge_action = MergeAction::kTakeLiteTerm;
    } else if (lite_term_itr == lite_term_metadata_list.end()) {
      merge_action = MergeAction::kTakeMainTerm;
    } else if (lite_term_itr->content < main_term_itr->content) {
      merge_action = MergeAction::kTakeLiteTerm;
    } else if (main_term_itr->content < lite_term_itr->content) {
      merge_action = MergeAction::kTakeMainTerm;
    } else {
      // The next metadatas refer to the same term. Combine them.
      merge_action = MergeAction::kMergeTerms;
    }
    switch (merge_action) {
      case MergeAction::kTakeLiteTerm:
        merged_term_metadata_list.push_back(std::move(*lite_term_itr));
        ++lite_term_itr;
        break;
      case MergeAction::kTakeMainTerm:
        merged_term_metadata_list.push_back(std::move(*main_term_itr));
        ++main_term_itr;
        break;
      case MergeAction::kMergeTerms:
        int total_est_hit_count =
            lite_term_itr->hit_count + main_term_itr->hit_count;
<<<<<<< HEAD
        merged_term_metadata_list.emplace_back(
            std::move(lite_term_itr->content), total_est_hit_count);
=======
        PushToTermHeap(TermMetadata(std::move(lite_term_itr->content),
                                    total_est_hit_count),
                       num_to_return, merged_term_metadata_heap);
>>>>>>> 9ab600c3
        ++lite_term_itr;
        ++main_term_itr;
        break;
    }
  }
  return merged_term_metadata_list;
}

}  // namespace

libtextclassifier3::StatusOr<std::unique_ptr<Index>> Index::Create(
    const Options& options, const Filesystem* filesystem,
    const IcingFilesystem* icing_filesystem) {
  ICING_RETURN_ERROR_IF_NULL(filesystem);
  ICING_RETURN_ERROR_IF_NULL(icing_filesystem);

  ICING_ASSIGN_OR_RETURN(LiteIndex::Options lite_index_options,
                         CreateLiteIndexOptions(options));
  ICING_ASSIGN_OR_RETURN(
      std::unique_ptr<TermIdCodec> term_id_codec,
      TermIdCodec::Create(
          IcingDynamicTrie::max_value_index(GetMainLexiconOptions()),
          IcingDynamicTrie::max_value_index(
              lite_index_options.lexicon_options)));
  ICING_ASSIGN_OR_RETURN(
      std::unique_ptr<LiteIndex> lite_index,
      LiteIndex::Create(lite_index_options, icing_filesystem));
  ICING_ASSIGN_OR_RETURN(
      std::unique_ptr<MainIndex> main_index,
      MainIndex::Create(MakeMainIndexFilepath(options.base_dir), filesystem,
                        icing_filesystem));
  return std::unique_ptr<Index>(new Index(options, std::move(term_id_codec),
                                          std::move(lite_index),
                                          std::move(main_index), filesystem));
}

libtextclassifier3::Status Index::TruncateTo(DocumentId document_id) {
  if (lite_index_->last_added_document_id() != kInvalidDocumentId &&
      lite_index_->last_added_document_id() > document_id) {
    ICING_VLOG(1) << "Clipping to " << document_id
                  << ". Throwing out lite index which is at "
                  << lite_index_->last_added_document_id();
    ICING_RETURN_IF_ERROR(lite_index_->Reset());
  }
  if (main_index_->last_added_document_id() != kInvalidDocumentId &&
      main_index_->last_added_document_id() > document_id) {
    ICING_VLOG(1) << "Clipping to " << document_id
                  << ". Throwing out lite index which is at "
                  << main_index_->last_added_document_id();
    ICING_RETURN_IF_ERROR(main_index_->Reset());
  }
  return libtextclassifier3::Status::OK;
}

libtextclassifier3::StatusOr<std::unique_ptr<DocHitInfoIterator>>
Index::GetIterator(const std::string& term, SectionIdMask section_id_mask,
                   TermMatchType::Code term_match_type) {
  std::unique_ptr<DocHitInfoIterator> lite_itr;
  std::unique_ptr<DocHitInfoIterator> main_itr;
  switch (term_match_type) {
    case TermMatchType::EXACT_ONLY:
      lite_itr = std::make_unique<DocHitInfoIteratorTermLiteExact>(
          term_id_codec_.get(), lite_index_.get(), term, section_id_mask);
      main_itr = std::make_unique<DocHitInfoIteratorTermMainExact>(
          main_index_.get(), term, section_id_mask);
      break;
    case TermMatchType::PREFIX:
      lite_itr = std::make_unique<DocHitInfoIteratorTermLitePrefix>(
          term_id_codec_.get(), lite_index_.get(), term, section_id_mask);
      main_itr = std::make_unique<DocHitInfoIteratorTermMainPrefix>(
          main_index_.get(), term, section_id_mask);
      break;
    default:
      return absl_ports::InvalidArgumentError(
          absl_ports::StrCat("Invalid TermMatchType: ",
                             TermMatchType::Code_Name(term_match_type)));
  }
  return std::make_unique<DocHitInfoIteratorOr>(std::move(lite_itr),
                                                std::move(main_itr));
}

libtextclassifier3::StatusOr<std::vector<TermMetadata>>
Index::FindLiteTermsByPrefix(const std::string& prefix,
<<<<<<< HEAD
                             const std::vector<NamespaceId>& namespace_ids,
                             int num_to_return) {
=======
                             const NamespaceChecker* namespace_checker) {
>>>>>>> 9ab600c3
  // Finds all the terms that start with the given prefix in the lexicon.
  IcingDynamicTrie::Iterator term_iterator(lite_index_->lexicon(),
                                           prefix.c_str());

  std::vector<TermMetadata> term_metadata_list;
  while (term_iterator.IsValid() && term_metadata_list.size() < num_to_return) {
    uint32_t term_value_index = term_iterator.GetValueIndex();

    ICING_ASSIGN_OR_RETURN(
        uint32_t term_id,
        term_id_codec_->EncodeTvi(term_value_index, TviType::LITE),
        absl_ports::InternalError("Failed to access terms in lexicon."));
    ICING_ASSIGN_OR_RETURN(int hit_count,
                           lite_index_->CountHits(term_id, namespace_checker));
    if (hit_count > 0) {
      // There is at least one document in the given namespace has this term.
      term_metadata_list.push_back(
          TermMetadata(term_iterator.GetKey(), hit_count));
    }

    term_iterator.Advance();
  }
  if (term_iterator.IsValid()) {
    // We exited the loop above because we hit the num_to_return limit.
    ICING_LOG(WARNING) << "Ran into limit of " << num_to_return
                       << " retrieving suggestions for " << prefix
                       << ". Some suggestions may not be returned and others "
                          "may be misranked.";
  }
  return term_metadata_list;
}

libtextclassifier3::StatusOr<std::vector<TermMetadata>>
Index::FindTermsByPrefix(const std::string& prefix, int num_to_return,
                         TermMatchType::Code term_match_type,
                         const NamespaceChecker* namespace_checker) {
  std::vector<TermMetadata> term_metadata_list;
  if (num_to_return <= 0) {
    return term_metadata_list;
  }
  // Get results from the LiteIndex.
<<<<<<< HEAD
  ICING_ASSIGN_OR_RETURN(
      std::vector<TermMetadata> lite_term_metadata_list,
      FindLiteTermsByPrefix(prefix, namespace_ids, num_to_return));

  // Append results from the MainIndex.
  ICING_ASSIGN_OR_RETURN(
      std::vector<TermMetadata> main_term_metadata_list,
      main_index_->FindTermsByPrefix(prefix, namespace_ids, num_to_return));

  return MergeTermMetadatas(std::move(lite_term_metadata_list),
                            std::move(main_term_metadata_list), num_to_return);
=======
  ICING_ASSIGN_OR_RETURN(std::vector<TermMetadata> lite_term_metadata_list,
                         FindLiteTermsByPrefix(prefix, namespace_checker));
  // Append results from the MainIndex.
  ICING_ASSIGN_OR_RETURN(std::vector<TermMetadata> main_term_metadata_list,
                         main_index_->FindTermsByPrefix(prefix, term_match_type,
                                                        namespace_checker));
  return MergeAndRankTermMetadatas(std::move(lite_term_metadata_list),
                                   std::move(main_term_metadata_list),
                                   num_to_return);
>>>>>>> 9ab600c3
}

IndexStorageInfoProto Index::GetStorageInfo() const {
  IndexStorageInfoProto storage_info;
  int64_t directory_size = filesystem_->GetDiskUsage(options_.base_dir.c_str());
  storage_info.set_index_size(Filesystem::SanitizeFileSize(directory_size));
  storage_info = lite_index_->GetStorageInfo(std::move(storage_info));
  return main_index_->GetStorageInfo(std::move(storage_info));
}

libtextclassifier3::Status Index::Editor::BufferTerm(const char* term) {
  // Step 1: See if this term is already in the lexicon
  uint32_t tvi;
  auto tvi_or = lite_index_->GetTermId(term);

  // Step 2: Update the lexicon, either add the term or update its properties
  if (tvi_or.ok()) {
    tvi = tvi_or.ValueOrDie();
    if (seen_tokens_.find(tvi) != seen_tokens_.end()) {
      ICING_VLOG(1) << "Updating term frequency for term " << term;
      if (seen_tokens_[tvi] != Hit::kMaxTermFrequency) {
        ++seen_tokens_[tvi];
      }
      return libtextclassifier3::Status::OK;
    }
    ICING_VLOG(1) << "Term " << term
                  << " is already present in lexicon. Updating.";
    // Already in the lexicon. Just update the properties.
    ICING_RETURN_IF_ERROR(lite_index_->UpdateTermProperties(
        tvi, term_match_type_ == TermMatchType::PREFIX, namespace_id_));
  } else {
    ICING_VLOG(1) << "Term " << term << " is not in lexicon. Inserting.";
    // Haven't seen this term before. Add it to the lexicon.
    ICING_ASSIGN_OR_RETURN(
        tvi, lite_index_->InsertTerm(term, term_match_type_, namespace_id_));
  }
  // Token seen for the first time in the current document.
  seen_tokens_[tvi] = 1;
  return libtextclassifier3::Status::OK;
}

libtextclassifier3::Status Index::Editor::IndexAllBufferedTerms() {
  for (auto itr = seen_tokens_.begin(); itr != seen_tokens_.end(); itr++) {
    Hit hit(section_id_, document_id_, /*term_frequency=*/itr->second,
            term_match_type_ == TermMatchType::PREFIX);
    ICING_ASSIGN_OR_RETURN(
        uint32_t term_id, term_id_codec_->EncodeTvi(itr->first, TviType::LITE));
    ICING_RETURN_IF_ERROR(lite_index_->AddHit(term_id, hit));
  }
  return libtextclassifier3::Status::OK;
}

}  // namespace lib
}  // namespace icing<|MERGE_RESOLUTION|>--- conflicted
+++ resolved
@@ -36,6 +36,7 @@
 #include "icing/legacy/index/icing-filesystem.h"
 #include "icing/proto/term.pb.h"
 #include "icing/schema/section.h"
+#include "icing/scoring/ranker.h"
 #include "icing/store/document-id.h"
 #include "icing/util/logging.h"
 #include "icing/util/status-macros.h"
@@ -71,20 +72,24 @@
 }
 
 enum class MergeAction { kTakeLiteTerm, kTakeMainTerm, kMergeTerms };
-std::vector<TermMetadata> MergeTermMetadatas(
+
+// Merge the TermMetadata from lite index and main index. If the term exists in
+// both index, sum up its hit count and push it to the term heap.
+// The heap is a min-heap. So that we can avoid some push operation but the time
+// complexity is O(NlgK) which N is total number of term and K is num_to_return.
+std::vector<TermMetadata> MergeAndRankTermMetadatas(
     std::vector<TermMetadata> lite_term_metadata_list,
     std::vector<TermMetadata> main_term_metadata_list, int num_to_return) {
-  std::vector<TermMetadata> merged_term_metadata_list;
-  merged_term_metadata_list.reserve(
+  std::vector<TermMetadata> merged_term_metadata_heap;
+  merged_term_metadata_heap.reserve(
       std::min(lite_term_metadata_list.size() + main_term_metadata_list.size(),
                static_cast<size_t>(num_to_return)));
 
   auto lite_term_itr = lite_term_metadata_list.begin();
   auto main_term_itr = main_term_metadata_list.begin();
   MergeAction merge_action;
-  while (merged_term_metadata_list.size() < num_to_return &&
-         (lite_term_itr != lite_term_metadata_list.end() ||
-          main_term_itr != main_term_metadata_list.end())) {
+  while (lite_term_itr != lite_term_metadata_list.end() ||
+         main_term_itr != main_term_metadata_list.end()) {
     // Get pointers to the next metadatas in each group, if available
     // Determine how to merge.
     if (main_term_itr == main_term_metadata_list.end()) {
@@ -101,29 +106,32 @@
     }
     switch (merge_action) {
       case MergeAction::kTakeLiteTerm:
-        merged_term_metadata_list.push_back(std::move(*lite_term_itr));
+        PushToTermHeap(std::move(*lite_term_itr), num_to_return,
+                       merged_term_metadata_heap);
         ++lite_term_itr;
         break;
       case MergeAction::kTakeMainTerm:
-        merged_term_metadata_list.push_back(std::move(*main_term_itr));
+        PushToTermHeap(std::move(*main_term_itr), num_to_return,
+                       merged_term_metadata_heap);
         ++main_term_itr;
         break;
       case MergeAction::kMergeTerms:
         int total_est_hit_count =
             lite_term_itr->hit_count + main_term_itr->hit_count;
-<<<<<<< HEAD
-        merged_term_metadata_list.emplace_back(
-            std::move(lite_term_itr->content), total_est_hit_count);
-=======
         PushToTermHeap(TermMetadata(std::move(lite_term_itr->content),
                                     total_est_hit_count),
                        num_to_return, merged_term_metadata_heap);
->>>>>>> 9ab600c3
         ++lite_term_itr;
         ++main_term_itr;
         break;
     }
   }
+  // Reverse the list since we pop them from a min heap and we need to return in
+  // decreasing order.
+  std::vector<TermMetadata> merged_term_metadata_list =
+      PopAllTermsFromHeap(merged_term_metadata_heap);
+  std::reverse(merged_term_metadata_list.begin(),
+               merged_term_metadata_list.end());
   return merged_term_metadata_list;
 }
 
@@ -202,18 +210,13 @@
 
 libtextclassifier3::StatusOr<std::vector<TermMetadata>>
 Index::FindLiteTermsByPrefix(const std::string& prefix,
-<<<<<<< HEAD
-                             const std::vector<NamespaceId>& namespace_ids,
-                             int num_to_return) {
-=======
                              const NamespaceChecker* namespace_checker) {
->>>>>>> 9ab600c3
   // Finds all the terms that start with the given prefix in the lexicon.
   IcingDynamicTrie::Iterator term_iterator(lite_index_->lexicon(),
                                            prefix.c_str());
 
   std::vector<TermMetadata> term_metadata_list;
-  while (term_iterator.IsValid() && term_metadata_list.size() < num_to_return) {
+  while (term_iterator.IsValid()) {
     uint32_t term_value_index = term_iterator.GetValueIndex();
 
     ICING_ASSIGN_OR_RETURN(
@@ -230,13 +233,6 @@
 
     term_iterator.Advance();
   }
-  if (term_iterator.IsValid()) {
-    // We exited the loop above because we hit the num_to_return limit.
-    ICING_LOG(WARNING) << "Ran into limit of " << num_to_return
-                       << " retrieving suggestions for " << prefix
-                       << ". Some suggestions may not be returned and others "
-                          "may be misranked.";
-  }
   return term_metadata_list;
 }
 
@@ -249,19 +245,6 @@
     return term_metadata_list;
   }
   // Get results from the LiteIndex.
-<<<<<<< HEAD
-  ICING_ASSIGN_OR_RETURN(
-      std::vector<TermMetadata> lite_term_metadata_list,
-      FindLiteTermsByPrefix(prefix, namespace_ids, num_to_return));
-
-  // Append results from the MainIndex.
-  ICING_ASSIGN_OR_RETURN(
-      std::vector<TermMetadata> main_term_metadata_list,
-      main_index_->FindTermsByPrefix(prefix, namespace_ids, num_to_return));
-
-  return MergeTermMetadatas(std::move(lite_term_metadata_list),
-                            std::move(main_term_metadata_list), num_to_return);
-=======
   ICING_ASSIGN_OR_RETURN(std::vector<TermMetadata> lite_term_metadata_list,
                          FindLiteTermsByPrefix(prefix, namespace_checker));
   // Append results from the MainIndex.
@@ -271,7 +254,6 @@
   return MergeAndRankTermMetadatas(std::move(lite_term_metadata_list),
                                    std::move(main_term_metadata_list),
                                    num_to_return);
->>>>>>> 9ab600c3
 }
 
 IndexStorageInfoProto Index::GetStorageInfo() const {
