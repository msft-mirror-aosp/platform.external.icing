--- conflicted
+++ resolved
@@ -267,11 +267,7 @@
   }
 }
 
-<<<<<<< HEAD
-string ProtoStatusCodeToString(StatusProto::Code code) {
-=======
 std::string ProtoStatusCodeToString(StatusProto::Code code) {
->>>>>>> 0b4a315c
   switch (code) {
     case StatusProto::OK:
       return "OK";
