--- conflicted
+++ resolved
@@ -27,20 +27,14 @@
 #include "gtest/gtest.h"
 #include "icing/absl_ports/str_join.h"
 #include "icing/index/hit/doc-hit-info.h"
-<<<<<<< HEAD
-=======
 #include "icing/index/hit/hit.h"
 #include "icing/index/iterator/doc-hit-info-iterator-test-util.h"
 #include "icing/index/iterator/doc-hit-info-iterator.h"
->>>>>>> a81a0c8c
 #include "icing/legacy/core/icing-string-util.h"
 #include "icing/portable/equals-proto.h"
 #include "icing/proto/search.pb.h"
-<<<<<<< HEAD
-=======
 #include "icing/proto/status.pb.h"
 #include "icing/schema/joinable-property.h"
->>>>>>> a81a0c8c
 #include "icing/schema/schema-store.h"
 #include "icing/schema/section.h"
 #include "icing/scoring/scored-document-hit.h"
@@ -65,11 +59,12 @@
   const DocHitInfo& actual = arg;
   SectionIdMask section_mask = kSectionIdMaskNone;
   for (SectionId section_id : section_ids) {
-    section_mask |= 1U << section_id;
-  }
-  *result_listener << IcingStringUtil::StringPrintf(
-      "(actual is {document_id=%d, section_mask=%d}, but expected was "
-      "{document_id=%d, section_mask=%d}.)",
+    section_mask |= UINT64_C(1) << section_id;
+  }
+  *result_listener << IcingStringUtil::StringPrintf(
+      "(actual is {document_id=%d, section_mask=%" PRIu64
+      "}, but expected was "
+      "{document_id=%d, section_mask=%" PRIu64 "}.)",
       actual.document_id(), actual.hit_section_ids_mask(), document_id,
       section_mask);
   return actual.document_id() == document_id &&
@@ -145,28 +140,10 @@
 // Used to match a DocHitInfo
 MATCHER_P2(EqualsDocHitInfoWithTermFrequency, document_id,
            section_ids_to_term_frequencies_map, "") {
-<<<<<<< HEAD
-  const DocHitInfo& actual = arg;
-  SectionIdMask section_mask = kSectionIdMaskNone;
-
-  bool term_frequency_as_expected = true;
-  std::vector<Hit::TermFrequency> expected_tfs;
-  std::vector<Hit::TermFrequency> actual_tfs;
-  for (auto itr = section_ids_to_term_frequencies_map.begin();
-       itr != section_ids_to_term_frequencies_map.end(); itr++) {
-    SectionId section_id = itr->first;
-    section_mask |= 1U << section_id;
-    expected_tfs.push_back(itr->second);
-    actual_tfs.push_back(actual.hit_term_frequency(section_id));
-    if (actual.hit_term_frequency(section_id) != itr->second) {
-      term_frequency_as_expected = false;
-    }
-=======
   const DocHitInfoTermFrequencyPair& actual = arg;
   std::array<Hit::TermFrequency, kTotalNumSections> actual_tf_array;
   for (SectionId section_id = 0; section_id < kTotalNumSections; ++section_id) {
     actual_tf_array[section_id] = actual.hit_term_frequency(section_id);
->>>>>>> a81a0c8c
   }
   ExtractTermFrequenciesResult expected =
       ExtractTermFrequencies(section_ids_to_term_frequencies_map);
@@ -174,17 +151,6 @@
       CheckTermFrequency(expected.term_frequencies, actual_tf_array);
 
   *result_listener << IcingStringUtil::StringPrintf(
-<<<<<<< HEAD
-      "(actual is {document_id=%d, section_mask=%d, term_frequencies=%s}, but "
-      "expected was "
-      "{document_id=%d, section_mask=%d, term_frequencies=%s}.)",
-      actual.document_id(), actual.hit_section_ids_mask(),
-      actual_term_frequencies.c_str(), document_id, section_mask,
-      expected_term_frequencies.c_str());
-  return actual.document_id() == document_id &&
-         actual.hit_section_ids_mask() == section_mask &&
-         term_frequency_as_expected;
-=======
       "(actual is {document_id=%d, section_mask=%" PRIu64
       ", term_frequencies=%s}, but expected was "
       "{document_id=%d, section_mask=%" PRIu64 ", term_frequencies=%s}.)",
@@ -217,7 +183,6 @@
   return actual.term == term &&
          actual.section_ids_mask == expected.section_mask &&
          check_tf_result.term_frequencies_match;
->>>>>>> a81a0c8c
 }
 
 class ScoredDocumentHitFormatter {
@@ -627,6 +592,10 @@
   ICING_ASSERT_OK(statusor.status());                         \
   lhs = std::move(statusor).ValueOrDie()
 
+#define ICING_ASSERT_HAS_VALUE_AND_ASSIGN(lhs, rexpr) \
+  ASSERT_TRUE(rexpr);                                 \
+  lhs = rexpr.value()
+
 }  // namespace lib
 }  // namespace icing
 
