// Copyright (C) 2019 Google LLC
//
// Licensed under the Apache License, Version 2.0 (the "License");
// you may not use this file except in compliance with the License.
// You may obtain a copy of the License at
//
//      http://www.apache.org/licenses/LICENSE-2.0
//
// Unless required by applicable law or agreed to in writing, software
// distributed under the License is distributed on an "AS IS" BASIS,
// WITHOUT WARRANTIES OR CONDITIONS OF ANY KIND, either express or implied.
// See the License for the specific language governing permissions and
// limitations under the License.

#include "icing/legacy/index/icing-dynamic-trie.h"

#include <cstddef>
#include <cstdint>
#include <cstdio>
#include <memory>
#include <string>
#include <unordered_map>
#include <vector>

#include "icing/text_classifier/lib3/utils/hash/farmhash.h"
#include "gmock/gmock.h"
#include "gtest/gtest.h"
#include "icing/legacy/core/icing-string-util.h"
#include "icing/legacy/index/icing-filesystem.h"
<<<<<<< HEAD
=======
#include "icing/testing/common-matchers.h"
#include "icing/testing/random-string.h"
>>>>>>> a81a0c8c
#include "icing/testing/tmp-directory.h"

using testing::ElementsAre;

namespace icing {
namespace lib {

namespace {

constexpr std::string_view kKeys[] = {
    "", "ab", "ac", "abd", "bac", "bb", "bacd", "abbb", "abcdefg",
};
constexpr uint32_t kNumKeys = ABSL_ARRAYSIZE(kKeys);

class IcingDynamicTrieTest : public ::testing::Test {
 protected:
  // Output trie stats to stderr.
  static void StatsDump(const IcingDynamicTrie& trie) {
    IcingDynamicTrie::Stats stats;
    trie.CollectStats(&stats);
    DLOG(INFO) << "Stats:\n" << stats.DumpStats(true);
  }

  static void AddToTrie(IcingDynamicTrie* trie, uint32_t num_keys) {
    std::string key;
    for (uint32_t i = 0; i < kNumKeys; i++) {
      key.clear();
      IcingStringUtil::SStringAppendF(&key, 0, "%u+%010u", i % 2, i);
      ASSERT_THAT(trie->Insert(key.c_str(), &i), IsOk());
    }
  }

  static void CheckTrie(const IcingDynamicTrie& trie, uint32_t num_keys) {
    std::string key;
    for (uint32_t i = 0; i < kNumKeys; i++) {
      key.clear();
      IcingStringUtil::SStringAppendF(&key, 0, "%u+%010u", i % 2, i);
      uint32_t val;
      bool found = trie.Find(key.c_str(), &val);
      EXPECT_TRUE(found);
      EXPECT_EQ(i, val);
    }
  }

  static void PrintTrie(const IcingDynamicTrie& trie) {
    std::vector<std::string> keys;
    std::ostringstream os;
    DLOG(INFO) << "Trie:\n";
    trie.DumpTrie(&os, &keys);
    DLOG(INFO) << os.str();
  }

  void SetUp() override {
    trie_files_dir_ = GetTestTempDir() + "/trie_files";
    trie_files_prefix_ = trie_files_dir_ + "/test_file_";
  }

  void TearDown() override {
    IcingFilesystem filesystem;
    filesystem.DeleteDirectoryRecursively(trie_files_dir_.c_str());
  }

  std::string trie_files_dir_;
  std::string trie_files_prefix_;
};

constexpr std::string_view kCommonEnglishWords[] = {
    "that", "was",  "for",  "on",   "are",  "with",  "they", "be",    "at",
    "one",  "have", "this", "from", "word", "but",   "what", "some",  "you",
    "had",  "the",  "and",  "can",  "out",  "other", "were", "which", "their",
    "time", "will", "how",  "said", "each", "tell",  "may",  "three"};
constexpr uint32_t kCommonEnglishWordArrayLen =
    sizeof(kCommonEnglishWords) / sizeof(std::string_view);

TEST_F(IcingDynamicTrieTest, Simple) {
  // Test simple key insertions.
  IcingFilesystem filesystem;
  IcingDynamicTrie trie(trie_files_prefix_, IcingDynamicTrie::RuntimeOptions(),
                        &filesystem);
  ASSERT_TRUE(trie.CreateIfNotExist(IcingDynamicTrie::Options()));
  ASSERT_TRUE(trie.Init());

  for (uint32_t i = 0; i < kNumKeys; i++) {
    ASSERT_THAT(trie.Insert(kKeys[i].data(), &i), IsOk());

    uint32_t val;
    bool found = trie.Find(kKeys[i].data(), &val);
    EXPECT_TRUE(found) << kKeys[i];
    if (found) EXPECT_EQ(i, val) << kKeys[i] << " " << val;
  }

  EXPECT_EQ(trie.size(), kNumKeys);

  StatsDump(trie);
  std::vector<std::string> keys;
  std::ostringstream os;
  DLOG(INFO) << "Trie:\n";
  trie.DumpTrie(&os, &keys);
  DLOG(INFO) << os.str();
  EXPECT_EQ(keys.size(), kNumKeys);
}

TEST_F(IcingDynamicTrieTest, Init) {
  // Test create/init behavior.
  IcingFilesystem filesystem;
  IcingDynamicTrie trie(trie_files_prefix_, IcingDynamicTrie::RuntimeOptions(),
                        &filesystem);
  EXPECT_FALSE(trie.is_initialized());
  EXPECT_FALSE(trie.Init());

  ASSERT_TRUE(trie.CreateIfNotExist(IcingDynamicTrie::Options()));
  EXPECT_TRUE(trie.Init());
  EXPECT_TRUE(trie.is_initialized());
}

TEST_F(IcingDynamicTrieTest, Iterator) {
  // Test iterator.
  IcingFilesystem filesystem;
  uint32_t val;
  IcingDynamicTrie trie(trie_files_prefix_, IcingDynamicTrie::RuntimeOptions(),
                        &filesystem);
  ASSERT_TRUE(trie.CreateIfNotExist(IcingDynamicTrie::Options()));
  ASSERT_TRUE(trie.Init());

  for (uint32_t i = 0; i < kNumKeys; i++) {
    ASSERT_THAT(trie.Insert(kKeys[i].data(), &i), IsOk());
  }

  // We try everything twice to test that Reset also works.

  // Should get the entire trie.
  IcingDynamicTrie::Iterator it_all(trie, "");
  for (int i = 0; i < 2; i++) {
    uint32_t count = 0;
    for (; it_all.IsValid(); it_all.Advance()) {
      uint32_t val_idx = it_all.GetValueIndex();
      EXPECT_EQ(it_all.GetValue(), trie.GetValueAtIndex(val_idx));
      count++;
    }
    EXPECT_EQ(count, kNumKeys);
    it_all.Reset();
  }

  // Get everything under "a".
  IcingDynamicTrie::Iterator it1(trie, "a");
  for (int i = 0; i < 2; i++) {
    ASSERT_TRUE(it1.IsValid());
    EXPECT_STREQ(it1.GetKey(), "ab");
    static const uint32_t kOne = 1;
    ASSERT_TRUE(it1.GetValue() != nullptr);
    EXPECT_TRUE(!memcmp(it1.GetValue(), &kOne, sizeof(kOne)));

    ASSERT_TRUE(it1.Advance());
    ASSERT_TRUE(it1.IsValid());
    EXPECT_STREQ(it1.GetKey(), "abbb");

    ASSERT_TRUE(it1.Advance());
    ASSERT_TRUE(it1.IsValid());
    EXPECT_STREQ(it1.GetKey(), "abcdefg");

    ASSERT_TRUE(it1.Advance());
    ASSERT_TRUE(it1.IsValid());
    EXPECT_STREQ(it1.GetKey(), "abd");

    ASSERT_TRUE(it1.Advance());
    ASSERT_TRUE(it1.IsValid());
    EXPECT_STREQ(it1.GetKey(), "ac");

    EXPECT_FALSE(it1.Advance());
    EXPECT_FALSE(it1.IsValid());

    it1.Reset();
  }

<<<<<<< HEAD
  // Now "b".
  IcingDynamicTrie::Iterator it2(trie, "b");
  for (int i = 0; i < 2; i++) {
    ASSERT_TRUE(it2.IsValid());
    EXPECT_STREQ(it2.GetKey(), "bac");
    val = 1;
    ASSERT_TRUE(it1.GetValue() != nullptr);
    EXPECT_TRUE(!memcmp(it1.GetValue(), &val, sizeof(val)));
    val = 4;
    ASSERT_TRUE(it2.GetValue() != nullptr);
    EXPECT_TRUE(!memcmp(it2.GetValue(), &val, sizeof(val)));

    ASSERT_TRUE(it2.Advance());
    ASSERT_TRUE(it2.IsValid());
    EXPECT_STREQ(it2.GetKey(), "bacd");

    ASSERT_TRUE(it2.Advance());
    ASSERT_TRUE(it2.IsValid());
    EXPECT_STREQ(it2.GetKey(), "bb");

    EXPECT_FALSE(it2.Advance());
    EXPECT_FALSE(it2.IsValid());

    it2.Reset();
=======
  // Clear.
  trie.Clear();
  EXPECT_FALSE(IcingDynamicTrie::Iterator(trie, "").IsValid());
  EXPECT_EQ(0u, trie.size());
  EXPECT_EQ(1.0, trie.min_free_fraction());
}

TEST_F(IcingDynamicTrieTest, IteratorReverse) {
  // Test iterator.
  IcingFilesystem filesystem;
  IcingDynamicTrie trie(trie_files_prefix_, IcingDynamicTrie::RuntimeOptions(),
                        &filesystem);
  ASSERT_TRUE(trie.CreateIfNotExist(IcingDynamicTrie::Options()));
  ASSERT_TRUE(trie.Init());

  for (uint32_t i = 0; i < kNumKeys; i++) {
    ASSERT_THAT(trie.Insert(kKeys[i].data(), &i), IsOk());
>>>>>>> a81a0c8c
  }

  // Get everything under "ab".
  IcingDynamicTrie::Iterator it3(trie, "ab");
  for (int i = 0; i < 2; i++) {
    ASSERT_TRUE(it3.IsValid());
    EXPECT_STREQ(it3.GetKey(), "ab");
    val = 1;
    ASSERT_TRUE(it3.GetValue() != nullptr);
    EXPECT_TRUE(!memcmp(it3.GetValue(), &val, sizeof(val)));

    ASSERT_TRUE(it3.Advance());
    ASSERT_TRUE(it3.IsValid());
    EXPECT_STREQ(it3.GetKey(), "abbb");

    ASSERT_TRUE(it3.Advance());
    ASSERT_TRUE(it3.IsValid());
    EXPECT_STREQ(it3.GetKey(), "abcdefg");

    ASSERT_TRUE(it3.Advance());
    ASSERT_TRUE(it3.IsValid());
    EXPECT_STREQ(it3.GetKey(), "abd");

    EXPECT_FALSE(it3.Advance());
    EXPECT_FALSE(it3.IsValid());

    it3.Reset();
  }

  // Should match only one key exactly.
  constexpr std::string_view kOneMatch[] = {
      "abd",
      "abcd",
      "abcdef",
      "abcdefg",
  };
  // With the following match:
  constexpr std::string_view kOneMatchMatched[] = {
      "abd",
      "abcdefg",
      "abcdefg",
      "abcdefg",
  };

  for (size_t k = 0; k < ABSL_ARRAYSIZE(kOneMatch); k++) {
    IcingDynamicTrie::Iterator it_single(trie, kOneMatch[k].data());
    for (int i = 0; i < 2; i++) {
      ASSERT_TRUE(it_single.IsValid()) << kOneMatch[k];
      EXPECT_STREQ(it_single.GetKey(), kOneMatchMatched[k].data());
      EXPECT_FALSE(it_single.Advance()) << kOneMatch[k];
      EXPECT_FALSE(it_single.IsValid()) << kOneMatch[k];

      it_single.Reset();
    }
  }

  // Matches nothing.
  constexpr std::string_view kNoMatch[] = {
      "abbd",
      "abcdeg",
      "abcdefh",
  };
  for (size_t k = 0; k < ABSL_ARRAYSIZE(kNoMatch); k++) {
    IcingDynamicTrie::Iterator it_empty(trie, kNoMatch[k].data());
    for (int i = 0; i < 2; i++) {
      EXPECT_FALSE(it_empty.IsValid());

      it_empty.Reset();
    }
  }

  // Clear.
  trie.Clear();
  EXPECT_FALSE(IcingDynamicTrie::Iterator(trie, "").IsValid());
  EXPECT_EQ(0u, trie.size());
  EXPECT_EQ(1.0, trie.min_free_fraction());
}

<<<<<<< HEAD
=======
TEST_F(IcingDynamicTrieTest, IteratorLoadTest) {
  IcingFilesystem filesystem;
  IcingDynamicTrie trie(trie_files_prefix_, IcingDynamicTrie::RuntimeOptions(),
                        &filesystem);
  ASSERT_TRUE(trie.CreateIfNotExist(IcingDynamicTrie::Options()));
  ASSERT_TRUE(trie.Init());

  std::default_random_engine random;
  ICING_LOG(ERROR) << "Seed: " << std::default_random_engine::default_seed;

  std::vector<std::pair<std::string, int>> exp_key_values;
  // Randomly generate 1024 terms.
  for (int i = 0; i < 1024; ++i) {
    std::string term = RandomString("abcdefg", 5, &random) + std::to_string(i);
    ASSERT_THAT(trie.Insert(term.c_str(), &i), IsOk());
    exp_key_values.push_back(std::make_pair(term, i));
  }
  // Lexicographically sort the expected keys.
  std::sort(exp_key_values.begin(), exp_key_values.end());

  // Check that the iterator works.
  IcingDynamicTrie::Iterator term_iter(trie, /*prefix=*/"");
  std::vector<std::pair<std::string, int>> key_values =
      RetrieveKeyValuePairs(term_iter);
  EXPECT_THAT(key_values, ContainerEq(exp_key_values));

  // Check that Reset works.
  term_iter.Reset();
  key_values = RetrieveKeyValuePairs(term_iter);
  EXPECT_THAT(key_values, ContainerEq(exp_key_values));

  std::reverse(exp_key_values.begin(), exp_key_values.end());
  // Check that the reverse iterator works.
  IcingDynamicTrie::Iterator term_iter_reverse(trie, /*prefix=*/"",
                                               /*reverse=*/true);
  key_values = RetrieveKeyValuePairs(term_iter_reverse);
  EXPECT_THAT(key_values, ContainerEq(exp_key_values));

  // Check that Reset works.
  term_iter_reverse.Reset();
  key_values = RetrieveKeyValuePairs(term_iter_reverse);
  EXPECT_THAT(key_values, ContainerEq(exp_key_values));
}

>>>>>>> a81a0c8c
TEST_F(IcingDynamicTrieTest, Persistence) {
  // Test persistence on the English dictionary.
  IcingFilesystem filesystem;
  {
    // Test with a trie including strings in words. Test will fail if
    // words are not unique.
    IcingDynamicTrie trie(trie_files_prefix_,
                          IcingDynamicTrie::RuntimeOptions(), &filesystem);
    EXPECT_FALSE(trie.Init());
    ASSERT_TRUE(trie.CreateIfNotExist(IcingDynamicTrie::Options()));
    ASSERT_TRUE(trie.Init());

    for (uint32_t i = 0; i < kCommonEnglishWordArrayLen; i++) {
      ASSERT_THAT(trie.Insert(kCommonEnglishWords[i].data(), &i), IsOk());
    }
    // Explicitly omit sync.

    StatsDump(trie);
  }

  {
    IcingDynamicTrie trie(trie_files_prefix_,
                          IcingDynamicTrie::RuntimeOptions(), &filesystem);
    ASSERT_TRUE(trie.Init());
    EXPECT_EQ(0U, trie.size());

    for (uint32_t i = 0; i < kCommonEnglishWordArrayLen; i++) {
      ASSERT_THAT(trie.Insert(kCommonEnglishWords[i].data(), &i), IsOk());
    }
    trie.Sync();

    StatsDump(trie);
  }

  {
    IcingDynamicTrie trie(trie_files_prefix_,
                          IcingDynamicTrie::RuntimeOptions(), &filesystem);
    ASSERT_TRUE(trie.Init());

    // Make sure we can find everything with the right value.
    uint32_t found_count = 0;
    uint32_t matched_count = 0;
    for (size_t i = 0; i < kCommonEnglishWordArrayLen; i++) {
      uint32_t val;
      bool found = trie.Find(kCommonEnglishWords[i].data(), &val);
      if (found) {
        found_count++;
        if (i == val) {
          matched_count++;
        }
      }
    }
    EXPECT_EQ(found_count, kCommonEnglishWordArrayLen);
    EXPECT_EQ(matched_count, kCommonEnglishWordArrayLen);

    StatsDump(trie);
  }
}

TEST_F(IcingDynamicTrieTest, PersistenceShared) {
  // Test persistence on the English dictionary.
  IcingFilesystem filesystem;
  IcingDynamicTrie::RuntimeOptions ropt;

  {
    // Test with a trie including strings in words. Test will fail if
    // words are not unique.
    ropt.storage_policy = IcingDynamicTrie::RuntimeOptions::kMapSharedWithCrc;
    IcingDynamicTrie trie(trie_files_prefix_, ropt, &filesystem);
    EXPECT_FALSE(trie.Init());
    ASSERT_TRUE(trie.CreateIfNotExist(IcingDynamicTrie::Options()));
    ASSERT_TRUE(trie.Init());

    uint32_t next_reopen = kCommonEnglishWordArrayLen / 16;
    for (uint32_t i = 0; i < kCommonEnglishWordArrayLen; i++) {
      ASSERT_THAT(trie.Insert(kCommonEnglishWords[i].data(), &i), IsOk());

      if (i == next_reopen) {
        ASSERT_NE(0u, trie.UpdateCrc());
        trie.Close();
        ASSERT_TRUE(trie.Init());

        next_reopen += next_reopen / 2;
      }
    }
    // Explicitly omit sync. Shared should automatically persist.

    StatsDump(trie);
  }

  // Go back and forth between the two policies.
  for (int i = 0; i < 5; i++) {
    if (i % 2 == 0) {
      DLOG(INFO) << "Opening with map shared";
      ropt.storage_policy = IcingDynamicTrie::RuntimeOptions::kMapSharedWithCrc;
    } else {
      DLOG(INFO) << "Opening with explicit flush";
      ropt.storage_policy = IcingDynamicTrie::RuntimeOptions::kExplicitFlush;
    }
    IcingDynamicTrie trie(trie_files_prefix_, ropt, &filesystem);
    ASSERT_TRUE(trie.Init());

    // Make sure we can find everything with the right value.
    uint32_t found_count = 0;
    uint32_t matched_count = 0;
    for (size_t i = 0; i < kCommonEnglishWordArrayLen; i++) {
      uint32_t val;
      bool found = trie.Find(kCommonEnglishWords[i].data(), &val);
      if (found) {
        found_count++;
        if (i == val) {
          matched_count++;
        }
      }
    }
    EXPECT_EQ(found_count, kCommonEnglishWordArrayLen);
    EXPECT_EQ(matched_count, kCommonEnglishWordArrayLen);

    StatsDump(trie);
  }

  // Clear and re-open.
  ropt.storage_policy = IcingDynamicTrie::RuntimeOptions::kMapSharedWithCrc;
  IcingDynamicTrie trie(trie_files_prefix_, ropt, &filesystem);
  ASSERT_TRUE(trie.Init());
  trie.Clear();
  trie.Close();
  ASSERT_TRUE(trie.Init());
}

TEST_F(IcingDynamicTrieTest, Sync) {
  IcingFilesystem filesystem;
  {
    IcingDynamicTrie trie(trie_files_prefix_,
                          IcingDynamicTrie::RuntimeOptions(), &filesystem);
    ASSERT_TRUE(trie.CreateIfNotExist(IcingDynamicTrie::Options()));
    ASSERT_TRUE(trie.Init());

    for (uint32_t i = 0; i < kNumKeys; i++) {
      ASSERT_THAT(trie.Insert(kKeys[i].data(), &i), IsOk());

      uint32_t val;
      bool found = trie.Find(kKeys[i].data(), &val);
      EXPECT_TRUE(found) << kKeys[i];
      if (found) EXPECT_EQ(i, val) << kKeys[i] << " " << val;
    }

    StatsDump(trie);
    PrintTrie(trie);

    trie.Sync();

    for (uint32_t i = 0; i < kNumKeys; i++) {
      uint32_t val;
      bool found = trie.Find(kKeys[i].data(), &val);
      EXPECT_TRUE(found) << kKeys[i];
      if (found) EXPECT_EQ(i, val) << kKeys[i] << " " << val;
    }
  }

  {
    IcingDynamicTrie trie(trie_files_prefix_,
                          IcingDynamicTrie::RuntimeOptions(), &filesystem);
    ASSERT_TRUE(trie.Init());

    for (uint32_t i = 0; i < kNumKeys; i++) {
      uint32_t val;
      bool found = trie.Find(kKeys[i].data(), &val);
      EXPECT_TRUE(found) << kKeys[i];
      if (found) EXPECT_EQ(i, val) << kKeys[i] << " " << val;
    }

    StatsDump(trie);
    PrintTrie(trie);
  }
}

TEST_F(IcingDynamicTrieTest, LimitsZero) {
  // Don't crash if we set limits to 0.
  IcingFilesystem filesystem;
  IcingDynamicTrie trie(trie_files_prefix_, IcingDynamicTrie::RuntimeOptions(),
                        &filesystem);
  ASSERT_FALSE(trie.CreateIfNotExist(IcingDynamicTrie::Options(0, 0, 0, 0)));
}

TEST_F(IcingDynamicTrieTest, LimitsSmall) {
  // Test limits with a few keys.
  IcingFilesystem filesystem;
  IcingDynamicTrie trie(trie_files_prefix_, IcingDynamicTrie::RuntimeOptions(),
                        &filesystem);
  ASSERT_TRUE(trie.CreateIfNotExist(
      IcingDynamicTrie::Options(10, 300, 30, sizeof(uint32_t))));
  ASSERT_TRUE(trie.Init());

  ASSERT_LT(3U, kNumKeys);

  for (uint32_t i = 0; i < 3; i++) {
    ASSERT_THAT(trie.Insert(kKeys[i].data(), &i), IsOk()) << i;

    uint32_t val;
    bool found = trie.Find(kKeys[i].data(), &val);
    EXPECT_TRUE(found) << kKeys[i];
    if (found) EXPECT_EQ(i, val) << kKeys[i] << " " << val;
  }

  uint32_t val = 3;
  EXPECT_THAT(trie.Insert(kKeys[3].data(), &val),
              StatusIs(libtextclassifier3::StatusCode::RESOURCE_EXHAUSTED));

  StatsDump(trie);
  PrintTrie(trie);
}

TEST_F(IcingDynamicTrieTest, DISABLEDFingerprintedKeys) {
  IcingFilesystem filesystem;
  IcingDynamicTrie::Options options(4 << 20, 4 << 20, 20 << 20,
                                    sizeof(uint32_t));
  IcingDynamicTrie trie(trie_files_prefix_, IcingDynamicTrie::RuntimeOptions(),
                        &filesystem);
  ASSERT_TRUE(trie.CreateIfNotExist(options));
  ASSERT_TRUE(trie.Init());
  IcingDynamicTrie triefp(trie_files_prefix_ + ".fps",
                          IcingDynamicTrie::RuntimeOptions(), &filesystem);
  ASSERT_TRUE(triefp.CreateIfNotExist(options));
  ASSERT_TRUE(triefp.Init());

  static const uint32_t kNumKeys = 1000000;
  std::string key;
  for (uint32_t i = 0; i < kNumKeys; i++) {
    key.clear();
    IcingStringUtil::SStringAppendF(
        &key, 1000, "content://gmail-ls/account/conversation/%u/message/%u", i,
        10 * i);
    ASSERT_THAT(trie.Insert(key.c_str(), &i), IsOk());

    // Now compute a fingerprint.
    uint64_t fpkey = tc3farmhash::Fingerprint64(key);

    // Convert to base255 since keys in trie cannot contain 0.
    uint8_t fpkey_base255[9];
    for (int j = 0; j < 8; j++) {
      fpkey_base255[j] = (fpkey % 255) + 1;
      fpkey /= 255;
    }
    fpkey_base255[8] = '\0';
    ASSERT_THAT(triefp.Insert(reinterpret_cast<const char*>(fpkey_base255), &i),
                IsOk());

    // Sync periodically to gauge write locality.
    if ((i + 1) % (kNumKeys / 10) == 0) {
      DLOG(INFO) << "Trie sync";
      trie.Sync();
      DLOG(INFO) << "Trie fp sync";
      triefp.Sync();
    }
  }

  DLOG(INFO) << "Trie stats";
  StatsDump(trie);
  DLOG(INFO) << "Trie fp stats";
  StatsDump(triefp);
}

TEST_F(IcingDynamicTrieTest, AddDups) {
  IcingFilesystem filesystem;
  IcingDynamicTrie trie(trie_files_prefix_, IcingDynamicTrie::RuntimeOptions(),
                        &filesystem);
  ASSERT_TRUE(trie.CreateIfNotExist(IcingDynamicTrie::Options()));
  ASSERT_TRUE(trie.Init());

  static const uint32_t kNumKeys = 5000;
  AddToTrie(&trie, kNumKeys);
  CheckTrie(trie, kNumKeys);

  DLOG(INFO) << "Trie stats";
  StatsDump(trie);

  AddToTrie(&trie, kNumKeys);
  CheckTrie(trie, kNumKeys);
  DLOG(INFO) << "Trie stats";
  StatsDump(trie);
}

TEST_F(IcingDynamicTrieTest, Properties) {
  IcingFilesystem filesystem;
  IcingDynamicTrie trie(trie_files_prefix_, IcingDynamicTrie::RuntimeOptions(),
                        &filesystem);
  ASSERT_TRUE(trie.CreateIfNotExist(IcingDynamicTrie::Options()));
  ASSERT_TRUE(trie.Init());

  static const uint32_t kOne = 1;
  uint32_t val_idx;
  ICING_ASSERT_OK(trie.Insert("abcd", &kOne, &val_idx, false));
  trie.SetProperty(val_idx, 0);
  trie.SetProperty(val_idx, 3);

  {
    IcingDynamicTrie::PropertyReader reader(trie, 3);
    ASSERT_TRUE(reader.Exists());
    EXPECT_TRUE(reader.HasProperty(val_idx));
    EXPECT_FALSE(reader.HasProperty(1000));
  }

  // Disappear after close.
  trie.Close();
  ASSERT_TRUE(trie.Init());
  {
    IcingDynamicTrie::PropertyReader reader(trie, 3);
    EXPECT_FALSE(reader.HasProperty(val_idx));
  }

  // Persist after sync.
  ICING_ASSERT_OK(trie.Insert("abcd", &kOne, &val_idx, false));
  trie.SetProperty(val_idx, 1);
  ASSERT_TRUE(trie.Sync());
  trie.Close();
  ASSERT_TRUE(trie.Init());

  uint32_t val;
  ASSERT_TRUE(trie.Find("abcd", &val, &val_idx));
  EXPECT_EQ(1u, val);
  {
    IcingDynamicTrie::PropertyReader reader(trie, 1);
    EXPECT_TRUE(reader.HasProperty(val_idx));
  }

  // Get all.
  {
    IcingDynamicTrie::PropertyReadersAll readers(trie);
    ASSERT_EQ(4u, readers.size());
    EXPECT_TRUE(readers.Exists(0));
    EXPECT_TRUE(readers.Exists(1));
    EXPECT_FALSE(readers.Exists(2));
    EXPECT_TRUE(readers.Exists(3));
  }
}

TEST_F(IcingDynamicTrieTest, ClearSingleProperty) {
  IcingFilesystem filesystem;
  IcingDynamicTrie trie(trie_files_prefix_, IcingDynamicTrie::RuntimeOptions(),
                        &filesystem);
  ASSERT_TRUE(trie.CreateIfNotExist(IcingDynamicTrie::Options()));
  ASSERT_TRUE(trie.Init());

  static const uint32_t kOne = 1;
  uint32_t val_idx[3];
  ICING_ASSERT_OK(trie.Insert("abcd", &kOne, &val_idx[0], false));
  trie.SetProperty(val_idx[0], 0);
  trie.SetProperty(val_idx[0], 3);

  ICING_ASSERT_OK(trie.Insert("efgh", &kOne, &val_idx[1], false));
  trie.SetProperty(val_idx[1], 0);
  trie.SetProperty(val_idx[1], 3);

  ICING_ASSERT_OK(trie.Insert("ijkl", &kOne, &val_idx[2], false));
  trie.SetProperty(val_idx[2], 0);
  trie.SetProperty(val_idx[2], 3);

  {
    IcingDynamicTrie::PropertyReadersAll readers(trie);
    ASSERT_EQ(4u, readers.size());
    EXPECT_TRUE(readers.Exists(0));
    EXPECT_FALSE(readers.Exists(1));
    EXPECT_FALSE(readers.Exists(2));
    EXPECT_TRUE(readers.Exists(3));
    for (size_t i = 0; i < readers.size(); i++) {
      if (readers.Exists(i)) {
        for (size_t j = 0; j < sizeof(val_idx) / sizeof(uint32_t); ++j) {
          EXPECT_TRUE(readers.HasProperty(i, val_idx[j]));
        }
      }
    }
  }

  EXPECT_TRUE(trie.ClearPropertyForAllValues(3));

  {
    IcingDynamicTrie::PropertyReadersAll readers(trie);
    ASSERT_EQ(4u, readers.size());
    EXPECT_TRUE(readers.Exists(0));
    EXPECT_FALSE(readers.Exists(1));
    EXPECT_FALSE(readers.Exists(2));
    // Clearing the property causes all values to be deleted.
    EXPECT_FALSE(readers.Exists(3));
    for (size_t i = 0; i < readers.size(); i++) {
      for (size_t j = 0; j < sizeof(val_idx) / sizeof(uint32_t); ++j) {
        if (i == 0) {
          EXPECT_TRUE(readers.HasProperty(i, val_idx[j]));
        } else {
          EXPECT_FALSE(readers.HasProperty(i, val_idx[j]));
        }
      }
    }
  }
}

TEST_F(IcingDynamicTrieTest, DeletionShouldWorkWhenRootIsLeaf) {
  IcingFilesystem filesystem;
  IcingDynamicTrie trie(trie_files_prefix_, IcingDynamicTrie::RuntimeOptions(),
                        &filesystem);
  ASSERT_TRUE(trie.CreateIfNotExist(IcingDynamicTrie::Options()));
  ASSERT_TRUE(trie.Init());

  // Inserts a key, the root is a leaf.
  uint32_t value = 1;
  ASSERT_THAT(trie.Insert("foo", &value), IsOk());
  ASSERT_TRUE(trie.Find("foo", &value));

  // Deletes the key.
  EXPECT_TRUE(trie.Delete("foo"));
  EXPECT_FALSE(trie.Find("foo", &value));
}

TEST_F(IcingDynamicTrieTest, DeletionShouldWorkWhenLastCharIsLeaf) {
  IcingFilesystem filesystem;
  IcingDynamicTrie trie(trie_files_prefix_, IcingDynamicTrie::RuntimeOptions(),
                        &filesystem);
  ASSERT_TRUE(trie.CreateIfNotExist(IcingDynamicTrie::Options()));
  ASSERT_TRUE(trie.Init());

  // Inserts "bar" and "ba", the trie structure looks like:
  //       root
  //         |
  //         b
  //         |
  //         a
  //        / \
  //     null  r
  uint32_t value = 1;
  ASSERT_THAT(trie.Insert("bar", &value), IsOk());
  ASSERT_THAT(trie.Insert("ba", &value), IsOk());
  ASSERT_TRUE(trie.Find("bar", &value));
  ASSERT_TRUE(trie.Find("ba", &value));

  // Deletes "bar". "r" is a leaf node in the trie.
  EXPECT_TRUE(trie.Delete("bar"));
  EXPECT_FALSE(trie.Find("bar", &value));
  EXPECT_TRUE(trie.Find("ba", &value));
}

TEST_F(IcingDynamicTrieTest, DeletionShouldWorkWithTerminationNode) {
  IcingFilesystem filesystem;
  IcingDynamicTrie trie(trie_files_prefix_, IcingDynamicTrie::RuntimeOptions(),
                        &filesystem);
  ASSERT_TRUE(trie.CreateIfNotExist(IcingDynamicTrie::Options()));
  ASSERT_TRUE(trie.Init());

  // Inserts "bar" and "ba", the trie structure looks like:
  //       root
  //         |
  //         b
  //         |
  //         a
  //        / \
  //     null  r
  uint32_t value = 1;
  ASSERT_THAT(trie.Insert("bar", &value), IsOk());
  ASSERT_THAT(trie.Insert("ba", &value), IsOk());
  ASSERT_TRUE(trie.Find("bar", &value));
  ASSERT_TRUE(trie.Find("ba", &value));

  // Deletes "ba" which is a key with termination node in the trie.
  EXPECT_TRUE(trie.Delete("ba"));
  EXPECT_FALSE(trie.Find("ba", &value));
  EXPECT_TRUE(trie.Find("bar", &value));
}

TEST_F(IcingDynamicTrieTest, DeletionShouldWorkWithMultipleNexts) {
  IcingFilesystem filesystem;
  IcingDynamicTrie trie(trie_files_prefix_, IcingDynamicTrie::RuntimeOptions(),
                        &filesystem);
  ASSERT_TRUE(trie.CreateIfNotExist(IcingDynamicTrie::Options()));
  ASSERT_TRUE(trie.Init());

  // Inserts "ba", "bb", "bc", and "bd", the trie structure looks like:
  //       root
  //         |
  //         b
  //      / | | \
  //     a  b c  d
  uint32_t value = 1;
  ASSERT_THAT(trie.Insert("ba", &value), IsOk());
  ASSERT_THAT(trie.Insert("bb", &value), IsOk());
  ASSERT_THAT(trie.Insert("bc", &value), IsOk());
  ASSERT_THAT(trie.Insert("bd", &value), IsOk());
  ASSERT_TRUE(trie.Find("ba", &value));
  ASSERT_TRUE(trie.Find("bb", &value));
  ASSERT_TRUE(trie.Find("bc", &value));
  ASSERT_TRUE(trie.Find("bd", &value));

  // Deletes "bc".
  EXPECT_TRUE(trie.Delete("bc"));
  EXPECT_FALSE(trie.Find("bc", &value));
  EXPECT_TRUE(trie.Find("ba", &value));
  EXPECT_TRUE(trie.Find("bb", &value));
  EXPECT_TRUE(trie.Find("bd", &value));
}

TEST_F(IcingDynamicTrieTest, DeletionShouldWorkWithMultipleTrieBranches) {
  IcingFilesystem filesystem;
  IcingDynamicTrie trie(trie_files_prefix_, IcingDynamicTrie::RuntimeOptions(),
                        &filesystem);
  ASSERT_TRUE(trie.CreateIfNotExist(IcingDynamicTrie::Options()));
  ASSERT_TRUE(trie.Init());

  // Inserts "batter", "battle", and "bar", the trie structure looks like:
  //       root
  //         |
  //         b
  //         |
  //         a
  //        / \
  //       t   r
  //       |
  //       t
  //      / \
  //     e   l
  //     |   |
  //     r   e
  uint32_t value = 1;
  ASSERT_THAT(trie.Insert("batter", &value), IsOk());
  ASSERT_THAT(trie.Insert("battle", &value), IsOk());
  ASSERT_THAT(trie.Insert("bar", &value), IsOk());
  ASSERT_TRUE(trie.Find("batter", &value));
  ASSERT_TRUE(trie.Find("battle", &value));
  ASSERT_TRUE(trie.Find("bar", &value));

  // Deletes "batter".
  EXPECT_TRUE(trie.Delete("batter"));
  EXPECT_FALSE(trie.Find("batter", &value));
  EXPECT_TRUE(trie.Find("battle", &value));
  EXPECT_TRUE(trie.Find("bar", &value));
}

TEST_F(IcingDynamicTrieTest, InsertionShouldWorkAfterDeletion) {
  IcingFilesystem filesystem;
  IcingDynamicTrie trie(trie_files_prefix_, IcingDynamicTrie::RuntimeOptions(),
                        &filesystem);
  ASSERT_TRUE(trie.CreateIfNotExist(IcingDynamicTrie::Options()));
  ASSERT_TRUE(trie.Init());

  // Inserts some keys.
  uint32_t value = 1;
  ASSERT_THAT(trie.Insert("bar", &value), IsOk());
  ASSERT_THAT(trie.Insert("bed", &value), IsOk());
  ASSERT_THAT(trie.Insert("foo", &value), IsOk());

  // Deletes a key
  ASSERT_TRUE(trie.Delete("bed"));
  ASSERT_FALSE(trie.Find("bed", &value));

  // Inserts after deletion
  ASSERT_THAT(trie.Insert("bed", &value), IsOk());
  ASSERT_THAT(trie.Insert("bedroom", &value), IsOk());
  EXPECT_TRUE(trie.Find("bed", &value));
  EXPECT_TRUE(trie.Find("bedroom", &value));
}

TEST_F(IcingDynamicTrieTest, IteratorShouldWorkAfterDeletion) {
  IcingFilesystem filesystem;
  IcingDynamicTrie trie(trie_files_prefix_, IcingDynamicTrie::RuntimeOptions(),
                        &filesystem);
  ASSERT_TRUE(trie.CreateIfNotExist(IcingDynamicTrie::Options()));
  ASSERT_TRUE(trie.Init());

  // Inserts some keys.
  uint32_t value = 1;
  ASSERT_THAT(trie.Insert("bar", &value), IsOk());
  ASSERT_THAT(trie.Insert("bed", &value), IsOk());
  ASSERT_THAT(trie.Insert("foo", &value), IsOk());

  // Deletes a key
  ASSERT_TRUE(trie.Delete("bed"));

  // Iterates through all keys
  IcingDynamicTrie::Iterator iterator_all(trie, "");
  std::vector<std::string> results;
  for (; iterator_all.IsValid(); iterator_all.Advance()) {
    results.emplace_back(iterator_all.GetKey());
  }
  EXPECT_THAT(results, ElementsAre("bar", "foo"));

  // Iterates through keys that start with "b"
  IcingDynamicTrie::Iterator iterator_b(trie, "b");
  results.clear();
  for (; iterator_b.IsValid(); iterator_b.Advance()) {
    results.emplace_back(iterator_b.GetKey());
  }
  EXPECT_THAT(results, ElementsAre("bar"));
}

TEST_F(IcingDynamicTrieTest, DeletingNonExistingKeyShouldReturnTrue) {
  IcingFilesystem filesystem;
  IcingDynamicTrie trie(trie_files_prefix_, IcingDynamicTrie::RuntimeOptions(),
                        &filesystem);
  ASSERT_TRUE(trie.CreateIfNotExist(IcingDynamicTrie::Options()));
  ASSERT_TRUE(trie.Init());

  // Inserts some keys.
  uint32_t value = 1;
  ASSERT_THAT(trie.Insert("bar", &value), IsOk());
  ASSERT_THAT(trie.Insert("bed", &value), IsOk());

  // "ba" and bedroom are not keys in the trie.
  EXPECT_TRUE(trie.Delete("ba"));
  EXPECT_TRUE(trie.Delete("bedroom"));

  // The original keys are not affected.
  EXPECT_TRUE(trie.Find("bar", &value));
  EXPECT_TRUE(trie.Find("bed", &value));
}

<<<<<<< HEAD
=======
TEST_F(IcingDynamicTrieTest, DeletionResortsFullNextArray) {
  IcingFilesystem filesystem;
  IcingDynamicTrie trie(trie_files_prefix_, IcingDynamicTrie::RuntimeOptions(),
                        &filesystem);
  ASSERT_TRUE(trie.CreateIfNotExist(IcingDynamicTrie::Options()));
  ASSERT_TRUE(trie.Init());

  uint32_t value = 1;
  // 'f' -> [ 'a', 'j', 'o', 'u' ]
  ASSERT_THAT(trie.Insert("foul", &value), IsOk());
  ASSERT_THAT(trie.Insert("far", &value), IsOk());
  ASSERT_THAT(trie.Insert("fudge", &value), IsOk());
  ASSERT_THAT(trie.Insert("fjord", &value), IsOk());

  // Delete the third child
  EXPECT_TRUE(trie.Delete("foul"));

  std::vector<std::string> remaining;
  for (IcingDynamicTrie::Iterator term_iter(trie, /*prefix=*/"");
       term_iter.IsValid(); term_iter.Advance()) {
    remaining.push_back(term_iter.GetKey());
  }
  EXPECT_THAT(remaining, ElementsAre("far", "fjord", "fudge"));
}

TEST_F(IcingDynamicTrieTest, DeletionResortsPartiallyFilledNextArray) {
  IcingFilesystem filesystem;
  IcingDynamicTrie trie(trie_files_prefix_, IcingDynamicTrie::RuntimeOptions(),
                        &filesystem);
  ASSERT_TRUE(trie.CreateIfNotExist(IcingDynamicTrie::Options()));
  ASSERT_TRUE(trie.Init());

  uint32_t value = 1;
  // 'f' -> [ 'a', 'o', 'u', 0xFF ]
  ASSERT_THAT(trie.Insert("foul", &value), IsOk());
  ASSERT_THAT(trie.Insert("far", &value), IsOk());
  ASSERT_THAT(trie.Insert("fudge", &value), IsOk());

  // Delete the second child
  EXPECT_TRUE(trie.Delete("foul"));

  std::vector<std::string> remaining;
  for (IcingDynamicTrie::Iterator term_iter(trie, /*prefix=*/"");
       term_iter.IsValid(); term_iter.Advance()) {
    remaining.push_back(term_iter.GetKey());
  }
  EXPECT_THAT(remaining, ElementsAre("far", "fudge"));
}

TEST_F(IcingDynamicTrieTest, DeletionLoadTest) {
  IcingFilesystem filesystem;
  IcingDynamicTrie trie(trie_files_prefix_, IcingDynamicTrie::RuntimeOptions(),
                        &filesystem);
  ASSERT_TRUE(trie.CreateIfNotExist(IcingDynamicTrie::Options()));
  ASSERT_TRUE(trie.Init());

  std::default_random_engine random;
  ICING_LOG(ERROR) << "Seed: " << std::default_random_engine::default_seed;
  std::vector<std::string> terms;
  uint32_t value;
  // Randomly generate 2048 terms.
  for (int i = 0; i < 2048; ++i) {
    terms.push_back(RandomString("abcdefg", 5, &random));
    ASSERT_THAT(trie.Insert(terms.back().c_str(), &value), IsOk());
  }

  // Randomly delete 1024 terms.
  std::unordered_set<std::string> exp_remaining(terms.begin(), terms.end());
  std::shuffle(terms.begin(), terms.end(), random);
  for (int i = 0; i < 1024; ++i) {
    exp_remaining.erase(terms[i]);
    ASSERT_TRUE(trie.Delete(terms[i].c_str()));
  }

  // Check that the iterator still works, and the remaining terms are correct.
  std::unordered_set<std::string> remaining;
  for (IcingDynamicTrie::Iterator term_iter(trie, /*prefix=*/"");
       term_iter.IsValid(); term_iter.Advance()) {
    remaining.insert(term_iter.GetKey());
  }
  EXPECT_THAT(remaining, ContainerEq(exp_remaining));

  // Check that we can still insert terms after delete.
  for (int i = 0; i < 2048; ++i) {
    std::string term = RandomString("abcdefg", 5, &random);
    ASSERT_THAT(trie.Insert(term.c_str(), &value), IsOk());
    exp_remaining.insert(term);
  }
  remaining.clear();
  for (IcingDynamicTrie::Iterator term_iter(trie, /*prefix=*/"");
       term_iter.IsValid(); term_iter.Advance()) {
    remaining.insert(term_iter.GetKey());
  }
  EXPECT_THAT(remaining, ContainerEq(exp_remaining));
}

>>>>>>> a81a0c8c
}  // namespace

// The tests below are accessing private methods and fields of IcingDynamicTrie
// so can't be in the anonymous namespace.

TEST_F(IcingDynamicTrieTest, TrieShouldRespectLimits) {
  // Test limits on numbers of nodes, nexts, and suffixes size.
  IcingFilesystem filesystem;

  // These 3 numbers are the entities we need in order to insert all the test
  // words before the last one.
  uint32_t num_nodes_enough;
  uint32_t num_nexts_enough;
  uint32_t suffixes_size_enough;

  // First, try to fill the 3 numbers above.
  {
    IcingDynamicTrie trie(trie_files_prefix_,
                          IcingDynamicTrie::RuntimeOptions(), &filesystem);
    ASSERT_TRUE(trie.Remove());
    // Creates a trie with enough numbers of nodes, nexts, and suffix file size.
    ASSERT_TRUE(trie.CreateIfNotExist(IcingDynamicTrie::Options(
        /*max_nodes_in=*/1000, /*max_nexts_in=*/1000,
        /*max_suffixes_size_in=*/1000, sizeof(uint32_t))));
    ASSERT_TRUE(trie.Init());

    // Inserts all the test words before the last one.
    uint32_t value = 0;
    for (size_t i = 0; i < kCommonEnglishWordArrayLen - 1; ++i) {
      ASSERT_THAT(trie.Insert(kCommonEnglishWords[i].data(), &value), IsOk());
    }

    IcingDynamicTrieHeader header;
    trie.GetHeader(&header);

    // Before each insertion, it requires that there're (2 + 1 + key_length)
    // nodes left, so we need 8 nodes to insert the last word. +7 here will make
    // it just enough to insert the word before the last one.
    num_nodes_enough = header.num_nodes() + 7;

    // Before each insertion, it requires that there're (2 + 1 + key_length +
    // kMaxNextArraySize) nexts left, so we need (8 + kMaxNextArraySize) nexts
    // to insert the last word. (7 + kMaxNextArraySize) here will make it just
    // enough to insert the word before the last one.
    num_nexts_enough =
        header.num_nexts() + 7 + IcingDynamicTrie::kMaxNextArraySize;

    // Before each insertion, it requires that there're (1 + key_length +
    // value_size) bytes left for suffixes, so we need (6 + sizeof(uint32_t))
    // bytes to insert the last word. (5 + sizeof(uint32_t)) here will make it
    // just enough to insert the word before the last one.
    suffixes_size_enough = header.suffixes_size() + 5 + sizeof(uint32_t);
  }

  // Test a trie with just enough number of nodes.
  {
    IcingDynamicTrie trie(trie_files_prefix_,
                          IcingDynamicTrie::RuntimeOptions(), &filesystem);
    ASSERT_TRUE(trie.Remove());
    ASSERT_TRUE(trie.CreateIfNotExist(IcingDynamicTrie::Options(
        num_nodes_enough, /*max_nexts_in=*/1000,
        /*max_suffixes_size_in=*/1000, sizeof(uint32_t))));
    ASSERT_TRUE(trie.Init());

    // Inserts all the test words before the last one.
    uint32_t value = 0;
    for (size_t i = 0; i < kCommonEnglishWordArrayLen - 1; ++i) {
      ASSERT_THAT(trie.Insert(kCommonEnglishWords[i].data(), &value), IsOk());
    }

    // Fails to insert the last word because no enough nodes left.
    EXPECT_THAT(
        trie.Insert(kCommonEnglishWords[kCommonEnglishWordArrayLen - 1].data(),
                    &value),
        StatusIs(libtextclassifier3::StatusCode::RESOURCE_EXHAUSTED));
  }

  // Test a trie with just enough number of nexts.
  {
    IcingDynamicTrie trie(trie_files_prefix_,
                          IcingDynamicTrie::RuntimeOptions(), &filesystem);
    ASSERT_TRUE(trie.Remove());
    ASSERT_TRUE(trie.CreateIfNotExist(IcingDynamicTrie::Options(
        /*max_nodes_in=*/1000, num_nexts_enough,
        /*max_suffixes_size_in=*/1000, sizeof(uint32_t))));
    ASSERT_TRUE(trie.Init());

    // Inserts all the test words before the last one.
    uint32_t value = 0;
    for (size_t i = 0; i < kCommonEnglishWordArrayLen - 1; ++i) {
      ASSERT_THAT(trie.Insert(kCommonEnglishWords[i].data(), &value), IsOk());
    }

    // Fails to insert the last word because no enough nexts left.
    EXPECT_THAT(
        trie.Insert(kCommonEnglishWords[kCommonEnglishWordArrayLen - 1].data(),
                    &value),
        StatusIs(libtextclassifier3::StatusCode::RESOURCE_EXHAUSTED));
  }

  // Test a trie with just enough suffixes size.
  {
    IcingDynamicTrie trie(trie_files_prefix_,
                          IcingDynamicTrie::RuntimeOptions(), &filesystem);
    ASSERT_TRUE(trie.Remove());
    ASSERT_TRUE(trie.CreateIfNotExist(IcingDynamicTrie::Options(
        /*max_nodes_in=*/1000, /*max_nexts_in=*/1000, suffixes_size_enough,
        sizeof(uint32_t))));
    ASSERT_TRUE(trie.Init());

    // Inserts all the test words before the last one.
    uint32_t value = 0;
    for (size_t i = 0; i < kCommonEnglishWordArrayLen - 1; ++i) {
      ASSERT_THAT(trie.Insert(kCommonEnglishWords[i].data(), &value), IsOk());
    }

    // Fails to insert the last word because no enough space for more suffixes.
    EXPECT_THAT(
        trie.Insert(kCommonEnglishWords[kCommonEnglishWordArrayLen - 1].data(),
                    &value),
        StatusIs(libtextclassifier3::StatusCode::RESOURCE_EXHAUSTED));
  }
}

TEST_F(IcingDynamicTrieTest, SyncErrorRecovery) {
  IcingFilesystem filesystem;
  IcingDynamicTrie trie(trie_files_prefix_, IcingDynamicTrie::RuntimeOptions(),
                        &filesystem);
  ASSERT_TRUE(trie.CreateIfNotExist(IcingDynamicTrie::Options()));
  ASSERT_TRUE(trie.Init());

  static const uint32_t kNumKeys = 5000;
  AddToTrie(&trie, kNumKeys);
  CheckTrie(trie, kNumKeys);

  trie.Sync();
  trie.Close();

  // Reach into the file and set the value_size.
  ASSERT_TRUE(trie.Init());
  IcingDynamicTrieHeader hdr;
  trie.GetHeader(&hdr);
  hdr.set_value_size(hdr.value_size() + 123);
  trie.SetHeader(hdr);
  trie.Close();

  ASSERT_FALSE(trie.Init());
}

TEST_F(IcingDynamicTrieTest, BitmapsClosedWhenInitFails) {
  // Create trie with one property.
  IcingFilesystem filesystem;
  IcingDynamicTrie trie(
      trie_files_prefix_,
      IcingDynamicTrie::RuntimeOptions().set_storage_policy(
          IcingDynamicTrie::RuntimeOptions::kMapSharedWithCrc),
      &filesystem);
  ASSERT_TRUE(trie.CreateIfNotExist(IcingDynamicTrie::Options()));
  ASSERT_TRUE(trie.Init());
  ASSERT_TRUE(trie.deleted_bitmap_);
  trie.SetProperty(0, 0);
  ASSERT_EQ(1, trie.property_bitmaps_.size());
  ASSERT_TRUE(trie.property_bitmaps_[0]);
  trie.Close();

  // Intentionally corrupt deleted_bitmap file to make Init() fail.
  FILE* fp = fopen(trie.deleted_bitmap_filename_.c_str(), "r+");
  ASSERT_TRUE(fp);
  ASSERT_EQ(16, fwrite("################", 1, 16, fp));
  fclose(fp);
  ASSERT_FALSE(trie.Init());

  // Check that both the bitmap and the property files have been closed.
  ASSERT_FALSE(trie.deleted_bitmap_);
  ASSERT_EQ(0, trie.property_bitmaps_.size());
}

<<<<<<< HEAD
=======
TEST_F(IcingDynamicTrieTest, IsBranchingTermShouldWorkForExistingTerms) {
  IcingFilesystem filesystem;
  IcingDynamicTrie trie(trie_files_prefix_, IcingDynamicTrie::RuntimeOptions(),
                        &filesystem);
  ASSERT_TRUE(trie.CreateIfNotExist(IcingDynamicTrie::Options()));
  ASSERT_TRUE(trie.Init());

  uint32_t value = 1;

  ASSERT_THAT(trie.Insert("", &value), IsOk());
  EXPECT_FALSE(trie.IsBranchingTerm(""));

  ASSERT_THAT(trie.Insert("ab", &value), IsOk());
  EXPECT_FALSE(trie.IsBranchingTerm(""));
  EXPECT_FALSE(trie.IsBranchingTerm("ab"));

  ASSERT_THAT(trie.Insert("ac", &value), IsOk());
  // "" is a prefix of "ab" and "ac", but it is not a branching term.
  EXPECT_FALSE(trie.IsBranchingTerm(""));
  EXPECT_FALSE(trie.IsBranchingTerm("ab"));
  EXPECT_FALSE(trie.IsBranchingTerm("ac"));

  ASSERT_THAT(trie.Insert("ba", &value), IsOk());
  // "" now branches to "ba"
  EXPECT_TRUE(trie.IsBranchingTerm(""));
  EXPECT_FALSE(trie.IsBranchingTerm("ab"));
  EXPECT_FALSE(trie.IsBranchingTerm("ac"));
  EXPECT_FALSE(trie.IsBranchingTerm("ba"));

  ASSERT_THAT(trie.Insert("a", &value), IsOk());
  EXPECT_TRUE(trie.IsBranchingTerm(""));
  // "a" branches to "ab" and "ac"
  EXPECT_TRUE(trie.IsBranchingTerm("a"));
  EXPECT_FALSE(trie.IsBranchingTerm("ab"));
  EXPECT_FALSE(trie.IsBranchingTerm("ac"));
  EXPECT_FALSE(trie.IsBranchingTerm("ba"));

  ASSERT_THAT(trie.Insert("abc", &value), IsOk());
  ASSERT_THAT(trie.Insert("acd", &value), IsOk());
  EXPECT_TRUE(trie.IsBranchingTerm(""));
  EXPECT_TRUE(trie.IsBranchingTerm("a"));
  // "ab" is a prefix of "abc", but it is not a branching term.
  EXPECT_FALSE(trie.IsBranchingTerm("ab"));
  // "ac" is a prefix of "acd", but it is not a branching term.
  EXPECT_FALSE(trie.IsBranchingTerm("ac"));
  EXPECT_FALSE(trie.IsBranchingTerm("ba"));
  EXPECT_FALSE(trie.IsBranchingTerm("abc"));
  EXPECT_FALSE(trie.IsBranchingTerm("acd"));

  ASSERT_THAT(trie.Insert("abcd", &value), IsOk());
  EXPECT_TRUE(trie.IsBranchingTerm(""));
  EXPECT_TRUE(trie.IsBranchingTerm("a"));
  // "ab" is a prefix of "abc" and "abcd", but it is not a branching term.
  EXPECT_FALSE(trie.IsBranchingTerm("ab"));
  EXPECT_FALSE(trie.IsBranchingTerm("ac"));
  EXPECT_FALSE(trie.IsBranchingTerm("ba"));
  // "abc" is a prefix of "abcd", but it is not a branching term.
  EXPECT_FALSE(trie.IsBranchingTerm("abc"));
  EXPECT_FALSE(trie.IsBranchingTerm("acd"));
  EXPECT_FALSE(trie.IsBranchingTerm("abcd"));

  ASSERT_THAT(trie.Insert("abd", &value), IsOk());
  EXPECT_TRUE(trie.IsBranchingTerm(""));
  EXPECT_TRUE(trie.IsBranchingTerm("a"));
  // "ab" branches to "abc" and "abd"
  EXPECT_TRUE(trie.IsBranchingTerm("ab"));
  EXPECT_FALSE(trie.IsBranchingTerm("ac"));
  EXPECT_FALSE(trie.IsBranchingTerm("ba"));
  EXPECT_FALSE(trie.IsBranchingTerm("abc"));
  EXPECT_FALSE(trie.IsBranchingTerm("acd"));
  EXPECT_FALSE(trie.IsBranchingTerm("abcd"));
  EXPECT_FALSE(trie.IsBranchingTerm("abd"));
}

TEST_F(IcingDynamicTrieTest, IsBranchingTermShouldWorkForNonExistingTerms) {
  IcingFilesystem filesystem;
  IcingDynamicTrie trie(trie_files_prefix_, IcingDynamicTrie::RuntimeOptions(),
                        &filesystem);
  ASSERT_TRUE(trie.CreateIfNotExist(IcingDynamicTrie::Options()));
  ASSERT_TRUE(trie.Init());

  uint32_t value = 1;

  EXPECT_FALSE(trie.IsBranchingTerm(""));
  EXPECT_FALSE(trie.IsBranchingTerm("a"));
  EXPECT_FALSE(trie.IsBranchingTerm("ab"));
  EXPECT_FALSE(trie.IsBranchingTerm("abc"));

  ASSERT_THAT(trie.Insert("aa", &value), IsOk());
  EXPECT_FALSE(trie.IsBranchingTerm(""));
  EXPECT_FALSE(trie.IsBranchingTerm("a"));
  EXPECT_FALSE(trie.IsBranchingTerm("ab"));
  EXPECT_FALSE(trie.IsBranchingTerm("abc"));

  ASSERT_THAT(trie.Insert("ac", &value), IsOk());
  EXPECT_FALSE(trie.IsBranchingTerm(""));
  // "a" does not exist in the trie, but now it branches to "aa" and "ac".
  EXPECT_TRUE(trie.IsBranchingTerm("a"));
  EXPECT_FALSE(trie.IsBranchingTerm("ab"));
  EXPECT_FALSE(trie.IsBranchingTerm("abc"));

  ASSERT_THAT(trie.Insert("ad", &value), IsOk());
  EXPECT_FALSE(trie.IsBranchingTerm(""));
  EXPECT_TRUE(trie.IsBranchingTerm("a"));
  EXPECT_FALSE(trie.IsBranchingTerm("ab"));
  EXPECT_FALSE(trie.IsBranchingTerm("abc"));

  ASSERT_THAT(trie.Insert("abcd", &value), IsOk());
  EXPECT_FALSE(trie.IsBranchingTerm(""));
  EXPECT_TRUE(trie.IsBranchingTerm("a"));
  EXPECT_FALSE(trie.IsBranchingTerm("ab"));
  EXPECT_FALSE(trie.IsBranchingTerm("abc"));

  ASSERT_THAT(trie.Insert("abd", &value), IsOk());
  EXPECT_FALSE(trie.IsBranchingTerm(""));
  EXPECT_TRUE(trie.IsBranchingTerm("a"));
  // "ab" does not exist in the trie, but now it branches to "abcd" and "abd".
  EXPECT_TRUE(trie.IsBranchingTerm("ab"));
  EXPECT_FALSE(trie.IsBranchingTerm("abc"));

  ASSERT_THAT(trie.Insert("abce", &value), IsOk());
  EXPECT_FALSE(trie.IsBranchingTerm(""));
  EXPECT_TRUE(trie.IsBranchingTerm("a"));
  EXPECT_TRUE(trie.IsBranchingTerm("ab"));
  // "abc" does not exist in the trie, but now it branches to "abcd" and "abce".
  EXPECT_TRUE(trie.IsBranchingTerm("abc"));

  ASSERT_THAT(trie.Insert("abc_suffix", &value), IsOk());
  EXPECT_FALSE(trie.IsBranchingTerm(""));
  EXPECT_TRUE(trie.IsBranchingTerm("a"));
  EXPECT_TRUE(trie.IsBranchingTerm("ab"));
  EXPECT_TRUE(trie.IsBranchingTerm("abc"));
  EXPECT_FALSE(trie.IsBranchingTerm("abc_s"));
  EXPECT_FALSE(trie.IsBranchingTerm("abc_su"));
  EXPECT_FALSE(trie.IsBranchingTerm("abc_suffi"));
}

>>>>>>> a81a0c8c
}  // namespace lib
}  // namespace icing<|MERGE_RESOLUTION|>--- conflicted
+++ resolved
@@ -20,6 +20,7 @@
 #include <memory>
 #include <string>
 #include <unordered_map>
+#include <unordered_set>
 #include <vector>
 
 #include "icing/text_classifier/lib3/utils/hash/farmhash.h"
@@ -27,19 +28,19 @@
 #include "gtest/gtest.h"
 #include "icing/legacy/core/icing-string-util.h"
 #include "icing/legacy/index/icing-filesystem.h"
-<<<<<<< HEAD
-=======
 #include "icing/testing/common-matchers.h"
 #include "icing/testing/random-string.h"
->>>>>>> a81a0c8c
 #include "icing/testing/tmp-directory.h"
-
-using testing::ElementsAre;
+#include "icing/util/logging.h"
 
 namespace icing {
 namespace lib {
 
 namespace {
+
+using testing::ContainerEq;
+using testing::ElementsAre;
+using testing::StrEq;
 
 constexpr std::string_view kKeys[] = {
     "", "ab", "ac", "abd", "bac", "bb", "bacd", "abbb", "abcdefg",
@@ -98,6 +99,17 @@
   std::string trie_files_prefix_;
 };
 
+std::vector<std::pair<std::string, int>> RetrieveKeyValuePairs(
+    IcingDynamicTrie::Iterator& term_iter) {
+  std::vector<std::pair<std::string, int>> key_value;
+  for (; term_iter.IsValid(); term_iter.Advance()) {
+    uint32_t val;
+    memcpy(&val, term_iter.GetValue(), sizeof(val));
+    key_value.push_back(std::make_pair(term_iter.GetKey(), val));
+  }
+  return key_value;
+}
+
 constexpr std::string_view kCommonEnglishWords[] = {
     "that", "was",  "for",  "on",   "are",  "with",  "they", "be",    "at",
     "one",  "have", "this", "from", "word", "but",   "what", "some",  "you",
@@ -150,7 +162,6 @@
 TEST_F(IcingDynamicTrieTest, Iterator) {
   // Test iterator.
   IcingFilesystem filesystem;
-  uint32_t val;
   IcingDynamicTrie trie(trie_files_prefix_, IcingDynamicTrie::RuntimeOptions(),
                         &filesystem);
   ASSERT_TRUE(trie.CreateIfNotExist(IcingDynamicTrie::Options()));
@@ -160,124 +171,53 @@
     ASSERT_THAT(trie.Insert(kKeys[i].data(), &i), IsOk());
   }
 
-  // We try everything twice to test that Reset also works.
-
   // Should get the entire trie.
+  std::vector<std::pair<std::string, int>> exp_key_values = {
+      {"", 0},   {"ab", 1},  {"abbb", 7}, {"abcdefg", 8}, {"abd", 3},
+      {"ac", 2}, {"bac", 4}, {"bacd", 6}, {"bb", 5}};
   IcingDynamicTrie::Iterator it_all(trie, "");
-  for (int i = 0; i < 2; i++) {
-    uint32_t count = 0;
-    for (; it_all.IsValid(); it_all.Advance()) {
-      uint32_t val_idx = it_all.GetValueIndex();
-      EXPECT_EQ(it_all.GetValue(), trie.GetValueAtIndex(val_idx));
-      count++;
-    }
-    EXPECT_EQ(count, kNumKeys);
-    it_all.Reset();
-  }
+  std::vector<std::pair<std::string, int>> key_values =
+      RetrieveKeyValuePairs(it_all);
+  EXPECT_THAT(key_values, ContainerEq(exp_key_values));
+
+  // Should get same results after calling Reset
+  it_all.Reset();
+  key_values = RetrieveKeyValuePairs(it_all);
+  EXPECT_THAT(key_values, ContainerEq(exp_key_values));
 
   // Get everything under "a".
+  exp_key_values = {
+      {"ab", 1}, {"abbb", 7}, {"abcdefg", 8}, {"abd", 3}, {"ac", 2}};
   IcingDynamicTrie::Iterator it1(trie, "a");
-  for (int i = 0; i < 2; i++) {
-    ASSERT_TRUE(it1.IsValid());
-    EXPECT_STREQ(it1.GetKey(), "ab");
-    static const uint32_t kOne = 1;
-    ASSERT_TRUE(it1.GetValue() != nullptr);
-    EXPECT_TRUE(!memcmp(it1.GetValue(), &kOne, sizeof(kOne)));
-
-    ASSERT_TRUE(it1.Advance());
-    ASSERT_TRUE(it1.IsValid());
-    EXPECT_STREQ(it1.GetKey(), "abbb");
-
-    ASSERT_TRUE(it1.Advance());
-    ASSERT_TRUE(it1.IsValid());
-    EXPECT_STREQ(it1.GetKey(), "abcdefg");
-
-    ASSERT_TRUE(it1.Advance());
-    ASSERT_TRUE(it1.IsValid());
-    EXPECT_STREQ(it1.GetKey(), "abd");
-
-    ASSERT_TRUE(it1.Advance());
-    ASSERT_TRUE(it1.IsValid());
-    EXPECT_STREQ(it1.GetKey(), "ac");
-
-    EXPECT_FALSE(it1.Advance());
-    EXPECT_FALSE(it1.IsValid());
-
-    it1.Reset();
-  }
-
-<<<<<<< HEAD
+  key_values = RetrieveKeyValuePairs(it1);
+  EXPECT_THAT(key_values, ContainerEq(exp_key_values));
+
+  // Should get same results after calling Reset
+  it1.Reset();
+  key_values = RetrieveKeyValuePairs(it1);
+  EXPECT_THAT(key_values, ContainerEq(exp_key_values));
+
   // Now "b".
+  exp_key_values = {{"bac", 4}, {"bacd", 6}, {"bb", 5}};
   IcingDynamicTrie::Iterator it2(trie, "b");
-  for (int i = 0; i < 2; i++) {
-    ASSERT_TRUE(it2.IsValid());
-    EXPECT_STREQ(it2.GetKey(), "bac");
-    val = 1;
-    ASSERT_TRUE(it1.GetValue() != nullptr);
-    EXPECT_TRUE(!memcmp(it1.GetValue(), &val, sizeof(val)));
-    val = 4;
-    ASSERT_TRUE(it2.GetValue() != nullptr);
-    EXPECT_TRUE(!memcmp(it2.GetValue(), &val, sizeof(val)));
-
-    ASSERT_TRUE(it2.Advance());
-    ASSERT_TRUE(it2.IsValid());
-    EXPECT_STREQ(it2.GetKey(), "bacd");
-
-    ASSERT_TRUE(it2.Advance());
-    ASSERT_TRUE(it2.IsValid());
-    EXPECT_STREQ(it2.GetKey(), "bb");
-
-    EXPECT_FALSE(it2.Advance());
-    EXPECT_FALSE(it2.IsValid());
-
-    it2.Reset();
-=======
-  // Clear.
-  trie.Clear();
-  EXPECT_FALSE(IcingDynamicTrie::Iterator(trie, "").IsValid());
-  EXPECT_EQ(0u, trie.size());
-  EXPECT_EQ(1.0, trie.min_free_fraction());
-}
-
-TEST_F(IcingDynamicTrieTest, IteratorReverse) {
-  // Test iterator.
-  IcingFilesystem filesystem;
-  IcingDynamicTrie trie(trie_files_prefix_, IcingDynamicTrie::RuntimeOptions(),
-                        &filesystem);
-  ASSERT_TRUE(trie.CreateIfNotExist(IcingDynamicTrie::Options()));
-  ASSERT_TRUE(trie.Init());
-
-  for (uint32_t i = 0; i < kNumKeys; i++) {
-    ASSERT_THAT(trie.Insert(kKeys[i].data(), &i), IsOk());
->>>>>>> a81a0c8c
-  }
+  key_values = RetrieveKeyValuePairs(it2);
+  EXPECT_THAT(key_values, ContainerEq(exp_key_values));
+
+  // Should get same results after calling Reset
+  it2.Reset();
+  key_values = RetrieveKeyValuePairs(it2);
+  EXPECT_THAT(key_values, ContainerEq(exp_key_values));
 
   // Get everything under "ab".
+  exp_key_values = {{"ab", 1}, {"abbb", 7}, {"abcdefg", 8}, {"abd", 3}};
   IcingDynamicTrie::Iterator it3(trie, "ab");
-  for (int i = 0; i < 2; i++) {
-    ASSERT_TRUE(it3.IsValid());
-    EXPECT_STREQ(it3.GetKey(), "ab");
-    val = 1;
-    ASSERT_TRUE(it3.GetValue() != nullptr);
-    EXPECT_TRUE(!memcmp(it3.GetValue(), &val, sizeof(val)));
-
-    ASSERT_TRUE(it3.Advance());
-    ASSERT_TRUE(it3.IsValid());
-    EXPECT_STREQ(it3.GetKey(), "abbb");
-
-    ASSERT_TRUE(it3.Advance());
-    ASSERT_TRUE(it3.IsValid());
-    EXPECT_STREQ(it3.GetKey(), "abcdefg");
-
-    ASSERT_TRUE(it3.Advance());
-    ASSERT_TRUE(it3.IsValid());
-    EXPECT_STREQ(it3.GetKey(), "abd");
-
-    EXPECT_FALSE(it3.Advance());
-    EXPECT_FALSE(it3.IsValid());
-
-    it3.Reset();
-  }
+  key_values = RetrieveKeyValuePairs(it3);
+  EXPECT_THAT(key_values, ContainerEq(exp_key_values));
+
+  // Should get same results after calling Reset
+  it3.Reset();
+  key_values = RetrieveKeyValuePairs(it3);
+  EXPECT_THAT(key_values, ContainerEq(exp_key_values));
 
   // Should match only one key exactly.
   constexpr std::string_view kOneMatch[] = {
@@ -296,14 +236,17 @@
 
   for (size_t k = 0; k < ABSL_ARRAYSIZE(kOneMatch); k++) {
     IcingDynamicTrie::Iterator it_single(trie, kOneMatch[k].data());
-    for (int i = 0; i < 2; i++) {
-      ASSERT_TRUE(it_single.IsValid()) << kOneMatch[k];
-      EXPECT_STREQ(it_single.GetKey(), kOneMatchMatched[k].data());
-      EXPECT_FALSE(it_single.Advance()) << kOneMatch[k];
-      EXPECT_FALSE(it_single.IsValid()) << kOneMatch[k];
-
-      it_single.Reset();
-    }
+    ASSERT_TRUE(it_single.IsValid()) << kOneMatch[k];
+    EXPECT_THAT(it_single.GetKey(), StrEq(kOneMatchMatched[k].data()));
+    EXPECT_FALSE(it_single.Advance()) << kOneMatch[k];
+    EXPECT_FALSE(it_single.IsValid()) << kOneMatch[k];
+
+    // Should get same results after calling Reset
+    it_single.Reset();
+    ASSERT_TRUE(it_single.IsValid()) << kOneMatch[k];
+    EXPECT_THAT(it_single.GetKey(), StrEq(kOneMatchMatched[k].data()));
+    EXPECT_FALSE(it_single.Advance()) << kOneMatch[k];
+    EXPECT_FALSE(it_single.IsValid()) << kOneMatch[k];
   }
 
   // Matches nothing.
@@ -314,11 +257,9 @@
   };
   for (size_t k = 0; k < ABSL_ARRAYSIZE(kNoMatch); k++) {
     IcingDynamicTrie::Iterator it_empty(trie, kNoMatch[k].data());
-    for (int i = 0; i < 2; i++) {
-      EXPECT_FALSE(it_empty.IsValid());
-
-      it_empty.Reset();
-    }
+    EXPECT_FALSE(it_empty.IsValid());
+    it_empty.Reset();
+    EXPECT_FALSE(it_empty.IsValid());
   }
 
   // Clear.
@@ -328,8 +269,117 @@
   EXPECT_EQ(1.0, trie.min_free_fraction());
 }
 
-<<<<<<< HEAD
-=======
+TEST_F(IcingDynamicTrieTest, IteratorReverse) {
+  // Test iterator.
+  IcingFilesystem filesystem;
+  IcingDynamicTrie trie(trie_files_prefix_, IcingDynamicTrie::RuntimeOptions(),
+                        &filesystem);
+  ASSERT_TRUE(trie.CreateIfNotExist(IcingDynamicTrie::Options()));
+  ASSERT_TRUE(trie.Init());
+
+  for (uint32_t i = 0; i < kNumKeys; i++) {
+    ASSERT_THAT(trie.Insert(kKeys[i].data(), &i), IsOk());
+  }
+
+  // Should get the entire trie.
+  std::vector<std::pair<std::string, int>> exp_key_values = {
+      {"bb", 5},      {"bacd", 6}, {"bac", 4}, {"ac", 2}, {"abd", 3},
+      {"abcdefg", 8}, {"abbb", 7}, {"ab", 1},  {"", 0}};
+  IcingDynamicTrie::Iterator it_all(trie, "", /*reverse=*/true);
+  std::vector<std::pair<std::string, int>> key_values =
+      RetrieveKeyValuePairs(it_all);
+  EXPECT_THAT(key_values, ContainerEq(exp_key_values));
+  it_all.Reset();
+  key_values = RetrieveKeyValuePairs(it_all);
+  EXPECT_THAT(key_values, ContainerEq(exp_key_values));
+
+  // Get everything under "a".
+  exp_key_values = {
+      {"ac", 2}, {"abd", 3}, {"abcdefg", 8}, {"abbb", 7}, {"ab", 1}};
+  IcingDynamicTrie::Iterator it1(trie, "a", /*reverse=*/true);
+  key_values = RetrieveKeyValuePairs(it1);
+  EXPECT_THAT(key_values, ContainerEq(exp_key_values));
+
+  // Should get same results after calling Reset
+  it1.Reset();
+  key_values = RetrieveKeyValuePairs(it1);
+  EXPECT_THAT(key_values, ContainerEq(exp_key_values));
+
+  // Now "b".
+  exp_key_values = {{"bb", 5}, {"bacd", 6}, {"bac", 4}};
+  IcingDynamicTrie::Iterator it2(trie, "b", /*reverse=*/true);
+  key_values = RetrieveKeyValuePairs(it2);
+  EXPECT_THAT(key_values, ContainerEq(exp_key_values));
+
+  // Should get same results after calling Reset
+  it2.Reset();
+  key_values = RetrieveKeyValuePairs(it2);
+  EXPECT_THAT(key_values, ContainerEq(exp_key_values));
+
+  // Get everything under "ab".
+  exp_key_values = {{"abd", 3}, {"abcdefg", 8}, {"abbb", 7}, {"ab", 1}};
+  IcingDynamicTrie::Iterator it3(trie, "ab", /*reverse=*/true);
+  key_values = RetrieveKeyValuePairs(it3);
+  EXPECT_THAT(key_values, ContainerEq(exp_key_values));
+
+  // Should get same results after calling Reset
+  it3.Reset();
+  key_values = RetrieveKeyValuePairs(it3);
+  EXPECT_THAT(key_values, ContainerEq(exp_key_values));
+
+  // Should match only one key exactly.
+  constexpr std::string_view kOneMatch[] = {
+      "abd",
+      "abcd",
+      "abcdef",
+      "abcdefg",
+  };
+  // With the following match:
+  constexpr std::string_view kOneMatchMatched[] = {
+      "abd",
+      "abcdefg",
+      "abcdefg",
+      "abcdefg",
+  };
+
+  for (size_t k = 0; k < ABSL_ARRAYSIZE(kOneMatch); k++) {
+    IcingDynamicTrie::Iterator it_single(trie, kOneMatch[k].data(),
+                                         /*reverse=*/true);
+    ASSERT_TRUE(it_single.IsValid()) << kOneMatch[k];
+    EXPECT_THAT(it_single.GetKey(), StrEq(kOneMatchMatched[k].data()));
+    EXPECT_FALSE(it_single.Advance()) << kOneMatch[k];
+    EXPECT_FALSE(it_single.IsValid()) << kOneMatch[k];
+
+    // Should get same results after calling Reset
+    it_single.Reset();
+    ASSERT_TRUE(it_single.IsValid()) << kOneMatch[k];
+    EXPECT_THAT(it_single.GetKey(), StrEq(kOneMatchMatched[k].data()));
+    EXPECT_FALSE(it_single.Advance()) << kOneMatch[k];
+    EXPECT_FALSE(it_single.IsValid()) << kOneMatch[k];
+  }
+
+  // Matches nothing.
+  constexpr std::string_view kNoMatch[] = {
+      "abbd",
+      "abcdeg",
+      "abcdefh",
+  };
+  for (size_t k = 0; k < ABSL_ARRAYSIZE(kNoMatch); k++) {
+    IcingDynamicTrie::Iterator it_empty(trie, kNoMatch[k].data(),
+                                        /*reverse=*/true);
+    EXPECT_FALSE(it_empty.IsValid());
+    it_empty.Reset();
+    EXPECT_FALSE(it_empty.IsValid());
+  }
+
+  // Clear.
+  trie.Clear();
+  EXPECT_FALSE(
+      IcingDynamicTrie::Iterator(trie, "", /*reverse=*/true).IsValid());
+  EXPECT_EQ(0u, trie.size());
+  EXPECT_EQ(1.0, trie.min_free_fraction());
+}
+
 TEST_F(IcingDynamicTrieTest, IteratorLoadTest) {
   IcingFilesystem filesystem;
   IcingDynamicTrie trie(trie_files_prefix_, IcingDynamicTrie::RuntimeOptions(),
@@ -374,7 +424,6 @@
   EXPECT_THAT(key_values, ContainerEq(exp_key_values));
 }
 
->>>>>>> a81a0c8c
 TEST_F(IcingDynamicTrieTest, Persistence) {
   // Test persistence on the English dictionary.
   IcingFilesystem filesystem;
@@ -987,8 +1036,6 @@
   EXPECT_TRUE(trie.Find("bed", &value));
 }
 
-<<<<<<< HEAD
-=======
 TEST_F(IcingDynamicTrieTest, DeletionResortsFullNextArray) {
   IcingFilesystem filesystem;
   IcingDynamicTrie trie(trie_files_prefix_, IcingDynamicTrie::RuntimeOptions(),
@@ -1085,7 +1132,6 @@
   EXPECT_THAT(remaining, ContainerEq(exp_remaining));
 }
 
->>>>>>> a81a0c8c
 }  // namespace
 
 // The tests below are accessing private methods and fields of IcingDynamicTrie
@@ -1263,8 +1309,6 @@
   ASSERT_EQ(0, trie.property_bitmaps_.size());
 }
 
-<<<<<<< HEAD
-=======
 TEST_F(IcingDynamicTrieTest, IsBranchingTermShouldWorkForExistingTerms) {
   IcingFilesystem filesystem;
   IcingDynamicTrie trie(trie_files_prefix_, IcingDynamicTrie::RuntimeOptions(),
@@ -1402,6 +1446,5 @@
   EXPECT_FALSE(trie.IsBranchingTerm("abc_suffi"));
 }
 
->>>>>>> a81a0c8c
 }  // namespace lib
 }  // namespace icing