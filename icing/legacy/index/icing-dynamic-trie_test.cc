// Copyright (C) 2019 Google LLC
//
// Licensed under the Apache License, Version 2.0 (the "License");
// you may not use this file except in compliance with the License.
// You may obtain a copy of the License at
//
//      http://www.apache.org/licenses/LICENSE-2.0
//
// Unless required by applicable law or agreed to in writing, software
// distributed under the License is distributed on an "AS IS" BASIS,
// WITHOUT WARRANTIES OR CONDITIONS OF ANY KIND, either express or implied.
// See the License for the specific language governing permissions and
// limitations under the License.

#include "icing/legacy/index/icing-dynamic-trie.h"

#include <cstddef>
#include <cstdint>
#include <cstdio>
#include <memory>
#include <string>
#include <unordered_map>
#include <vector>

#include "icing/text_classifier/lib3/utils/hash/farmhash.h"
#include "gmock/gmock.h"
#include "gtest/gtest.h"
#include "icing/legacy/core/icing-string-util.h"
#include "icing/legacy/index/icing-filesystem.h"
#include "icing/testing/tmp-directory.h"

using testing::ElementsAre;

namespace icing {
namespace lib {

namespace {

<<<<<<< HEAD
=======
using testing::ElementsAre;

>>>>>>> 20d5ec21
constexpr std::string_view kKeys[] = {
    "", "ab", "ac", "abd", "bac", "bb", "bacd", "abbb", "abcdefg",
};
constexpr uint32_t kNumKeys = ABSL_ARRAYSIZE(kKeys);

class IcingDynamicTrieTest : public ::testing::Test {
 protected:
  class NewValueMap : public IcingDynamicTrie::NewValueMap {
   public:
    const void* GetNewValue(uint32_t old_value_index) const override {
      const_cast<NewValueMap*>(this)->buf_ = old_value_index;
      return &buf_;
    }

   private:
    uint32_t buf_;
  };

  // Output trie stats to stderr.
  static void StatsDump(const IcingDynamicTrie& trie) {
    IcingDynamicTrie::Stats stats;
    trie.CollectStats(&stats);
    DLOG(INFO) << "Stats:\n" << stats.DumpStats(true);
  }

  static void AddToTrie(IcingDynamicTrie* trie, uint32_t num_keys) {
    std::string key;
    for (uint32_t i = 0; i < kNumKeys; i++) {
      key.clear();
      IcingStringUtil::SStringAppendF(&key, 0, "%u+%010u", i % 2, i);
      bool inserted = trie->Insert(key.c_str(), &i);
      ASSERT_TRUE(inserted);
    }
  }

  static void CheckTrie(const IcingDynamicTrie& trie, uint32_t num_keys) {
    std::string key;
    for (uint32_t i = 0; i < kNumKeys; i++) {
      key.clear();
      IcingStringUtil::SStringAppendF(&key, 0, "%u+%010u", i % 2, i);
      uint32_t val;
      bool found = trie.Find(key.c_str(), &val);
      EXPECT_TRUE(found);
      EXPECT_EQ(i, val);
    }
  }

  static void PrintTrie(const IcingDynamicTrie& trie) {
    std::vector<std::string> keys;
    std::ostringstream os;
    DLOG(INFO) << "Trie:\n";
    trie.DumpTrie(&os, &keys);
    DLOG(INFO) << os.str();
  }

  void SetUp() override {
    trie_files_dir_ = GetTestTempDir() + "/trie_files";
    trie_files_prefix_ = trie_files_dir_ + "/test_file_";
  }

  void TearDown() override {
    IcingFilesystem filesystem;
    filesystem.DeleteDirectoryRecursively(trie_files_dir_.c_str());
  }

  std::string trie_files_dir_;
  std::string trie_files_prefix_;
};

constexpr std::string_view kCommonEnglishWords[] = {
    "that", "was",  "for",  "on",   "are",  "with",  "they", "be",    "at",
    "one",  "have", "this", "from", "word", "but",   "what", "some",  "you",
    "had",  "the",  "and",  "can",  "out",  "other", "were", "which", "their",
    "time", "will", "how",  "said", "each", "tell",  "may",  "three"};
constexpr uint32_t kCommonEnglishWordArrayLen =
    sizeof(kCommonEnglishWords) / sizeof(std::string_view);

TEST_F(IcingDynamicTrieTest, Simple) {
  // Test simple key insertions.
  IcingFilesystem filesystem;
  IcingDynamicTrie trie(trie_files_prefix_, IcingDynamicTrie::RuntimeOptions(),
                        &filesystem);
  ASSERT_TRUE(trie.CreateIfNotExist(IcingDynamicTrie::Options()));
  ASSERT_TRUE(trie.Init());

  for (uint32_t i = 0; i < kNumKeys; i++) {
    ASSERT_TRUE(trie.Insert(kKeys[i].data(), &i));

    uint32_t val;
    bool found = trie.Find(kKeys[i].data(), &val);
    EXPECT_TRUE(found) << kKeys[i];
    if (found) EXPECT_EQ(i, val) << kKeys[i] << " " << val;
  }

  EXPECT_EQ(trie.size(), kNumKeys);

  StatsDump(trie);
  std::vector<std::string> keys;
  std::ostringstream os;
  DLOG(INFO) << "Trie:\n";
  trie.DumpTrie(&os, &keys);
  DLOG(INFO) << os.str();
  EXPECT_EQ(keys.size(), kNumKeys);
}

TEST_F(IcingDynamicTrieTest, Init) {
  // Test create/init behavior.
  IcingFilesystem filesystem;
  IcingDynamicTrie trie(trie_files_prefix_, IcingDynamicTrie::RuntimeOptions(),
                        &filesystem);
  EXPECT_FALSE(trie.is_initialized());
  EXPECT_FALSE(trie.Init());

  ASSERT_TRUE(trie.CreateIfNotExist(IcingDynamicTrie::Options()));
  EXPECT_TRUE(trie.Init());
  EXPECT_TRUE(trie.is_initialized());
}

TEST_F(IcingDynamicTrieTest, Iterator) {
  // Test iterator.
  IcingFilesystem filesystem;
  uint32_t val;
  IcingDynamicTrie trie(trie_files_prefix_, IcingDynamicTrie::RuntimeOptions(),
                        &filesystem);
  ASSERT_TRUE(trie.CreateIfNotExist(IcingDynamicTrie::Options()));
  ASSERT_TRUE(trie.Init());

  for (uint32_t i = 0; i < kNumKeys; i++) {
    ASSERT_TRUE(trie.Insert(kKeys[i].data(), &i));
  }

  // We try everything twice to test that Reset also works.

  // Should get the entire trie.
  IcingDynamicTrie::Iterator it_all(trie, "");
  for (int i = 0; i < 2; i++) {
    uint32_t count = 0;
    for (; it_all.IsValid(); it_all.Advance()) {
      uint32_t val_idx = it_all.GetValueIndex();
      EXPECT_EQ(it_all.GetValue(), trie.GetValueAtIndex(val_idx));
      count++;
    }
    EXPECT_EQ(count, kNumKeys);
    it_all.Reset();
  }

  // Get everything under "a".
  IcingDynamicTrie::Iterator it1(trie, "a");
  for (int i = 0; i < 2; i++) {
    ASSERT_TRUE(it1.IsValid());
    EXPECT_STREQ(it1.GetKey(), "ab");
    static const uint32_t kOne = 1;
    ASSERT_TRUE(it1.GetValue() != nullptr);
    EXPECT_TRUE(!memcmp(it1.GetValue(), &kOne, sizeof(kOne)));

    ASSERT_TRUE(it1.Advance());
    ASSERT_TRUE(it1.IsValid());
    EXPECT_STREQ(it1.GetKey(), "abbb");

    ASSERT_TRUE(it1.Advance());
    ASSERT_TRUE(it1.IsValid());
    EXPECT_STREQ(it1.GetKey(), "abcdefg");

    ASSERT_TRUE(it1.Advance());
    ASSERT_TRUE(it1.IsValid());
    EXPECT_STREQ(it1.GetKey(), "abd");

    ASSERT_TRUE(it1.Advance());
    ASSERT_TRUE(it1.IsValid());
    EXPECT_STREQ(it1.GetKey(), "ac");

    EXPECT_FALSE(it1.Advance());
    EXPECT_FALSE(it1.IsValid());

    it1.Reset();
  }

  // Now "b".
  IcingDynamicTrie::Iterator it2(trie, "b");
  for (int i = 0; i < 2; i++) {
    ASSERT_TRUE(it2.IsValid());
    EXPECT_STREQ(it2.GetKey(), "bac");
    val = 1;
    ASSERT_TRUE(it1.GetValue() != nullptr);
    EXPECT_TRUE(!memcmp(it1.GetValue(), &val, sizeof(val)));
    val = 4;
    ASSERT_TRUE(it2.GetValue() != nullptr);
    EXPECT_TRUE(!memcmp(it2.GetValue(), &val, sizeof(val)));

    ASSERT_TRUE(it2.Advance());
    ASSERT_TRUE(it2.IsValid());
    EXPECT_STREQ(it2.GetKey(), "bacd");

    ASSERT_TRUE(it2.Advance());
    ASSERT_TRUE(it2.IsValid());
    EXPECT_STREQ(it2.GetKey(), "bb");

    EXPECT_FALSE(it2.Advance());
    EXPECT_FALSE(it2.IsValid());

    it2.Reset();
  }

  // Get everything under "ab".
  IcingDynamicTrie::Iterator it3(trie, "ab");
  for (int i = 0; i < 2; i++) {
    ASSERT_TRUE(it3.IsValid());
    EXPECT_STREQ(it3.GetKey(), "ab");
    val = 1;
    ASSERT_TRUE(it3.GetValue() != nullptr);
    EXPECT_TRUE(!memcmp(it3.GetValue(), &val, sizeof(val)));

    ASSERT_TRUE(it3.Advance());
    ASSERT_TRUE(it3.IsValid());
    EXPECT_STREQ(it3.GetKey(), "abbb");

    ASSERT_TRUE(it3.Advance());
    ASSERT_TRUE(it3.IsValid());
    EXPECT_STREQ(it3.GetKey(), "abcdefg");

    ASSERT_TRUE(it3.Advance());
    ASSERT_TRUE(it3.IsValid());
    EXPECT_STREQ(it3.GetKey(), "abd");

    EXPECT_FALSE(it3.Advance());
    EXPECT_FALSE(it3.IsValid());

    it3.Reset();
  }

  // Should match only one key exactly.
  constexpr std::string_view kOneMatch[] = {
      "abd",
      "abcd",
      "abcdef",
      "abcdefg",
  };
  // With the following match:
  constexpr std::string_view kOneMatchMatched[] = {
      "abd",
      "abcdefg",
      "abcdefg",
      "abcdefg",
  };

  for (size_t k = 0; k < ABSL_ARRAYSIZE(kOneMatch); k++) {
    IcingDynamicTrie::Iterator it_single(trie, kOneMatch[k].data());
    for (int i = 0; i < 2; i++) {
      ASSERT_TRUE(it_single.IsValid()) << kOneMatch[k];
      EXPECT_STREQ(it_single.GetKey(), kOneMatchMatched[k].data());
      EXPECT_FALSE(it_single.Advance()) << kOneMatch[k];
      EXPECT_FALSE(it_single.IsValid()) << kOneMatch[k];

      it_single.Reset();
    }
  }

  // Matches nothing.
  constexpr std::string_view kNoMatch[] = {
      "abbd",
      "abcdeg",
      "abcdefh",
  };
  for (size_t k = 0; k < ABSL_ARRAYSIZE(kNoMatch); k++) {
    IcingDynamicTrie::Iterator it_empty(trie, kNoMatch[k].data());
    for (int i = 0; i < 2; i++) {
      EXPECT_FALSE(it_empty.IsValid());

      it_empty.Reset();
    }
  }

  // Clear.
  trie.Clear();
  EXPECT_FALSE(IcingDynamicTrie::Iterator(trie, "").IsValid());
  EXPECT_EQ(0u, trie.size());
  EXPECT_EQ(1.0, trie.min_free_fraction());
}

TEST_F(IcingDynamicTrieTest, Persistence) {
  // Test persistence on the English dictionary.
  IcingFilesystem filesystem;
  {
    // Test with a trie including strings in words. Test will fail if
    // words are not unique.
    IcingDynamicTrie trie(trie_files_prefix_,
                          IcingDynamicTrie::RuntimeOptions(), &filesystem);
    EXPECT_FALSE(trie.Init());
    ASSERT_TRUE(trie.CreateIfNotExist(IcingDynamicTrie::Options()));
    ASSERT_TRUE(trie.Init());

    for (uint32_t i = 0; i < kCommonEnglishWordArrayLen; i++) {
      ASSERT_TRUE(trie.Insert(kCommonEnglishWords[i].data(), &i));
    }
    // Explicitly omit sync.

    StatsDump(trie);
  }

  {
    IcingDynamicTrie trie(trie_files_prefix_,
                          IcingDynamicTrie::RuntimeOptions(), &filesystem);
    ASSERT_TRUE(trie.Init());
    EXPECT_EQ(0U, trie.size());

    for (uint32_t i = 0; i < kCommonEnglishWordArrayLen; i++) {
      ASSERT_TRUE(trie.Insert(kCommonEnglishWords[i].data(), &i));
    }
    trie.Sync();

    StatsDump(trie);
  }

  {
    IcingDynamicTrie trie(trie_files_prefix_,
                          IcingDynamicTrie::RuntimeOptions(), &filesystem);
    ASSERT_TRUE(trie.Init());

    // Make sure we can find everything with the right value.
    uint32_t found_count = 0;
    uint32_t matched_count = 0;
    for (size_t i = 0; i < kCommonEnglishWordArrayLen; i++) {
      uint32_t val;
      bool found = trie.Find(kCommonEnglishWords[i].data(), &val);
      if (found) {
        found_count++;
        if (i == val) {
          matched_count++;
        }
      }
    }
    EXPECT_EQ(found_count, kCommonEnglishWordArrayLen);
    EXPECT_EQ(matched_count, kCommonEnglishWordArrayLen);

    StatsDump(trie);
  }
}

TEST_F(IcingDynamicTrieTest, PersistenceShared) {
  // Test persistence on the English dictionary.
  IcingFilesystem filesystem;
  IcingDynamicTrie::RuntimeOptions ropt;

  {
    // Test with a trie including strings in words. Test will fail if
    // words are not unique.
    ropt.storage_policy = IcingDynamicTrie::RuntimeOptions::kMapSharedWithCrc;
    IcingDynamicTrie trie(trie_files_prefix_, ropt, &filesystem);
    EXPECT_FALSE(trie.Init());
    ASSERT_TRUE(trie.CreateIfNotExist(IcingDynamicTrie::Options()));
    ASSERT_TRUE(trie.Init());

    uint32_t next_reopen = kCommonEnglishWordArrayLen / 16;
    for (uint32_t i = 0; i < kCommonEnglishWordArrayLen; i++) {
      ASSERT_TRUE(trie.Insert(kCommonEnglishWords[i].data(), &i));

      if (i == next_reopen) {
        ASSERT_NE(0u, trie.UpdateCrc());
        trie.Close();
        ASSERT_TRUE(trie.Init());

        next_reopen += next_reopen / 2;
      }
    }
    // Explicitly omit sync. Shared should automatically persist.

    StatsDump(trie);
  }

  // Go back and forth between the two policies.
  for (int i = 0; i < 5; i++) {
    if (i % 2 == 0) {
      DLOG(INFO) << "Opening with map shared";
      ropt.storage_policy = IcingDynamicTrie::RuntimeOptions::kMapSharedWithCrc;
    } else {
      DLOG(INFO) << "Opening with explicit flush";
      ropt.storage_policy = IcingDynamicTrie::RuntimeOptions::kExplicitFlush;
    }
    IcingDynamicTrie trie(trie_files_prefix_, ropt, &filesystem);
    ASSERT_TRUE(trie.Init());

    // Make sure we can find everything with the right value.
    uint32_t found_count = 0;
    uint32_t matched_count = 0;
    for (size_t i = 0; i < kCommonEnglishWordArrayLen; i++) {
      uint32_t val;
      bool found = trie.Find(kCommonEnglishWords[i].data(), &val);
      if (found) {
        found_count++;
        if (i == val) {
          matched_count++;
        }
      }
    }
    EXPECT_EQ(found_count, kCommonEnglishWordArrayLen);
    EXPECT_EQ(matched_count, kCommonEnglishWordArrayLen);

    StatsDump(trie);
  }

  // Clear and re-open.
  ropt.storage_policy = IcingDynamicTrie::RuntimeOptions::kMapSharedWithCrc;
  IcingDynamicTrie trie(trie_files_prefix_, ropt, &filesystem);
  ASSERT_TRUE(trie.Init());
  trie.Clear();
  trie.Close();
  ASSERT_TRUE(trie.Init());
}

TEST_F(IcingDynamicTrieTest, Sync) {
  IcingFilesystem filesystem;
  {
    IcingDynamicTrie trie(trie_files_prefix_,
                          IcingDynamicTrie::RuntimeOptions(), &filesystem);
    ASSERT_TRUE(trie.CreateIfNotExist(IcingDynamicTrie::Options()));
    ASSERT_TRUE(trie.Init());

    for (uint32_t i = 0; i < kNumKeys; i++) {
      ASSERT_TRUE(trie.Insert(kKeys[i].data(), &i));

      uint32_t val;
      bool found = trie.Find(kKeys[i].data(), &val);
      EXPECT_TRUE(found) << kKeys[i];
      if (found) EXPECT_EQ(i, val) << kKeys[i] << " " << val;
    }

    StatsDump(trie);
    PrintTrie(trie);

    trie.Sync();

    for (uint32_t i = 0; i < kNumKeys; i++) {
      uint32_t val;
      bool found = trie.Find(kKeys[i].data(), &val);
      EXPECT_TRUE(found) << kKeys[i];
      if (found) EXPECT_EQ(i, val) << kKeys[i] << " " << val;
    }
  }

  {
    IcingDynamicTrie trie(trie_files_prefix_,
                          IcingDynamicTrie::RuntimeOptions(), &filesystem);
    ASSERT_TRUE(trie.Init());

    for (uint32_t i = 0; i < kNumKeys; i++) {
      uint32_t val;
      bool found = trie.Find(kKeys[i].data(), &val);
      EXPECT_TRUE(found) << kKeys[i];
      if (found) EXPECT_EQ(i, val) << kKeys[i] << " " << val;
    }

    StatsDump(trie);
    PrintTrie(trie);
  }
}

TEST_F(IcingDynamicTrieTest, LimitsZero) {
  // Don't crash if we set limits to 0.
  IcingFilesystem filesystem;
  IcingDynamicTrie trie(trie_files_prefix_, IcingDynamicTrie::RuntimeOptions(),
                        &filesystem);
  ASSERT_FALSE(trie.CreateIfNotExist(IcingDynamicTrie::Options(0, 0, 0, 0)));
}

TEST_F(IcingDynamicTrieTest, LimitsSmall) {
  // Test limits with a few keys.
  IcingFilesystem filesystem;
  IcingDynamicTrie trie(trie_files_prefix_, IcingDynamicTrie::RuntimeOptions(),
                        &filesystem);
  ASSERT_TRUE(trie.CreateIfNotExist(
      IcingDynamicTrie::Options(10, 300, 30, sizeof(uint32_t))));
  ASSERT_TRUE(trie.Init());

  ASSERT_LT(3U, kNumKeys);

  for (uint32_t i = 0; i < 3; i++) {
    ASSERT_TRUE(trie.Insert(kKeys[i].data(), &i)) << i;

    uint32_t val;
    bool found = trie.Find(kKeys[i].data(), &val);
    EXPECT_TRUE(found) << kKeys[i];
    if (found) EXPECT_EQ(i, val) << kKeys[i] << " " << val;
  }

  uint32_t val = 3;
  EXPECT_FALSE(trie.Insert(kKeys[3].data(), &val));

  StatsDump(trie);
  PrintTrie(trie);
}

TEST_F(IcingDynamicTrieTest, DISABLEDFingerprintedKeys) {
  IcingFilesystem filesystem;
  IcingDynamicTrie::Options options(4 << 20, 4 << 20, 20 << 20,
                                    sizeof(uint32_t));
  IcingDynamicTrie trie(trie_files_prefix_, IcingDynamicTrie::RuntimeOptions(),
                        &filesystem);
  ASSERT_TRUE(trie.CreateIfNotExist(options));
  ASSERT_TRUE(trie.Init());
  IcingDynamicTrie triefp(trie_files_prefix_ + ".fps",
                          IcingDynamicTrie::RuntimeOptions(), &filesystem);
  ASSERT_TRUE(triefp.CreateIfNotExist(options));
  ASSERT_TRUE(triefp.Init());

  static const uint32_t kNumKeys = 1000000;
  std::string key;
  for (uint32_t i = 0; i < kNumKeys; i++) {
    key.clear();
    IcingStringUtil::SStringAppendF(
        &key, 1000, "content://gmail-ls/account/conversation/%u/message/%u", i,
        10 * i);
    ASSERT_TRUE(trie.Insert(key.c_str(), &i));

    // Now compute a fingerprint.
    uint64_t fpkey = tc3farmhash::Fingerprint64(key);

    // Convert to base255 since keys in trie cannot contain 0.
    uint8_t fpkey_base255[9];
    for (int j = 0; j < 8; j++) {
      fpkey_base255[j] = (fpkey % 255) + 1;
      fpkey /= 255;
    }
    fpkey_base255[8] = '\0';
    ASSERT_TRUE(
        triefp.Insert(reinterpret_cast<const char*>(fpkey_base255), &i));

    // Sync periodically to gauge write locality.
    if ((i + 1) % (kNumKeys / 10) == 0) {
      DLOG(INFO) << "Trie sync";
      trie.Sync();
      DLOG(INFO) << "Trie fp sync";
      triefp.Sync();
    }
  }

  DLOG(INFO) << "Trie stats";
  StatsDump(trie);
  DLOG(INFO) << "Trie fp stats";
  StatsDump(triefp);
}

TEST_F(IcingDynamicTrieTest, AddDups) {
  IcingFilesystem filesystem;
  IcingDynamicTrie trie(trie_files_prefix_, IcingDynamicTrie::RuntimeOptions(),
                        &filesystem);
  ASSERT_TRUE(trie.CreateIfNotExist(IcingDynamicTrie::Options()));
  ASSERT_TRUE(trie.Init());

  static const uint32_t kNumKeys = 5000;
  AddToTrie(&trie, kNumKeys);
  CheckTrie(trie, kNumKeys);

  DLOG(INFO) << "Trie stats";
  StatsDump(trie);

  AddToTrie(&trie, kNumKeys);
  CheckTrie(trie, kNumKeys);
  DLOG(INFO) << "Trie stats";
  StatsDump(trie);
}

TEST_F(IcingDynamicTrieTest, Properties) {
  IcingFilesystem filesystem;
  IcingDynamicTrie trie(trie_files_prefix_, IcingDynamicTrie::RuntimeOptions(),
                        &filesystem);
  ASSERT_TRUE(trie.CreateIfNotExist(IcingDynamicTrie::Options()));
  ASSERT_TRUE(trie.Init());

  static const uint32_t kOne = 1;
  uint32_t val_idx;
  trie.Insert("abcd", &kOne, &val_idx, false);
  trie.SetProperty(val_idx, 0);
  trie.SetProperty(val_idx, 3);

  {
    IcingDynamicTrie::PropertyReader reader(trie, 3);
    ASSERT_TRUE(reader.Exists());
    EXPECT_TRUE(reader.HasProperty(val_idx));
    EXPECT_FALSE(reader.HasProperty(1000));
  }

  // Disappear after close.
  trie.Close();
  ASSERT_TRUE(trie.Init());
  {
    IcingDynamicTrie::PropertyReader reader(trie, 3);
    EXPECT_FALSE(reader.HasProperty(val_idx));
  }

  // Persist after sync.
  trie.Insert("abcd", &kOne, &val_idx, false);
  trie.SetProperty(val_idx, 1);
  ASSERT_TRUE(trie.Sync());
  trie.Close();
  ASSERT_TRUE(trie.Init());

  uint32_t val;
  ASSERT_TRUE(trie.Find("abcd", &val, &val_idx));
  EXPECT_EQ(1u, val);
  {
    IcingDynamicTrie::PropertyReader reader(trie, 1);
    EXPECT_TRUE(reader.HasProperty(val_idx));
  }

  // Get all.
  {
    IcingDynamicTrie::PropertyReadersAll readers(trie);
    ASSERT_EQ(4u, readers.size());
    EXPECT_TRUE(readers.Exists(0));
    EXPECT_TRUE(readers.Exists(1));
    EXPECT_FALSE(readers.Exists(2));
    EXPECT_TRUE(readers.Exists(3));
  }
}

TEST_F(IcingDynamicTrieTest, ClearSingleProperty) {
  IcingFilesystem filesystem;
  IcingDynamicTrie trie(trie_files_prefix_, IcingDynamicTrie::RuntimeOptions(),
                        &filesystem);
  ASSERT_TRUE(trie.CreateIfNotExist(IcingDynamicTrie::Options()));
  ASSERT_TRUE(trie.Init());

  static const uint32_t kOne = 1;
  uint32_t val_idx[3];
  trie.Insert("abcd", &kOne, &val_idx[0], false);
  trie.SetProperty(val_idx[0], 0);
  trie.SetProperty(val_idx[0], 3);

  trie.Insert("efgh", &kOne, &val_idx[1], false);
  trie.SetProperty(val_idx[1], 0);
  trie.SetProperty(val_idx[1], 3);

  trie.Insert("ijkl", &kOne, &val_idx[2], false);
  trie.SetProperty(val_idx[2], 0);
  trie.SetProperty(val_idx[2], 3);

  {
    IcingDynamicTrie::PropertyReadersAll readers(trie);
    ASSERT_EQ(4u, readers.size());
    EXPECT_TRUE(readers.Exists(0));
    EXPECT_FALSE(readers.Exists(1));
    EXPECT_FALSE(readers.Exists(2));
    EXPECT_TRUE(readers.Exists(3));
    for (size_t i = 0; i < readers.size(); i++) {
      if (readers.Exists(i)) {
        for (size_t j = 0; j < sizeof(val_idx) / sizeof(uint32_t); ++j) {
          EXPECT_TRUE(readers.HasProperty(i, val_idx[j]));
        }
      }
    }
  }

  EXPECT_TRUE(trie.ClearPropertyForAllValues(3));

  {
    IcingDynamicTrie::PropertyReadersAll readers(trie);
    ASSERT_EQ(4u, readers.size());
    EXPECT_TRUE(readers.Exists(0));
    EXPECT_FALSE(readers.Exists(1));
    EXPECT_FALSE(readers.Exists(2));
    // Clearing the property causes all values to be deleted.
    EXPECT_FALSE(readers.Exists(3));
    for (size_t i = 0; i < readers.size(); i++) {
      for (size_t j = 0; j < sizeof(val_idx) / sizeof(uint32_t); ++j) {
        if (i == 0) {
          EXPECT_TRUE(readers.HasProperty(i, val_idx[j]));
        } else {
          EXPECT_FALSE(readers.HasProperty(i, val_idx[j]));
        }
      }
    }
  }
}

TEST_F(IcingDynamicTrieTest, Compact) {
  IcingFilesystem filesystem;
  IcingDynamicTrie trie(trie_files_prefix_, IcingDynamicTrie::RuntimeOptions(),
                        &filesystem);
  ASSERT_TRUE(trie.CreateIfNotExist(IcingDynamicTrie::Options()));
  ASSERT_TRUE(trie.Init());

  for (uint32_t i = 0; i < kNumKeys; i++) {
    ASSERT_TRUE(trie.Insert(kKeys[i].data(), &i));

    uint32_t val;
    bool found = trie.Find(kKeys[i].data(), &val);
    EXPECT_TRUE(found) << kKeys[i];
    if (found) EXPECT_EQ(i, val) << kKeys[i] << " " << val;
  }

  EXPECT_EQ(trie.size(), kNumKeys);

  StatsDump(trie);
  PrintTrie(trie);

  IcingDynamicTrie trie2(trie_files_prefix_ + "-2",
                         IcingDynamicTrie::RuntimeOptions(), &filesystem);
  ASSERT_TRUE(trie2.CreateIfNotExist(IcingDynamicTrie::Options()));
  ASSERT_TRUE(trie2.Init());

  std::unordered_map<uint32_t, uint32_t> old_to_new_tvi;
  trie.Compact(NewValueMap(), &trie2, &old_to_new_tvi);
  for (uint32_t i = 0; i < kNumKeys; i++) {
    uint32_t val;
    bool found = trie2.Find(kKeys[i].data(), &val);
    EXPECT_TRUE(found) << kKeys[i];
    EXPECT_TRUE(old_to_new_tvi.find(val) != old_to_new_tvi.end());
  }
}

TEST_F(IcingDynamicTrieTest, DeletionShouldWorkWhenRootIsLeaf) {
  IcingFilesystem filesystem;
  IcingDynamicTrie trie(trie_files_prefix_, IcingDynamicTrie::RuntimeOptions(),
                        &filesystem);
  ASSERT_TRUE(trie.CreateIfNotExist(IcingDynamicTrie::Options()));
  ASSERT_TRUE(trie.Init());

  // Inserts a key, the root is a leaf.
  uint32_t value = 1;
  ASSERT_TRUE(trie.Insert("foo", &value));
  ASSERT_TRUE(trie.Find("foo", &value));

  // Deletes the key.
  EXPECT_TRUE(trie.Delete("foo"));
  EXPECT_FALSE(trie.Find("foo", &value));
}

TEST_F(IcingDynamicTrieTest, DeletionShouldWorkWhenLastCharIsLeaf) {
  IcingFilesystem filesystem;
  IcingDynamicTrie trie(trie_files_prefix_, IcingDynamicTrie::RuntimeOptions(),
                        &filesystem);
  ASSERT_TRUE(trie.CreateIfNotExist(IcingDynamicTrie::Options()));
  ASSERT_TRUE(trie.Init());

  // Inserts "bar" and "ba", the trie structure looks like:
  //       root
  //         |
  //         b
  //         |
  //         a
  //        / \
  //     null  r
  uint32_t value = 1;
  ASSERT_TRUE(trie.Insert("bar", &value));
  ASSERT_TRUE(trie.Insert("ba", &value));
  ASSERT_TRUE(trie.Find("bar", &value));
  ASSERT_TRUE(trie.Find("ba", &value));

  // Deletes "bar". "r" is a leaf node in the trie.
  EXPECT_TRUE(trie.Delete("bar"));
  EXPECT_FALSE(trie.Find("bar", &value));
  EXPECT_TRUE(trie.Find("ba", &value));
}

TEST_F(IcingDynamicTrieTest, DeletionShouldWorkWithTerminationNode) {
  IcingFilesystem filesystem;
  IcingDynamicTrie trie(trie_files_prefix_, IcingDynamicTrie::RuntimeOptions(),
                        &filesystem);
  ASSERT_TRUE(trie.CreateIfNotExist(IcingDynamicTrie::Options()));
  ASSERT_TRUE(trie.Init());

  // Inserts "bar" and "ba", the trie structure looks like:
  //       root
  //         |
  //         b
  //         |
  //         a
  //        / \
  //     null  r
  uint32_t value = 1;
  ASSERT_TRUE(trie.Insert("bar", &value));
  ASSERT_TRUE(trie.Insert("ba", &value));
  ASSERT_TRUE(trie.Find("bar", &value));
  ASSERT_TRUE(trie.Find("ba", &value));

  // Deletes "ba" which is a key with termination node in the trie.
  EXPECT_TRUE(trie.Delete("ba"));
  EXPECT_FALSE(trie.Find("ba", &value));
  EXPECT_TRUE(trie.Find("bar", &value));
}

TEST_F(IcingDynamicTrieTest, DeletionShouldWorkWithMultipleNexts) {
  IcingFilesystem filesystem;
  IcingDynamicTrie trie(trie_files_prefix_, IcingDynamicTrie::RuntimeOptions(),
                        &filesystem);
  ASSERT_TRUE(trie.CreateIfNotExist(IcingDynamicTrie::Options()));
  ASSERT_TRUE(trie.Init());

  // Inserts "ba", "bb", "bc", and "bd", the trie structure looks like:
  //       root
  //         |
  //         b
  //      / | | \
  //     a  b c  d
  uint32_t value = 1;
  ASSERT_TRUE(trie.Insert("ba", &value));
  ASSERT_TRUE(trie.Insert("bb", &value));
  ASSERT_TRUE(trie.Insert("bc", &value));
  ASSERT_TRUE(trie.Insert("bd", &value));
  ASSERT_TRUE(trie.Find("ba", &value));
  ASSERT_TRUE(trie.Find("bb", &value));
  ASSERT_TRUE(trie.Find("bc", &value));
  ASSERT_TRUE(trie.Find("bd", &value));

  // Deletes "bc".
  EXPECT_TRUE(trie.Delete("bc"));
  EXPECT_FALSE(trie.Find("bc", &value));
  EXPECT_TRUE(trie.Find("ba", &value));
  EXPECT_TRUE(trie.Find("bb", &value));
  EXPECT_TRUE(trie.Find("bd", &value));
}

TEST_F(IcingDynamicTrieTest, DeletionShouldWorkWithMultipleTrieBranches) {
  IcingFilesystem filesystem;
  IcingDynamicTrie trie(trie_files_prefix_, IcingDynamicTrie::RuntimeOptions(),
                        &filesystem);
  ASSERT_TRUE(trie.CreateIfNotExist(IcingDynamicTrie::Options()));
  ASSERT_TRUE(trie.Init());

  // Inserts "batter", "battle", and "bar", the trie structure looks like:
  //       root
  //         |
  //         b
  //         |
  //         a
  //        / \
  //       t   r
  //       |
  //       t
  //      / \
  //     e   l
  //     |   |
  //     r   e
  uint32_t value = 1;
  ASSERT_TRUE(trie.Insert("batter", &value));
  ASSERT_TRUE(trie.Insert("battle", &value));
  ASSERT_TRUE(trie.Insert("bar", &value));
  ASSERT_TRUE(trie.Find("batter", &value));
  ASSERT_TRUE(trie.Find("battle", &value));
  ASSERT_TRUE(trie.Find("bar", &value));

  // Deletes "batter".
  EXPECT_TRUE(trie.Delete("batter"));
  EXPECT_FALSE(trie.Find("batter", &value));
  EXPECT_TRUE(trie.Find("battle", &value));
  EXPECT_TRUE(trie.Find("bar", &value));
}

TEST_F(IcingDynamicTrieTest, InsertionShouldWorkAfterDeletion) {
  IcingFilesystem filesystem;
  IcingDynamicTrie trie(trie_files_prefix_, IcingDynamicTrie::RuntimeOptions(),
                        &filesystem);
  ASSERT_TRUE(trie.CreateIfNotExist(IcingDynamicTrie::Options()));
  ASSERT_TRUE(trie.Init());

  // Inserts some keys.
  uint32_t value = 1;
  ASSERT_TRUE(trie.Insert("bar", &value));
  ASSERT_TRUE(trie.Insert("bed", &value));
  ASSERT_TRUE(trie.Insert("foo", &value));

  // Deletes a key
  ASSERT_TRUE(trie.Delete("bed"));
  ASSERT_FALSE(trie.Find("bed", &value));

  // Inserts after deletion
  EXPECT_TRUE(trie.Insert("bed", &value));
  EXPECT_TRUE(trie.Insert("bedroom", &value));
  EXPECT_TRUE(trie.Find("bed", &value));
  EXPECT_TRUE(trie.Find("bedroom", &value));
}

TEST_F(IcingDynamicTrieTest, IteratorShouldWorkAfterDeletion) {
  IcingFilesystem filesystem;
  IcingDynamicTrie trie(trie_files_prefix_, IcingDynamicTrie::RuntimeOptions(),
                        &filesystem);
  ASSERT_TRUE(trie.CreateIfNotExist(IcingDynamicTrie::Options()));
  ASSERT_TRUE(trie.Init());

  // Inserts some keys.
  uint32_t value = 1;
  ASSERT_TRUE(trie.Insert("bar", &value));
  ASSERT_TRUE(trie.Insert("bed", &value));
  ASSERT_TRUE(trie.Insert("foo", &value));

  // Deletes a key
  ASSERT_TRUE(trie.Delete("bed"));

  // Iterates through all keys
  IcingDynamicTrie::Iterator iterator_all(trie, "");
  std::vector<std::string> results;
  for (; iterator_all.IsValid(); iterator_all.Advance()) {
    results.emplace_back(iterator_all.GetKey());
  }
  EXPECT_THAT(results, ElementsAre("bar", "foo"));

  // Iterates through keys that start with "b"
  IcingDynamicTrie::Iterator iterator_b(trie, "b");
  results.clear();
  for (; iterator_b.IsValid(); iterator_b.Advance()) {
    results.emplace_back(iterator_b.GetKey());
  }
  EXPECT_THAT(results, ElementsAre("bar"));
}

TEST_F(IcingDynamicTrieTest, DeletingNonExistingKeyShouldReturnTrue) {
  IcingFilesystem filesystem;
  IcingDynamicTrie trie(trie_files_prefix_, IcingDynamicTrie::RuntimeOptions(),
                        &filesystem);
  ASSERT_TRUE(trie.CreateIfNotExist(IcingDynamicTrie::Options()));
  ASSERT_TRUE(trie.Init());

  // Inserts some keys.
  uint32_t value = 1;
  ASSERT_TRUE(trie.Insert("bar", &value));
  ASSERT_TRUE(trie.Insert("bed", &value));

  // "ba" and bedroom are not keys in the trie.
  EXPECT_TRUE(trie.Delete("ba"));
  EXPECT_TRUE(trie.Delete("bedroom"));

  // The original keys are not affected.
  EXPECT_TRUE(trie.Find("bar", &value));
  EXPECT_TRUE(trie.Find("bed", &value));
}

}  // namespace

// The tests below are accessing private methods and fields of IcingDynamicTrie
// so can't be in the anonymous namespace.

TEST_F(IcingDynamicTrieTest, TrieShouldRespectLimits) {
  // Test limits on numbers of nodes, nexts, and suffixes size.
  IcingFilesystem filesystem;

  // These 3 numbers are the entities we need in order to insert all the test
  // words before the last one.
  uint32_t num_nodes_enough;
  uint32_t num_nexts_enough;
  uint32_t suffixes_size_enough;

  // First, try to fill the 3 numbers above.
  {
    IcingDynamicTrie trie(trie_files_prefix_,
                          IcingDynamicTrie::RuntimeOptions(), &filesystem);
    ASSERT_TRUE(trie.Remove());
    // Creates a trie with enough numbers of nodes, nexts, and suffix file size.
    ASSERT_TRUE(trie.CreateIfNotExist(IcingDynamicTrie::Options(
        /*max_nodes_in=*/1000, /*max_nexts_in=*/1000,
        /*max_suffixes_size_in=*/1000, sizeof(uint32_t))));
    ASSERT_TRUE(trie.Init());

    // Inserts all the test words before the last one.
    uint32_t value = 0;
    for (size_t i = 0; i < kCommonEnglishWordArrayLen - 1; ++i) {
      ASSERT_TRUE(trie.Insert(kCommonEnglishWords[i].data(), &value));
    }

    IcingDynamicTrieHeader header;
    trie.GetHeader(&header);

    // Before each insertion, it requires that there're (2 + 1 + key_length)
    // nodes left, so we need 8 nodes to insert the last word. +7 here will make
    // it just enough to insert the word before the last one.
    num_nodes_enough = header.num_nodes() + 7;

    // Before each insertion, it requires that there're (2 + 1 + key_length +
    // kMaxNextArraySize) nexts left, so we need (8 + kMaxNextArraySize) nexts
    // to insert the last word. (7 + kMaxNextArraySize) here will make it just
    // enough to insert the word before the last one.
    num_nexts_enough =
        header.num_nexts() + 7 + IcingDynamicTrie::kMaxNextArraySize;

    // Before each insertion, it requires that there're (1 + key_length +
    // value_size) bytes left for suffixes, so we need (6 + sizeof(uint32_t))
    // bytes to insert the last word. (5 + sizeof(uint32_t)) here will make it
    // just enough to insert the word before the last one.
    suffixes_size_enough = header.suffixes_size() + 5 + sizeof(uint32_t);
  }

  // Test a trie with just enough number of nodes.
  {
    IcingDynamicTrie trie(trie_files_prefix_,
                          IcingDynamicTrie::RuntimeOptions(), &filesystem);
    ASSERT_TRUE(trie.Remove());
    ASSERT_TRUE(trie.CreateIfNotExist(IcingDynamicTrie::Options(
        num_nodes_enough, /*max_nexts_in=*/1000,
        /*max_suffixes_size_in=*/1000, sizeof(uint32_t))));
    ASSERT_TRUE(trie.Init());

    // Inserts all the test words before the last one.
    uint32_t value = 0;
    for (size_t i = 0; i < kCommonEnglishWordArrayLen - 1; ++i) {
      ASSERT_TRUE(trie.Insert(kCommonEnglishWords[i].data(), &value));
    }

    // Fails to insert the last word because no enough nodes left.
    EXPECT_FALSE(trie.Insert(
        kCommonEnglishWords[kCommonEnglishWordArrayLen - 1].data(), &value));
  }

  // Test a trie with just enough number of nexts.
  {
    IcingDynamicTrie trie(trie_files_prefix_,
                          IcingDynamicTrie::RuntimeOptions(), &filesystem);
    ASSERT_TRUE(trie.Remove());
    ASSERT_TRUE(trie.CreateIfNotExist(IcingDynamicTrie::Options(
        /*max_nodes_in=*/1000, num_nexts_enough,
        /*max_suffixes_size_in=*/1000, sizeof(uint32_t))));
    ASSERT_TRUE(trie.Init());

    // Inserts all the test words before the last one.
    uint32_t value = 0;
    for (size_t i = 0; i < kCommonEnglishWordArrayLen - 1; ++i) {
      ASSERT_TRUE(trie.Insert(kCommonEnglishWords[i].data(), &value));
    }

    // Fails to insert the last word because no enough nexts left.
    EXPECT_FALSE(trie.Insert(
        kCommonEnglishWords[kCommonEnglishWordArrayLen - 1].data(), &value));
  }

  // Test a trie with just enough suffixes size.
  {
    IcingDynamicTrie trie(trie_files_prefix_,
                          IcingDynamicTrie::RuntimeOptions(), &filesystem);
    ASSERT_TRUE(trie.Remove());
    ASSERT_TRUE(trie.CreateIfNotExist(IcingDynamicTrie::Options(
        /*max_nodes_in=*/1000, /*max_nexts_in=*/1000, suffixes_size_enough,
        sizeof(uint32_t))));
    ASSERT_TRUE(trie.Init());

    // Inserts all the test words before the last one.
    uint32_t value = 0;
    for (size_t i = 0; i < kCommonEnglishWordArrayLen - 1; ++i) {
      ASSERT_TRUE(trie.Insert(kCommonEnglishWords[i].data(), &value));
    }

    // Fails to insert the last word because no enough space for more suffixes.
    EXPECT_FALSE(trie.Insert(
        kCommonEnglishWords[kCommonEnglishWordArrayLen - 1].data(), &value));
  }
}

TEST_F(IcingDynamicTrieTest, SyncErrorRecovery) {
  IcingFilesystem filesystem;
  IcingDynamicTrie trie(trie_files_prefix_, IcingDynamicTrie::RuntimeOptions(),
                        &filesystem);
  ASSERT_TRUE(trie.CreateIfNotExist(IcingDynamicTrie::Options()));
  ASSERT_TRUE(trie.Init());

  static const uint32_t kNumKeys = 5000;
  AddToTrie(&trie, kNumKeys);
  CheckTrie(trie, kNumKeys);

  trie.Sync();
  trie.Close();

  // Reach into the file and set the value_size.
  ASSERT_TRUE(trie.Init());
  IcingDynamicTrieHeader hdr;
  trie.GetHeader(&hdr);
  hdr.set_value_size(hdr.value_size() + 123);
  trie.SetHeader(hdr);
  trie.Close();

  ASSERT_FALSE(trie.Init());
}

TEST_F(IcingDynamicTrieTest, BitmapsClosedWhenInitFails) {
  // Create trie with one property.
  IcingFilesystem filesystem;
  IcingDynamicTrie trie(
      trie_files_prefix_,
      IcingDynamicTrie::RuntimeOptions().set_storage_policy(
          IcingDynamicTrie::RuntimeOptions::kMapSharedWithCrc),
      &filesystem);
  ASSERT_TRUE(trie.CreateIfNotExist(IcingDynamicTrie::Options()));
  ASSERT_TRUE(trie.Init());
  ASSERT_TRUE(trie.deleted_bitmap_);
  trie.SetProperty(0, 0);
  ASSERT_EQ(1, trie.property_bitmaps_.size());
  ASSERT_TRUE(trie.property_bitmaps_[0]);
  trie.Close();

  // Intentionally corrupt deleted_bitmap file to make Init() fail.
  FILE* fp = fopen(trie.deleted_bitmap_filename_.c_str(), "r+");
  ASSERT_TRUE(fp);
  ASSERT_EQ(16, fwrite("################", 1, 16, fp));
  fclose(fp);
  ASSERT_FALSE(trie.Init());

  // Check that both the bitmap and the property files have been closed.
  ASSERT_FALSE(trie.deleted_bitmap_);
  ASSERT_EQ(0, trie.property_bitmaps_.size());
}

}  // namespace lib
}  // namespace icing<|MERGE_RESOLUTION|>--- conflicted
+++ resolved
@@ -29,18 +29,13 @@
 #include "icing/legacy/index/icing-filesystem.h"
 #include "icing/testing/tmp-directory.h"
 
-using testing::ElementsAre;
-
 namespace icing {
 namespace lib {
 
 namespace {
 
-<<<<<<< HEAD
-=======
 using testing::ElementsAre;
 
->>>>>>> 20d5ec21
 constexpr std::string_view kKeys[] = {
     "", "ab", "ac", "abd", "bac", "bb", "bacd", "abbb", "abcdefg",
 };
