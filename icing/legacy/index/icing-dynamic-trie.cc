--- conflicted
+++ resolved
@@ -62,22 +62,16 @@
 
 #include "icing/legacy/index/icing-dynamic-trie.h"
 
-#include <errno.h>
 #include <fcntl.h>
-#include <inttypes.h>
-#include <string.h>
 #include <sys/mman.h>
 #include <sys/stat.h>
 #include <unistd.h>
 
 #include <algorithm>
-<<<<<<< HEAD
-=======
 #include <cerrno>
 #include <cinttypes>
 #include <cstdint>
 #include <cstring>
->>>>>>> 9ab600c3
 #include <memory>
 #include <utility>
 
