// Copyright (C) 2019 Google LLC
//
// Licensed under the Apache License, Version 2.0 (the "License");
// you may not use this file except in compliance with the License.
// You may obtain a copy of the License at
//
//      http://www.apache.org/licenses/LICENSE-2.0
//
// Unless required by applicable law or agreed to in writing, software
// distributed under the License is distributed on an "AS IS" BASIS,
// WITHOUT WARRANTIES OR CONDITIONS OF ANY KIND, either express or implied.
// See the License for the specific language governing permissions and
// limitations under the License.

#include "icing/legacy/index/icing-array-storage.h"

#include <sys/mman.h>

#include <algorithm>
#include <cinttypes>

#include "icing/legacy/core/icing-string-util.h"
#include "icing/legacy/core/icing-timer.h"
#include "icing/legacy/index/icing-bit-util.h"
#include "icing/legacy/index/icing-filesystem.h"
#include "icing/legacy/index/icing-mmapper.h"
#include "icing/util/logging.h"

using std::max;
using std::min;
using std::vector;

namespace icing {
namespace lib {

namespace {

// Do the cast and const dance.
void *MakeVoidPtr(const void *ptr) { return const_cast<void *>(ptr); }

}  // namespace

const uint32_t IcingArrayStorage::kPartialCrcLimitDiv = 8;  // limit is 1/8th
const size_t IcingArrayStorage::kGrowElts = 1u << 14;       // 16KB

IcingArrayStorage::IcingArrayStorage(const IcingFilesystem &filesystem)
    : mmapper_(nullptr), filesystem_(filesystem) {
  Reset();
}

IcingArrayStorage::~IcingArrayStorage() { delete mmapper_; }

bool IcingArrayStorage::Init(int fd, size_t fd_offset, bool map_shared,
                             uint32_t elt_size, uint32_t num_elts,
                             uint32_t max_num_elts, uint32_t *crc_ptr,
                             bool init_crc) {
  if (is_initialized()) {
    return true;
  }

  // Compute capacity_num_.
  uint64_t file_size = filesystem_.GetFileSize(fd);
  if (file_size == IcingFilesystem::kBadFileSize) {
    ICING_LOG(ERROR) << "Array storage could not get file size";
    return false;
  }
  if (file_size < fd_offset) {
<<<<<<< HEAD
    ICING_LOG(ERROR) << "Array storage file size " << file_size
                     << " less than offset " << fd_offset;
=======
    ICING_LOG(ERROR) << "Array storage file size " << file_size << " less than offset " << fd_offset;
>>>>>>> 8ff06706
    return false;
  }

  uint32_t capacity_num_elts = (file_size - fd_offset) / elt_size;
  if (capacity_num_elts < num_elts) {
<<<<<<< HEAD
    ICING_LOG(ERROR) << "Array storage num elts " << num_elts
                     << " > capacity num elts " << capacity_num_elts;
=======
    ICING_LOG(ERROR) << "Array storage num elts " << num_elts << " > capacity num elts " << capacity_num_elts;
>>>>>>> 8ff06706
    return false;
  }

  // Map beyond the capacity. We will grow underlying file to avoid
  // SIGBUS.
  mmapper_ = new IcingMMapper(fd, false, fd_offset, max_num_elts * elt_size,
                              map_shared ? MAP_SHARED : MAP_PRIVATE);
  if (!mmapper_->is_valid()) {
    ICING_LOG(ERROR) << "Array storage map failed";
    delete mmapper_;
    mmapper_ = nullptr;
    return false;
  }

  fd_ = fd;
  fd_offset_ = fd_offset;
  map_shared_ = map_shared;
  elt_size_ = elt_size;
  // changes_end_ refers to the last element that was included in the
  // current crc. If we change it, we must also update *crc_ptr_ to
  // 0. Otherwise UpdateCrc will fail.
  cur_num_ = changes_end_ = num_elts;
  max_num_ = max_num_elts;
  capacity_num_ = capacity_num_elts;
  crc_ptr_ = crc_ptr;

  if (crc_ptr_) {
    uint32_t crc = IcingStringUtil::UpdateCrc32(0, array_cast<char>(),
                                                cur_num_ * elt_size_);
    if (init_crc) {
      *crc_ptr_ = crc;
    } else if (crc != *crc_ptr_) {
<<<<<<< HEAD
      ICING_LOG(ERROR) << "Array storage bad crc " << crc << " vs "
                       << *crc_ptr_;
=======
      ICING_LOG(ERROR) << "Array storage bad crc " << crc << " vs " << *crc_ptr_;
>>>>>>> 8ff06706
      goto failed;
    }
  }
  return true;

failed:
  Reset();
  return false;
}

void IcingArrayStorage::Reset() {
  fd_ = -1;
  fd_offset_ = 0;
  map_shared_ = false;
  delete mmapper_;
  mmapper_ = nullptr;
  elt_size_ = 0;
  cur_num_ = 0;
  changes_end_ = 0;
  max_num_ = 0;
  capacity_num_ = 0;
  crc_ptr_ = nullptr;
  changes_.clear();
  saved_orig_buf_.clear();
  dirty_pages_.clear();
}

void IcingArrayStorage::Truncate(uint32_t len) {
  if (len > cur_num_) {
    ICING_LOG(FATAL) << "Length exceeds current size";
  }

  cur_num_ = len;
}

void *IcingArrayStorage::GetMutableMemInternal(uint32_t elt_idx,
                                               uint32_t elt_len) {
  uint32_t start_byte = elt_idx * elt_size_;
  uint32_t len_bytes = elt_len * elt_size_;

  if (!GrowIfNecessary(elt_idx + elt_len)) {
    return nullptr;
  }

  cur_num_ = max(cur_num_, elt_idx + elt_len);

  if (crc_ptr_) {
    // Cache original value to update crcs.
    if (elt_idx < changes_end_) {
      uint32_t change_len = min(changes_end_, elt_idx + elt_len) - elt_idx;

      // If we exceed kPartialCrcLimitDiv, clear changes_end_ to
      // revert to full CRC.
      if ((saved_orig_buf_.size() + change_len * elt_size_) *
              kPartialCrcLimitDiv >
          changes_end_ * elt_size_) {
        ICING_VLOG(2) << "Array storage change tracking limit exceeded";
        changes_.clear();
        saved_orig_buf_.clear();
        changes_end_ = 0;
        *crc_ptr_ = 0;
      } else {
        changes_.push_back(Change(elt_idx, change_len));
        saved_orig_buf_.append(array_cast<char>() + start_byte,
                               change_len * elt_size_);
      }
    }
  }

  if (!map_shared_) {
    // Mark dirty pages.
    int start_page = start_byte / IcingMMapper::system_page_size();
    int end_page =
        (start_byte + len_bytes - 1) / IcingMMapper::system_page_size();

    for (int i = start_page; i <= end_page; i++) {
      if (static_cast<size_t>(i) >= dirty_pages_.size()) {
        dirty_pages_.resize(i + 1);
      }
      dirty_pages_[i] = true;
    }
  }

  return MakeVoidPtr(&(array())[start_byte]);
}

bool IcingArrayStorage::GrowIfNecessary(uint32_t num_elts) {
  if (num_elts <= capacity_num_) return true;
  if (num_elts > max_num_) return false;

  // Need to grow.
  uint64_t new_file_size = fd_offset_ + uint64_t{num_elts} * elt_size_;
  // Grow to kGrowElts boundary.
  new_file_size = AlignUp(new_file_size, kGrowElts * elt_size_);
  if (!filesystem_.Grow(fd_, new_file_size)) {
    return false;
  }
  capacity_num_ = (new_file_size - fd_offset_) / elt_size_;
  return true;
}

void IcingArrayStorage::UpdateCrc() {
  if (!crc_ptr_) return;

  // First apply the modified area. Keep a bitmap of already updated
  // regions so we don't double-update.
  vector<bool> updated(changes_end_);
  uint32_t cur_offset = 0;
  uint32_t cur_crc = *crc_ptr_;
  int num_partial_crcs = 0;
  int num_truncated = 0;
  int num_overlapped = 0;
  int num_duplicate = 0;
  for (size_t i = 0; i < changes_.size(); i++) {
    const Change &change = changes_[i];
    if (change.elt_offset + change.elt_len > changes_end_) {
      ICING_LOG(FATAL) << "Off " << change.elt_offset << " len "
                       << change.elt_len << " end " << changes_end_;
    }

    // Skip truncated tracked changes.
    if (change.elt_offset >= cur_num_) {
      ++num_truncated;
      continue;
    }

    // Turn change buf into change^orig.
    const char *buf_end =
        &saved_orig_buf_[cur_offset + change.elt_len * elt_size_];
    const char *cur_array = array_cast<char>() + change.elt_offset * elt_size_;
    // Now xor in. SSE acceleration please?
    for (char *cur = &saved_orig_buf_[cur_offset]; cur < buf_end;
         cur++, cur_array++) {
      *cur ^= *cur_array;
    }

    // Skip over already updated bytes by setting update to 0.
    bool new_update = false;
    bool overlap = false;
    uint32_t cur_elt = change.elt_offset;
    for (char *cur = &saved_orig_buf_[cur_offset]; cur < buf_end;
         cur_elt++, cur += elt_size_) {
      if (updated[cur_elt]) {
        memset(cur, 0, elt_size_);
        overlap = true;
      } else {
        updated[cur_elt] = true;
        new_update = true;
      }
    }

    // Apply update to crc.
    if (new_update) {
      cur_crc = IcingStringUtil::UpdateAtPositionCrc32(
          cur_crc, changes_end_ * elt_size_, change.elt_offset * elt_size_,
          buf_end - change.elt_len * elt_size_, change.elt_len * elt_size_);
      num_partial_crcs++;
      if (overlap) {
        num_overlapped++;
      }
    } else {
      num_duplicate++;
    }
    cur_offset += change.elt_len * elt_size_;
  }
  if (!changes_.empty()) {
    ICING_VLOG(2) << "Array update partial crcs " << num_partial_crcs
        << " truncated " << num_truncated << " overlapped " << num_overlapped
        << " duplicate " << num_duplicate;
  }

  // Now update with grown area.
  if (changes_end_ < cur_num_) {
    cur_crc = IcingStringUtil::UpdateCrc32(
        cur_crc, array_cast<char>() + changes_end_ * elt_size_,
        (cur_num_ - changes_end_) * elt_size_);
    ICING_VLOG(2) << "Array update tail crc offset " << changes_end_ << " -> " << cur_num_;
  }

  // Clear, now that we've applied changes.
  changes_.clear();
  saved_orig_buf_.clear();
  changes_end_ = cur_num_;

  // Commit new crc.
  *crc_ptr_ = cur_crc;
}

void IcingArrayStorage::Warm() const {
  if (madvise(MakeVoidPtr(array()),
              IcingMMapper::page_aligned_size(cur_num_ * elt_size_),
              MADV_WILLNEED) != 0) {
    ICING_LOG(FATAL) << "Failed to madvise()";
  }
}

void IcingArrayStorage::Clear() {
  cur_num_ = 0;
  changes_end_ = 0;
  changes_.clear();
  saved_orig_buf_.clear();
  dirty_pages_.clear();
  if (crc_ptr_) *crc_ptr_ = 0;
}

// TODO(b/69383247): investigate strange behavior here
// If map_shared_ is false (i.e. we are using MAP_PRIVATE), dirty pages are
// flushed to the underlying file, but strangely a sync isn't done.
// If map_shared_ is true, then we call sync.
uint32_t IcingArrayStorage::Sync() {
  if (!map_shared_) {
    IcingTimer timer;
    uint32_t num_flushed = 0;     // pages flushed
    uint32_t num_contiguous = 0;  // contiguous series of pages flushed
    uint32_t dirty_pages_size = dirty_pages_.size();

    bool in_dirty = false;
    uint32_t dirty_start = 0;
    for (size_t i = 0; i < dirty_pages_size; i++) {
      bool is_dirty = dirty_pages_[i];
      if (in_dirty && !is_dirty) {
        // Flush pages between dirty_start and this.
        uint32_t dirty_end = i * IcingMMapper::system_page_size();
        num_contiguous++;
        num_flushed +=
            (dirty_end - dirty_start) / IcingMMapper::system_page_size();

        if (pwrite(fd_, array() + dirty_start, dirty_end - dirty_start,
                   fd_offset_ + dirty_start) !=
            static_cast<ssize_t>(dirty_end - dirty_start)) {
<<<<<<< HEAD
          ICING_LOG(ERROR) << "Flushing pages failed (" << dirty_start << ", "
                           << dirty_end << ")";
=======
          ICING_LOG(ERROR) << "Flushing pages failed (" << dirty_start << ", " << dirty_end << ")";
>>>>>>> 8ff06706
        }
        in_dirty = false;
      } else if (!in_dirty && is_dirty) {
        dirty_start = i * IcingMMapper::system_page_size();
        in_dirty = true;
      }
    }

    // Flush remaining.
    if (in_dirty) {
      uint32_t dirty_end = dirty_pages_size * IcingMMapper::system_page_size();
      num_contiguous++;
      num_flushed +=
          (dirty_end - dirty_start) / IcingMMapper::system_page_size();

      if (pwrite(fd_, array() + dirty_start, dirty_end - dirty_start,
                 fd_offset_ + dirty_start) !=
          static_cast<ssize_t>(dirty_end - dirty_start)) {
<<<<<<< HEAD
        ICING_LOG(ERROR) << "Flushing pages failed (" << dirty_start << ", "
                         << dirty_end << ")";
=======
        ICING_LOG(ERROR) << "Flushing pages failed (" << dirty_start << ", " << dirty_end << ")";
>>>>>>> 8ff06706
      }
    }

    // Clear in one shot.
    dirty_pages_.clear();

    // Invalidate region so that we are rid of dirty private pages.
    if (madvise(MakeVoidPtr(array()),
                IcingMMapper::page_aligned_size(cur_num_ * elt_size_),
                MADV_DONTNEED) != 0) {
      ICING_LOG(FATAL) << "Failed to madvise()";
    }

    if (num_flushed > 0) {
<<<<<<< HEAD
      ICING_VLOG(1) << "Flushing " << num_flushed << "/" << dirty_pages_size
                    << " " << num_contiguous << " contiguous pages in "
                    << timer.Elapsed() * 1000 << "ms.";
=======
      ICING_VLOG(1) << "Flushing " << num_flushed << "/" << dirty_pages_size << " " << num_contiguous << " contiguous pages in " << timer.Elapsed() * 1000 << "ms.";
>>>>>>> 8ff06706
    }

    return num_flushed;
  } else {
    // Changes have been applied. msync() to ensure they are written out.
    // Don't sync 0-length, which is an error in iOS and a no-op on Android
    const size_t sync_length =
        IcingMMapper::page_aligned_size(cur_num_ * elt_size_);
    if (sync_length > 0) {
      if (msync(MakeVoidPtr(array()), sync_length, MS_SYNC) != 0) {
        ICING_LOG(FATAL) << "Failed to msync()";
      }
    }

    return 0;
  }
}

}  // namespace lib
}  // namespace icing<|MERGE_RESOLUTION|>--- conflicted
+++ resolved
@@ -65,23 +65,13 @@
     return false;
   }
   if (file_size < fd_offset) {
-<<<<<<< HEAD
-    ICING_LOG(ERROR) << "Array storage file size " << file_size
-                     << " less than offset " << fd_offset;
-=======
     ICING_LOG(ERROR) << "Array storage file size " << file_size << " less than offset " << fd_offset;
->>>>>>> 8ff06706
     return false;
   }
 
   uint32_t capacity_num_elts = (file_size - fd_offset) / elt_size;
   if (capacity_num_elts < num_elts) {
-<<<<<<< HEAD
-    ICING_LOG(ERROR) << "Array storage num elts " << num_elts
-                     << " > capacity num elts " << capacity_num_elts;
-=======
     ICING_LOG(ERROR) << "Array storage num elts " << num_elts << " > capacity num elts " << capacity_num_elts;
->>>>>>> 8ff06706
     return false;
   }
 
@@ -114,12 +104,7 @@
     if (init_crc) {
       *crc_ptr_ = crc;
     } else if (crc != *crc_ptr_) {
-<<<<<<< HEAD
-      ICING_LOG(ERROR) << "Array storage bad crc " << crc << " vs "
-                       << *crc_ptr_;
-=======
       ICING_LOG(ERROR) << "Array storage bad crc " << crc << " vs " << *crc_ptr_;
->>>>>>> 8ff06706
       goto failed;
     }
   }
@@ -350,12 +335,7 @@
         if (pwrite(fd_, array() + dirty_start, dirty_end - dirty_start,
                    fd_offset_ + dirty_start) !=
             static_cast<ssize_t>(dirty_end - dirty_start)) {
-<<<<<<< HEAD
-          ICING_LOG(ERROR) << "Flushing pages failed (" << dirty_start << ", "
-                           << dirty_end << ")";
-=======
           ICING_LOG(ERROR) << "Flushing pages failed (" << dirty_start << ", " << dirty_end << ")";
->>>>>>> 8ff06706
         }
         in_dirty = false;
       } else if (!in_dirty && is_dirty) {
@@ -374,12 +354,7 @@
       if (pwrite(fd_, array() + dirty_start, dirty_end - dirty_start,
                  fd_offset_ + dirty_start) !=
           static_cast<ssize_t>(dirty_end - dirty_start)) {
-<<<<<<< HEAD
-        ICING_LOG(ERROR) << "Flushing pages failed (" << dirty_start << ", "
-                         << dirty_end << ")";
-=======
         ICING_LOG(ERROR) << "Flushing pages failed (" << dirty_start << ", " << dirty_end << ")";
->>>>>>> 8ff06706
       }
     }
 
@@ -394,13 +369,7 @@
     }
 
     if (num_flushed > 0) {
-<<<<<<< HEAD
-      ICING_VLOG(1) << "Flushing " << num_flushed << "/" << dirty_pages_size
-                    << " " << num_contiguous << " contiguous pages in "
-                    << timer.Elapsed() * 1000 << "ms.";
-=======
       ICING_VLOG(1) << "Flushing " << num_flushed << "/" << dirty_pages_size << " " << num_contiguous << " contiguous pages in " << timer.Elapsed() * 1000 << "ms.";
->>>>>>> 8ff06706
     }
 
     return num_flushed;
