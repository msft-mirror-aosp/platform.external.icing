// Copyright (C) 2022 Google LLC
//
// Licensed under the Apache License, Version 2.0 (the "License");
// you may not use this file except in compliance with the License.
// You may obtain a copy of the License at
//
//      http://www.apache.org/licenses/LICENSE-2.0
//
// Unless required by applicable law or agreed to in writing, software
// distributed under the License is distributed on an "AS IS" BASIS,
// WITHOUT WARRANTIES OR CONDITIONS OF ANY KIND, either express or implied.
// See the License for the specific language governing permissions and
// limitations under the License.

#include "icing/join/join-processor.h"

#include <algorithm>
#include <memory>
#include <optional>
#include <string>
#include <string_view>
#include <unordered_map>
#include <utility>
#include <vector>

#include "icing/text_classifier/lib3/utils/base/statusor.h"
#include "icing/absl_ports/canonical_errors.h"
#include "icing/absl_ports/str_cat.h"
<<<<<<< HEAD
=======
#include "icing/join/aggregation-scorer.h"
#include "icing/join/doc-join-info.h"
#include "icing/join/join-children-fetcher.h"
>>>>>>> b8e8a914
#include "icing/join/qualified-id.h"
#include "icing/proto/schema.pb.h"
#include "icing/proto/scoring.pb.h"
#include "icing/proto/search.pb.h"
#include "icing/schema/joinable-property.h"
#include "icing/scoring/scored-document-hit.h"
#include "icing/store/document-filter-data.h"
#include "icing/store/document-id.h"
#include "icing/util/status-macros.h"

namespace icing {
namespace lib {

libtextclassifier3::StatusOr<JoinChildrenFetcher>
JoinProcessor::GetChildrenFetcher(
    const JoinSpecProto& join_spec,
    std::vector<ScoredDocumentHit>&& child_scored_document_hits) {
  if (join_spec.parent_property_expression() != kQualifiedIdExpr) {
    // TODO(b/256022027): So far we only support kQualifiedIdExpr for
    // parent_property_expression, we could support more.
    return absl_ports::UnimplementedError(absl_ports::StrCat(
        "Parent property expression must be ", kQualifiedIdExpr));
  }

  std::sort(
      child_scored_document_hits.begin(), child_scored_document_hits.end(),
      ScoredDocumentHitComparator(
          /*is_descending=*/join_spec.nested_spec().scoring_spec().order_by() ==
          ScoringSpecProto::Order::DESC));

  // TODO(b/256022027):
  // - Aggregate scoring
  //   - Calculate the aggregated score if strategy is AGGREGATION_SCORING.
  // - Optimization
  //   - Cache property to speed up property retrieval.
  //   - If there is no cache, then we still have the flexibility to fetch it
  //     from actual docs via DocumentStore.

  // Step 1: group child documents by parent documentId. Currently we only
  //         support QualifiedId joining, so fetch the qualified id content of
  //         child_property_expression, break it down into namespace + uri, and
  //         lookup the DocumentId.
  // The keys of this map are the DocumentIds of the parent docs the child
  // ScoredDocumentHits refer to. The values in this map are vectors of child
  // ScoredDocumentHits that refer to a parent DocumentId.
  std::unordered_map<DocumentId, std::vector<ScoredDocumentHit>>
      map_joinable_qualified_id;
  for (const ScoredDocumentHit& child : child_scored_document_hits) {
    ICING_ASSIGN_OR_RETURN(
        DocumentId ref_doc_id,
        FetchReferencedQualifiedId(child.document_id(),
                                   join_spec.child_property_expression()));
    if (ref_doc_id == kInvalidDocumentId) {
      continue;
    }

    map_joinable_qualified_id[ref_doc_id].push_back(child);
  }
  return JoinChildrenFetcher(join_spec, std::move(map_joinable_qualified_id));
}

<<<<<<< HEAD
=======
libtextclassifier3::StatusOr<std::vector<JoinedScoredDocumentHit>>
JoinProcessor::Join(
    const JoinSpecProto& join_spec,
    std::vector<ScoredDocumentHit>&& parent_scored_document_hits,
    const JoinChildrenFetcher& join_children_fetcher) {
  std::unique_ptr<AggregationScorer> aggregation_scorer =
      AggregationScorer::Create(join_spec);

>>>>>>> b8e8a914
  std::vector<JoinedScoredDocumentHit> joined_scored_document_hits;
  joined_scored_document_hits.reserve(parent_scored_document_hits.size());

  // Step 2: iterate through all parent documentIds and construct
  //         JoinedScoredDocumentHit for each by looking up
  //         join_children_fetcher.
  for (ScoredDocumentHit& parent : parent_scored_document_hits) {
<<<<<<< HEAD
    DocumentId parent_doc_id = kInvalidDocumentId;
    if (join_spec.parent_property_expression() == kQualifiedIdExpr) {
      parent_doc_id = parent.document_id();
    } else {
      // TODO(b/256022027): So far we only support kQualifiedIdExpr for
      // parent_property_expression, we could support more.
      return absl_ports::UnimplementedError(absl_ports::StrCat(
          "Parent property expression must be ", kQualifiedIdExpr));
    }

    // TODO(b/256022027): Derive final score from
    // parent_id_to_child_map[parent_doc_id] and
    // join_spec.aggregation_score_strategy()
    double final_score = parent.score();
    joined_scored_document_hits.emplace_back(
        final_score, std::move(parent),
        std::vector<ScoredDocumentHit>(
            std::move(parent_id_to_child_map[parent_doc_id])));
=======
    ICING_ASSIGN_OR_RETURN(
        std::vector<ScoredDocumentHit> children,
        join_children_fetcher.GetChildren(parent.document_id()));

    double final_score = aggregation_scorer->GetScore(parent, children);
    joined_scored_document_hits.emplace_back(final_score, std::move(parent),
                                             std::move(children));
>>>>>>> b8e8a914
  }

  return joined_scored_document_hits;
}

libtextclassifier3::StatusOr<DocumentId>
JoinProcessor::FetchReferencedQualifiedId(
    const DocumentId& document_id, const std::string& property_path) const {
  std::optional<DocumentFilterData> filter_data =
      doc_store_->GetAliveDocumentFilterData(document_id, current_time_ms_);
  if (!filter_data) {
    return kInvalidDocumentId;
  }

  ICING_ASSIGN_OR_RETURN(const JoinablePropertyMetadata* metadata,
                         schema_store_->GetJoinablePropertyMetadata(
                             filter_data->schema_type_id(), property_path));
  if (metadata == nullptr ||
      metadata->value_type != JoinableConfig::ValueType::QUALIFIED_ID) {
    // Currently we only support qualified id.
    return kInvalidDocumentId;
  }

  DocJoinInfo info(document_id, metadata->id);
  libtextclassifier3::StatusOr<std::string_view> ref_qualified_id_str_or =
      qualified_id_join_index_->Get(info);
  if (!ref_qualified_id_str_or.ok()) {
    if (absl_ports::IsNotFound(ref_qualified_id_str_or.status())) {
      return kInvalidDocumentId;
    }
    return std::move(ref_qualified_id_str_or).status();
  }

  libtextclassifier3::StatusOr<QualifiedId> ref_qualified_id_or =
      QualifiedId::Parse(std::move(ref_qualified_id_str_or).ValueOrDie());
  if (!ref_qualified_id_or.ok()) {
    // This shouldn't happen because we've validated it during indexing and only
    // put valid qualified id strings into qualified id join index.
    return kInvalidDocumentId;
  }
  QualifiedId qualified_id = std::move(ref_qualified_id_or).ValueOrDie();

  libtextclassifier3::StatusOr<DocumentId> ref_document_id_or =
      doc_store_->GetDocumentId(qualified_id.name_space(), qualified_id.uri());
  if (!ref_document_id_or.ok()) {
    return kInvalidDocumentId;
  }
  return std::move(ref_document_id_or).ValueOrDie();
}

}  // namespace lib
}  // namespace icing<|MERGE_RESOLUTION|>--- conflicted
+++ resolved
@@ -26,12 +26,9 @@
 #include "icing/text_classifier/lib3/utils/base/statusor.h"
 #include "icing/absl_ports/canonical_errors.h"
 #include "icing/absl_ports/str_cat.h"
-<<<<<<< HEAD
-=======
 #include "icing/join/aggregation-scorer.h"
 #include "icing/join/doc-join-info.h"
 #include "icing/join/join-children-fetcher.h"
->>>>>>> b8e8a914
 #include "icing/join/qualified-id.h"
 #include "icing/proto/schema.pb.h"
 #include "icing/proto/scoring.pb.h"
@@ -63,8 +60,6 @@
           ScoringSpecProto::Order::DESC));
 
   // TODO(b/256022027):
-  // - Aggregate scoring
-  //   - Calculate the aggregated score if strategy is AGGREGATION_SCORING.
   // - Optimization
   //   - Cache property to speed up property retrieval.
   //   - If there is no cache, then we still have the flexibility to fetch it
@@ -93,8 +88,6 @@
   return JoinChildrenFetcher(join_spec, std::move(map_joinable_qualified_id));
 }
 
-<<<<<<< HEAD
-=======
 libtextclassifier3::StatusOr<std::vector<JoinedScoredDocumentHit>>
 JoinProcessor::Join(
     const JoinSpecProto& join_spec,
@@ -103,7 +96,6 @@
   std::unique_ptr<AggregationScorer> aggregation_scorer =
       AggregationScorer::Create(join_spec);
 
->>>>>>> b8e8a914
   std::vector<JoinedScoredDocumentHit> joined_scored_document_hits;
   joined_scored_document_hits.reserve(parent_scored_document_hits.size());
 
@@ -111,26 +103,6 @@
   //         JoinedScoredDocumentHit for each by looking up
   //         join_children_fetcher.
   for (ScoredDocumentHit& parent : parent_scored_document_hits) {
-<<<<<<< HEAD
-    DocumentId parent_doc_id = kInvalidDocumentId;
-    if (join_spec.parent_property_expression() == kQualifiedIdExpr) {
-      parent_doc_id = parent.document_id();
-    } else {
-      // TODO(b/256022027): So far we only support kQualifiedIdExpr for
-      // parent_property_expression, we could support more.
-      return absl_ports::UnimplementedError(absl_ports::StrCat(
-          "Parent property expression must be ", kQualifiedIdExpr));
-    }
-
-    // TODO(b/256022027): Derive final score from
-    // parent_id_to_child_map[parent_doc_id] and
-    // join_spec.aggregation_score_strategy()
-    double final_score = parent.score();
-    joined_scored_document_hits.emplace_back(
-        final_score, std::move(parent),
-        std::vector<ScoredDocumentHit>(
-            std::move(parent_id_to_child_map[parent_doc_id])));
-=======
     ICING_ASSIGN_OR_RETURN(
         std::vector<ScoredDocumentHit> children,
         join_children_fetcher.GetChildren(parent.document_id()));
@@ -138,7 +110,6 @@
     double final_score = aggregation_scorer->GetScore(parent, children);
     joined_scored_document_hits.emplace_back(final_score, std::move(parent),
                                              std::move(children));
->>>>>>> b8e8a914
   }
 
   return joined_scored_document_hits;
