// Copyright (C) 2019 Google LLC
//
// Licensed under the Apache License, Version 2.0 (the "License");
// you may not use this file except in compliance with the License.
// You may obtain a copy of the License at
//
//      http://www.apache.org/licenses/LICENSE-2.0
//
// Unless required by applicable law or agreed to in writing, software
// distributed under the License is distributed on an "AS IS" BASIS,
// WITHOUT WARRANTIES OR CONDITIONS OF ANY KIND, either express or implied.
// See the License for the specific language governing permissions and
// limitations under the License.

#include "icing/schema/schema-store.h"

#include <algorithm>
#include <cstdint>
#include <memory>
#include <string>
#include <string_view>
#include <unordered_map>
#include <utility>
#include <vector>

#include "icing/text_classifier/lib3/utils/base/status.h"
#include "icing/text_classifier/lib3/utils/base/statusor.h"
#include "icing/absl_ports/canonical_errors.h"
#include "icing/absl_ports/str_cat.h"
#include "icing/file/file-backed-proto.h"
#include "icing/file/filesystem.h"
#include "icing/proto/document.pb.h"
#include "icing/proto/schema.pb.h"
#include "icing/schema/schema-util.h"
#include "icing/schema/section-manager.h"
#include "icing/schema/section.h"
#include "icing/store/document-filter-data.h"
#include "icing/store/key-mapper.h"
#include "icing/util/crc32.h"
#include "icing/util/logging.h"
#include "icing/util/status-macros.h"

namespace icing {
namespace lib {

namespace {

constexpr char kSchemaStoreHeaderFilename[] = "schema_store_header";
constexpr char kSchemaFilename[] = "schema.pb";
constexpr char kSchemaTypeMapperFilename[] = "schema_type_mapper";

// A KeyMapper stores its data across 3 arrays internally. Giving each array
// 128KiB for storage means the entire KeyMapper requires 384KiB.
constexpr int32_t kSchemaTypeMapperMaxSize = 3 * 128 * 1024;  // 384 KiB

const std::string MakeHeaderFilename(const std::string& base_dir) {
  return absl_ports::StrCat(base_dir, "/", kSchemaStoreHeaderFilename);
}

const std::string MakeSchemaFilename(const std::string& base_dir) {
  return absl_ports::StrCat(base_dir, "/", kSchemaFilename);
}

const std::string MakeSchemaTypeMapperFilename(const std::string& base_dir) {
  return absl_ports::StrCat(base_dir, "/", kSchemaTypeMapperFilename);
}

// Assuming that SchemaTypeIds are assigned to schema types based on their order
// in the SchemaProto. Check if the schema type->SchemaTypeId mapping would
// change with the new schema.
std::unordered_set<SchemaTypeId> SchemaTypeIdsChanged(
    const SchemaProto& old_schema, const SchemaProto& new_schema) {
  std::unordered_set<SchemaTypeId> old_schema_type_ids_changed;

  std::unordered_map<std::string, int> old_types_and_index;
  for (int i = 0; i < old_schema.types_size(); ++i) {
    old_types_and_index.emplace(old_schema.types(i).schema_type(), i);
  }

  std::unordered_map<std::string, int> new_types_and_index;
  for (int i = 0; i < new_schema.types_size(); ++i) {
    new_types_and_index.emplace(new_schema.types(i).schema_type(), i);
  }

  for (const auto& old_type_index : old_types_and_index) {
    const auto& iter = new_types_and_index.find(old_type_index.first);
    // We only care if the type exists in both the old and new schema. If the
    // type has been deleted, then it'll be captured in
    // SetSchemaResult.schema_types_deleted*. If the type has been added in the
    // new schema then we also don't care because nothing needs to be updated.
    if (iter != new_types_and_index.end()) {
      // Since the SchemaTypeId of the schema type is just the index of it in
      // the SchemaProto, compare the index and save it if it's not the same
      if (old_type_index.second != iter->second) {
        old_schema_type_ids_changed.emplace(old_type_index.second);
      }
    }
  }

  return old_schema_type_ids_changed;
}

}  // namespace

libtextclassifier3::StatusOr<std::unique_ptr<SchemaStore>> SchemaStore::Create(
    const Filesystem* filesystem, const std::string& base_dir,
<<<<<<< HEAD
    const Clock* clock, NativeInitializeStats* initialize_stats) {
=======
    const Clock* clock, InitializeStatsProto* initialize_stats) {
>>>>>>> 0b4a315c
  ICING_RETURN_ERROR_IF_NULL(filesystem);
  ICING_RETURN_ERROR_IF_NULL(clock);

  std::unique_ptr<SchemaStore> schema_store = std::unique_ptr<SchemaStore>(
      new SchemaStore(filesystem, base_dir, clock));
  ICING_RETURN_IF_ERROR(schema_store->Initialize(initialize_stats));
  return schema_store;
}

SchemaStore::SchemaStore(const Filesystem* filesystem, std::string base_dir,
                         const Clock* clock)
    : filesystem_(*filesystem),
      base_dir_(std::move(base_dir)),
      clock_(*clock),
      schema_file_(*filesystem, MakeSchemaFilename(base_dir_)) {}

SchemaStore::~SchemaStore() {
  if (has_schema_successfully_set_) {
    if (!PersistToDisk().ok()) {
      ICING_LOG(ERROR) << "Error persisting to disk in SchemaStore destructor";
    }
  }
}

libtextclassifier3::Status SchemaStore::Initialize(
<<<<<<< HEAD
    NativeInitializeStats* initialize_stats) {
=======
    InitializeStatsProto* initialize_stats) {
>>>>>>> 0b4a315c
  auto schema_proto_or = GetSchema();
  if (absl_ports::IsNotFound(schema_proto_or.status())) {
    // Don't have an existing schema proto, that's fine
    return libtextclassifier3::Status::OK;
  } else if (!schema_proto_or.ok()) {
    // Real error when trying to read the existing schema
    return schema_proto_or.status();
  }
  has_schema_successfully_set_ = true;

  if (!InitializeDerivedFiles().ok()) {
    ICING_VLOG(3)
        << "Couldn't find derived files or failed to initialize them, "
           "regenerating derived files for SchemaStore.";
    std::unique_ptr<Timer> regenerate_timer = clock_.GetNewTimer();
    if (initialize_stats != nullptr) {
      initialize_stats->set_schema_store_recovery_cause(
<<<<<<< HEAD
          NativeInitializeStats::IO_ERROR);
=======
          InitializeStatsProto::IO_ERROR);
>>>>>>> 0b4a315c
    }
    ICING_RETURN_IF_ERROR(RegenerateDerivedFiles());
    if (initialize_stats != nullptr) {
      initialize_stats->set_schema_store_recovery_latency_ms(
          regenerate_timer->GetElapsedMilliseconds());
    }
  }

<<<<<<< HEAD
  initialized_ = true;
=======
>>>>>>> 0b4a315c
  if (initialize_stats != nullptr) {
    initialize_stats->set_num_schema_types(type_config_map_.size());
  }

  return libtextclassifier3::Status::OK;
}

libtextclassifier3::Status SchemaStore::InitializeDerivedFiles() {
  if (!HeaderExists()) {
    // Without a header, we don't know if things are consistent between each
    // other so the caller should just regenerate everything from ground truth.
    return absl_ports::InternalError("SchemaStore header doesn't exist");
  }

  SchemaStore::Header header;
  if (!filesystem_.Read(MakeHeaderFilename(base_dir_).c_str(), &header,
                        sizeof(header))) {
    return absl_ports::InternalError(
        absl_ports::StrCat("Couldn't read: ", MakeHeaderFilename(base_dir_)));
  }

  if (header.magic != SchemaStore::Header::kMagic) {
    return absl_ports::InternalError(absl_ports::StrCat(
        "Invalid header kMagic for file: ", MakeHeaderFilename(base_dir_)));
  }

  ICING_ASSIGN_OR_RETURN(
      schema_type_mapper_,
      KeyMapper<SchemaTypeId>::Create(filesystem_,
                                      MakeSchemaTypeMapperFilename(base_dir_),
                                      kSchemaTypeMapperMaxSize));

  ICING_ASSIGN_OR_RETURN(Crc32 checksum, ComputeChecksum());
  if (checksum.Get() != header.checksum) {
    return absl_ports::InternalError(
        "Combined checksum of SchemaStore was inconsistent");
  }

  // Update our in-memory data structures
  type_config_map_.clear();
  ICING_ASSIGN_OR_RETURN(const SchemaProto* schema_proto, GetSchema());
  for (const SchemaTypeConfigProto& type_config : schema_proto->types()) {
    // Update our type_config_map_
    type_config_map_.emplace(type_config.schema_type(), type_config);
  }
  ICING_ASSIGN_OR_RETURN(
      section_manager_,
      SectionManager::Create(type_config_map_, schema_type_mapper_.get()));

  return libtextclassifier3::Status::OK;
}

libtextclassifier3::Status SchemaStore::RegenerateDerivedFiles() {
  ICING_ASSIGN_OR_RETURN(const SchemaProto* schema_proto, GetSchema());

  ICING_RETURN_IF_ERROR(ResetSchemaTypeMapper());
  type_config_map_.clear();

  for (const SchemaTypeConfigProto& type_config : schema_proto->types()) {
    // Update our type_config_map_
    type_config_map_.emplace(type_config.schema_type(), type_config);

    // Assign a SchemaTypeId to the type
    ICING_RETURN_IF_ERROR(schema_type_mapper_->Put(
        type_config.schema_type(), schema_type_mapper_->num_keys()));
  }

  ICING_ASSIGN_OR_RETURN(
      section_manager_,
      SectionManager::Create(type_config_map_, schema_type_mapper_.get()));

  // Write the header
  ICING_ASSIGN_OR_RETURN(Crc32 checksum, ComputeChecksum());
  ICING_RETURN_IF_ERROR(UpdateHeader(checksum));

  return libtextclassifier3::Status::OK;
}

bool SchemaStore::HeaderExists() {
  if (!filesystem_.FileExists(MakeHeaderFilename(base_dir_).c_str())) {
    return false;
  }

  int64_t file_size =
      filesystem_.GetFileSize(MakeHeaderFilename(base_dir_).c_str());

  // If it's been truncated to size 0 before, we consider it to be a new file
  return file_size != 0 && file_size != Filesystem::kBadFileSize;
}

libtextclassifier3::Status SchemaStore::UpdateHeader(const Crc32& checksum) {
  // Write the header
  SchemaStore::Header header;
  header.magic = SchemaStore::Header::kMagic;
  header.checksum = checksum.Get();

  ScopedFd scoped_fd(
      filesystem_.OpenForWrite(MakeHeaderFilename(base_dir_).c_str()));
  // This should overwrite the header.
  if (!scoped_fd.is_valid() ||
      !filesystem_.Write(scoped_fd.get(), &header, sizeof(header)) ||
      !filesystem_.DataSync(scoped_fd.get())) {
    return absl_ports::InternalError(absl_ports::StrCat(
        "Failed to write SchemaStore header: ", MakeHeaderFilename(base_dir_)));
  }
  return libtextclassifier3::Status::OK;
}

libtextclassifier3::Status SchemaStore::ResetSchemaTypeMapper() {
  // TODO(b/139734457): Replace ptr.reset()->Delete->Create flow with Reset().
  schema_type_mapper_.reset();
  // TODO(b/144458732): Implement a more robust version of TC_RETURN_IF_ERROR
  // that can support error logging.
  libtextclassifier3::Status status = KeyMapper<SchemaTypeId>::Delete(
      filesystem_, MakeSchemaTypeMapperFilename(base_dir_));
  if (!status.ok()) {
    ICING_LOG(ERROR) << status.error_message()
                     << "Failed to delete old schema_type mapper";
    return status;
  }
  ICING_ASSIGN_OR_RETURN(
      schema_type_mapper_,
      KeyMapper<SchemaTypeId>::Create(filesystem_,
                                      MakeSchemaTypeMapperFilename(base_dir_),
                                      kSchemaTypeMapperMaxSize));

  return libtextclassifier3::Status::OK;
}

libtextclassifier3::StatusOr<Crc32> SchemaStore::ComputeChecksum() const {
  Crc32 total_checksum;
  if (!has_schema_successfully_set_) {
    // Nothing to checksum
    return total_checksum;
  }
  ICING_ASSIGN_OR_RETURN(const SchemaProto* schema_proto, GetSchema());
  Crc32 schema_checksum;
  schema_checksum.Append(schema_proto->SerializeAsString());

  Crc32 schema_type_mapper_checksum = schema_type_mapper_->ComputeChecksum();

  total_checksum.Append(std::to_string(schema_checksum.Get()));
  total_checksum.Append(std::to_string(schema_type_mapper_checksum.Get()));

  return total_checksum;
}

libtextclassifier3::StatusOr<const SchemaProto*> SchemaStore::GetSchema()
    const {
  return schema_file_.Read();
}

// TODO(cassiewang): Consider removing this definition of SetSchema if it's not
// needed by production code. It's currently being used by our tests, but maybe
// it's trivial to change our test code to also use the
// SetSchema(SchemaProto&& new_schema)
libtextclassifier3::StatusOr<const SchemaStore::SetSchemaResult>
SchemaStore::SetSchema(const SchemaProto& new_schema,
                       bool ignore_errors_and_delete_documents) {
  return SetSchema(SchemaProto(new_schema), ignore_errors_and_delete_documents);
}

libtextclassifier3::StatusOr<const SchemaStore::SetSchemaResult>
SchemaStore::SetSchema(SchemaProto&& new_schema,
                       bool ignore_errors_and_delete_documents) {
  SetSchemaResult result;

  auto schema_proto_or = GetSchema();
  if (absl_ports::IsNotFound(schema_proto_or.status())) {
    // We don't have a pre-existing schema, so anything is valid.
    result.success = true;
  } else if (!schema_proto_or.ok()) {
    // Real error
    return schema_proto_or.status();
  } else {
    // At this point, we're guaranteed that we have a schema.
    const SchemaProto old_schema = *schema_proto_or.ValueOrDie();

    // Assume we can set the schema unless proven otherwise.
    result.success = true;

    if (new_schema.SerializeAsString() == old_schema.SerializeAsString()) {
      // Same schema as before. No need to update anything
      return result;
    }

    // Different schema, track the differences and see if we can still write it
    SchemaUtil::SchemaDelta schema_delta =
        SchemaUtil::ComputeCompatibilityDelta(old_schema, new_schema);

    // An incompatible index is fine, we can just reindex
    result.index_incompatible = schema_delta.index_incompatible;

    for (const auto& schema_type : schema_delta.schema_types_deleted) {
      // We currently don't support deletions, so mark this as not possible.
      // This will change once we allow force-set schemas.
      result.success = false;

      result.schema_types_deleted_by_name.emplace(schema_type);

      ICING_ASSIGN_OR_RETURN(SchemaTypeId schema_type_id,
                             GetSchemaTypeId(schema_type));
      result.schema_types_deleted_by_id.emplace(schema_type_id);
    }

    for (const auto& schema_type : schema_delta.schema_types_incompatible) {
      // We currently don't support incompatible schemas, so mark this as
      // not possible. This will change once we allow force-set schemas.
      result.success = false;

      result.schema_types_incompatible_by_name.emplace(schema_type);

      ICING_ASSIGN_OR_RETURN(SchemaTypeId schema_type_id,
                             GetSchemaTypeId(schema_type));
      result.schema_types_incompatible_by_id.emplace(schema_type_id);
    }

    // SchemaTypeIds changing is fine, we can update the DocumentStore
    result.old_schema_type_ids_changed =
        SchemaTypeIdsChanged(old_schema, new_schema);
  }

  // We can force set the schema if the caller has told us to ignore any errors
  result.success = result.success || ignore_errors_and_delete_documents;

  if (result.success) {
    // Write the schema (and potentially overwrite a previous schema)
    ICING_RETURN_IF_ERROR(
        schema_file_.Write(std::make_unique<SchemaProto>(new_schema)));
    has_schema_successfully_set_ = true;

    ICING_RETURN_IF_ERROR(RegenerateDerivedFiles());
  }

  return result;
}

libtextclassifier3::StatusOr<const SchemaTypeConfigProto*>
SchemaStore::GetSchemaTypeConfig(std::string_view schema_type) const {
<<<<<<< HEAD
  auto schema_proto_or = GetSchema();
  if (absl_ports::IsNotFound(schema_proto_or.status())) {
    return absl_ports::FailedPreconditionError("Schema not set yet.");
  } else if (!schema_proto_or.ok()) {
    // Some other real error, pass it up
    return schema_proto_or.status();
  }

=======
  ICING_RETURN_IF_ERROR(CheckSchemaSet());
>>>>>>> 0b4a315c
  const auto& type_config_iter =
      type_config_map_.find(std::string(schema_type));
  if (type_config_iter == type_config_map_.end()) {
    return absl_ports::NotFoundError(
        absl_ports::StrCat("Schema type config '", schema_type, "' not found"));
  }
  return &type_config_iter->second;
}

libtextclassifier3::StatusOr<SchemaTypeId> SchemaStore::GetSchemaTypeId(
    std::string_view schema_type) const {
  ICING_RETURN_IF_ERROR(CheckSchemaSet());
  return schema_type_mapper_->Get(schema_type);
}

libtextclassifier3::StatusOr<std::vector<std::string_view>>
SchemaStore::GetStringSectionContent(const DocumentProto& document,
                                     std::string_view section_path) const {
<<<<<<< HEAD
=======
  ICING_RETURN_IF_ERROR(CheckSchemaSet());
>>>>>>> 0b4a315c
  return section_manager_->GetStringSectionContent(document, section_path);
}

libtextclassifier3::StatusOr<std::vector<std::string_view>>
SchemaStore::GetStringSectionContent(const DocumentProto& document,
                                     SectionId section_id) const {
<<<<<<< HEAD
=======
  ICING_RETURN_IF_ERROR(CheckSchemaSet());
>>>>>>> 0b4a315c
  return section_manager_->GetStringSectionContent(document, section_id);
}

libtextclassifier3::StatusOr<const SectionMetadata*>
SchemaStore::GetSectionMetadata(SchemaTypeId schema_type_id,
                                SectionId section_id) const {
  ICING_RETURN_IF_ERROR(CheckSchemaSet());
  return section_manager_->GetSectionMetadata(schema_type_id, section_id);
}

libtextclassifier3::StatusOr<std::vector<Section>> SchemaStore::ExtractSections(
    const DocumentProto& document) const {
  ICING_RETURN_IF_ERROR(CheckSchemaSet());
  return section_manager_->ExtractSections(document);
}

libtextclassifier3::Status SchemaStore::PersistToDisk() {
  if (!has_schema_successfully_set_) {
    return libtextclassifier3::Status::OK;
  }
  ICING_RETURN_IF_ERROR(schema_type_mapper_->PersistToDisk());
  // Write the header
  ICING_ASSIGN_OR_RETURN(Crc32 checksum, ComputeChecksum());
  ICING_RETURN_IF_ERROR(UpdateHeader(checksum));

  return libtextclassifier3::Status::OK;
}

SchemaStoreStorageInfoProto SchemaStore::GetStorageInfo() const {
  SchemaStoreStorageInfoProto storage_info;
  int64_t directory_size = filesystem_.GetDiskUsage(base_dir_.c_str());
  if (directory_size != Filesystem::kBadFileSize) {
    storage_info.set_schema_store_size(directory_size);
  } else {
    storage_info.set_schema_store_size(-1);
  }
  ICING_ASSIGN_OR_RETURN(const SchemaProto* schema, GetSchema(), storage_info);
  storage_info.set_num_schema_types(schema->types_size());
  int total_sections = 0;
  int num_types_sections_exhausted = 0;
  for (const SchemaTypeConfigProto& type : schema->types()) {
    auto sections_list_or =
        section_manager_->GetMetadataList(type.schema_type());
    if (!sections_list_or.ok()) {
      continue;
    }
    total_sections += sections_list_or.ValueOrDie()->size();
    if (sections_list_or.ValueOrDie()->size() == kMaxSectionId + 1) {
      ++num_types_sections_exhausted;
    }
  }

  storage_info.set_num_total_sections(total_sections);
  storage_info.set_num_schema_types_sections_exhausted(
      num_types_sections_exhausted);
  return storage_info;
}

}  // namespace lib
}  // namespace icing<|MERGE_RESOLUTION|>--- conflicted
+++ resolved
@@ -104,11 +104,7 @@
 
 libtextclassifier3::StatusOr<std::unique_ptr<SchemaStore>> SchemaStore::Create(
     const Filesystem* filesystem, const std::string& base_dir,
-<<<<<<< HEAD
-    const Clock* clock, NativeInitializeStats* initialize_stats) {
-=======
     const Clock* clock, InitializeStatsProto* initialize_stats) {
->>>>>>> 0b4a315c
   ICING_RETURN_ERROR_IF_NULL(filesystem);
   ICING_RETURN_ERROR_IF_NULL(clock);
 
@@ -134,11 +130,7 @@
 }
 
 libtextclassifier3::Status SchemaStore::Initialize(
-<<<<<<< HEAD
-    NativeInitializeStats* initialize_stats) {
-=======
     InitializeStatsProto* initialize_stats) {
->>>>>>> 0b4a315c
   auto schema_proto_or = GetSchema();
   if (absl_ports::IsNotFound(schema_proto_or.status())) {
     // Don't have an existing schema proto, that's fine
@@ -156,11 +148,7 @@
     std::unique_ptr<Timer> regenerate_timer = clock_.GetNewTimer();
     if (initialize_stats != nullptr) {
       initialize_stats->set_schema_store_recovery_cause(
-<<<<<<< HEAD
-          NativeInitializeStats::IO_ERROR);
-=======
           InitializeStatsProto::IO_ERROR);
->>>>>>> 0b4a315c
     }
     ICING_RETURN_IF_ERROR(RegenerateDerivedFiles());
     if (initialize_stats != nullptr) {
@@ -169,10 +157,6 @@
     }
   }
 
-<<<<<<< HEAD
-  initialized_ = true;
-=======
->>>>>>> 0b4a315c
   if (initialize_stats != nullptr) {
     initialize_stats->set_num_schema_types(type_config_map_.size());
   }
@@ -412,18 +396,7 @@
 
 libtextclassifier3::StatusOr<const SchemaTypeConfigProto*>
 SchemaStore::GetSchemaTypeConfig(std::string_view schema_type) const {
-<<<<<<< HEAD
-  auto schema_proto_or = GetSchema();
-  if (absl_ports::IsNotFound(schema_proto_or.status())) {
-    return absl_ports::FailedPreconditionError("Schema not set yet.");
-  } else if (!schema_proto_or.ok()) {
-    // Some other real error, pass it up
-    return schema_proto_or.status();
-  }
-
-=======
-  ICING_RETURN_IF_ERROR(CheckSchemaSet());
->>>>>>> 0b4a315c
+  ICING_RETURN_IF_ERROR(CheckSchemaSet());
   const auto& type_config_iter =
       type_config_map_.find(std::string(schema_type));
   if (type_config_iter == type_config_map_.end()) {
@@ -442,20 +415,14 @@
 libtextclassifier3::StatusOr<std::vector<std::string_view>>
 SchemaStore::GetStringSectionContent(const DocumentProto& document,
                                      std::string_view section_path) const {
-<<<<<<< HEAD
-=======
-  ICING_RETURN_IF_ERROR(CheckSchemaSet());
->>>>>>> 0b4a315c
+  ICING_RETURN_IF_ERROR(CheckSchemaSet());
   return section_manager_->GetStringSectionContent(document, section_path);
 }
 
 libtextclassifier3::StatusOr<std::vector<std::string_view>>
 SchemaStore::GetStringSectionContent(const DocumentProto& document,
                                      SectionId section_id) const {
-<<<<<<< HEAD
-=======
-  ICING_RETURN_IF_ERROR(CheckSchemaSet());
->>>>>>> 0b4a315c
+  ICING_RETURN_IF_ERROR(CheckSchemaSet());
   return section_manager_->GetStringSectionContent(document, section_id);
 }
 
