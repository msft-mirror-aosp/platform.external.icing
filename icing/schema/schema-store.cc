// Copyright (C) 2019 Google LLC
//
// Licensed under the Apache License, Version 2.0 (the "License");
// you may not use this file except in compliance with the License.
// You may obtain a copy of the License at
//
//      http://www.apache.org/licenses/LICENSE-2.0
//
// Unless required by applicable law or agreed to in writing, software
// distributed under the License is distributed on an "AS IS" BASIS,
// WITHOUT WARRANTIES OR CONDITIONS OF ANY KIND, either express or implied.
// See the License for the specific language governing permissions and
// limitations under the License.

#include "icing/schema/schema-store.h"

#include <algorithm>
#include <cstdint>
#include <memory>
#include <string>
#include <string_view>
#include <unordered_map>
#include <utility>
#include <vector>

#include "icing/text_classifier/lib3/utils/base/status.h"
#include "icing/text_classifier/lib3/utils/base/statusor.h"
#include "icing/absl_ports/canonical_errors.h"
#include "icing/absl_ports/str_cat.h"
#include "icing/file/destructible-directory.h"
#include "icing/file/file-backed-proto.h"
#include "icing/file/filesystem.h"
#include "icing/proto/document.pb.h"
#include "icing/proto/schema.pb.h"
#include "icing/schema/schema-util.h"
#include "icing/schema/section-manager.h"
#include "icing/schema/section.h"
#include "icing/store/document-filter-data.h"
#include "icing/store/dynamic-trie-key-mapper.h"
#include "icing/util/crc32.h"
#include "icing/util/logging.h"
#include "icing/util/status-macros.h"

namespace icing {
namespace lib {

namespace {

constexpr char kSchemaStoreHeaderFilename[] = "schema_store_header";
constexpr char kSchemaFilename[] = "schema.pb";
constexpr char kSchemaTypeMapperFilename[] = "schema_type_mapper";

// A DynamicTrieKeyMapper stores its data across 3 arrays internally. Giving
// each array 128KiB for storage means the entire DynamicTrieKeyMapper requires
// 384KiB.
constexpr int32_t kSchemaTypeMapperMaxSize = 3 * 128 * 1024;  // 384 KiB

const std::string MakeHeaderFilename(const std::string& base_dir) {
  return absl_ports::StrCat(base_dir, "/", kSchemaStoreHeaderFilename);
}

const std::string MakeSchemaFilename(const std::string& base_dir) {
  return absl_ports::StrCat(base_dir, "/", kSchemaFilename);
}

const std::string MakeSchemaTypeMapperFilename(const std::string& base_dir) {
  return absl_ports::StrCat(base_dir, "/", kSchemaTypeMapperFilename);
}

// Assuming that SchemaTypeIds are assigned to schema types based on their order
// in the SchemaProto. Check if the schema type->SchemaTypeId mapping would
// change with the new schema.
std::unordered_set<SchemaTypeId> SchemaTypeIdsChanged(
    const SchemaProto& old_schema, const SchemaProto& new_schema) {
  std::unordered_set<SchemaTypeId> old_schema_type_ids_changed;

  std::unordered_map<std::string, int> old_types_and_index;
  for (int i = 0; i < old_schema.types_size(); ++i) {
    old_types_and_index.emplace(old_schema.types(i).schema_type(), i);
  }

  std::unordered_map<std::string, int> new_types_and_index;
  for (int i = 0; i < new_schema.types_size(); ++i) {
    new_types_and_index.emplace(new_schema.types(i).schema_type(), i);
  }

  for (const auto& old_type_index : old_types_and_index) {
    const auto& iter = new_types_and_index.find(old_type_index.first);
    // We only care if the type exists in both the old and new schema. If the
    // type has been deleted, then it'll be captured in
    // SetSchemaResult.schema_types_deleted*. If the type has been added in the
    // new schema then we also don't care because nothing needs to be updated.
    if (iter != new_types_and_index.end()) {
      // Since the SchemaTypeId of the schema type is just the index of it in
      // the SchemaProto, compare the index and save it if it's not the same
      if (old_type_index.second != iter->second) {
        old_schema_type_ids_changed.emplace(old_type_index.second);
      }
    }
  }

  return old_schema_type_ids_changed;
}

}  // namespace

libtextclassifier3::StatusOr<std::unique_ptr<SchemaStore>> SchemaStore::Create(
    const Filesystem* filesystem, const std::string& base_dir,
    const Clock* clock, InitializeStatsProto* initialize_stats) {
  ICING_RETURN_ERROR_IF_NULL(filesystem);
  ICING_RETURN_ERROR_IF_NULL(clock);

  if (!filesystem->DirectoryExists(base_dir.c_str())) {
    return absl_ports::FailedPreconditionError(
        "Schema store base directory does not exist!");
  }
  std::unique_ptr<SchemaStore> schema_store = std::unique_ptr<SchemaStore>(
      new SchemaStore(filesystem, base_dir, clock));
  ICING_RETURN_IF_ERROR(schema_store->Initialize(initialize_stats));
  return schema_store;
}

libtextclassifier3::StatusOr<std::unique_ptr<SchemaStore>> SchemaStore::Create(
    const Filesystem* filesystem, const std::string& base_dir,
    const Clock* clock, SchemaProto schema) {
  ICING_RETURN_ERROR_IF_NULL(filesystem);
  ICING_RETURN_ERROR_IF_NULL(clock);

  if (!filesystem->DirectoryExists(base_dir.c_str())) {
    return absl_ports::FailedPreconditionError(
        "Schema store base directory does not exist!");
  }
  std::unique_ptr<SchemaStore> schema_store = std::unique_ptr<SchemaStore>(
      new SchemaStore(filesystem, base_dir, clock));
  ICING_RETURN_IF_ERROR(schema_store->Initialize(std::move(schema)));
  return schema_store;
}

SchemaStore::SchemaStore(const Filesystem* filesystem, std::string base_dir,
                         const Clock* clock)
    : filesystem_(filesystem),
      base_dir_(std::move(base_dir)),
      clock_(clock),
      schema_file_(std::make_unique<FileBackedProto<SchemaProto>>(
          *filesystem, MakeSchemaFilename(base_dir_))) {}

SchemaStore::~SchemaStore() {
  if (has_schema_successfully_set_ && schema_file_ != nullptr &&
      schema_type_mapper_ != nullptr && section_manager_ != nullptr) {
    if (!PersistToDisk().ok()) {
      ICING_LOG(ERROR) << "Error persisting to disk in SchemaStore destructor";
    }
  }
}

libtextclassifier3::Status SchemaStore::Initialize(SchemaProto new_schema) {
  if (!absl_ports::IsNotFound(GetSchema().status())) {
    return absl_ports::FailedPreconditionError(
        "Incorrectly tried to initialize schema store with a new schema, when "
        "one is already set!");
  }
  ICING_RETURN_IF_ERROR(schema_file_->Write(
      std::make_unique<SchemaProto>(std::move(new_schema))));
  return InitializeInternal(/*initialize_stats=*/nullptr);
}

libtextclassifier3::Status SchemaStore::Initialize(
    InitializeStatsProto* initialize_stats) {
  auto schema_proto_or = GetSchema();
  if (absl_ports::IsNotFound(schema_proto_or.status())) {
    // Don't have an existing schema proto, that's fine
    return libtextclassifier3::Status::OK;
  } else if (!schema_proto_or.ok()) {
    // Real error when trying to read the existing schema
    return schema_proto_or.status();
  }
  return InitializeInternal(initialize_stats);
}

libtextclassifier3::Status SchemaStore::InitializeInternal(
    InitializeStatsProto* initialize_stats) {
  if (!InitializeDerivedFiles().ok()) {
    ICING_VLOG(3)
        << "Couldn't find derived files or failed to initialize them, "
           "regenerating derived files for SchemaStore.";
    std::unique_ptr<Timer> regenerate_timer = clock_->GetNewTimer();
    if (initialize_stats != nullptr) {
      initialize_stats->set_schema_store_recovery_cause(
          InitializeStatsProto::IO_ERROR);
    }
    ICING_RETURN_IF_ERROR(RegenerateDerivedFiles());
    if (initialize_stats != nullptr) {
      initialize_stats->set_schema_store_recovery_latency_ms(
          regenerate_timer->GetElapsedMilliseconds());
    }
  }

  if (initialize_stats != nullptr) {
    initialize_stats->set_num_schema_types(type_config_map_.size());
  }
  has_schema_successfully_set_ = true;

  has_schema_successfully_set_ = true;
  return libtextclassifier3::Status::OK;
}

libtextclassifier3::Status SchemaStore::InitializeDerivedFiles() {
  if (!HeaderExists()) {
    // Without a header, we don't know if things are consistent between each
    // other so the caller should just regenerate everything from ground truth.
    return absl_ports::InternalError("SchemaStore header doesn't exist");
  }

  SchemaStore::Header header;
  if (!filesystem_->Read(MakeHeaderFilename(base_dir_).c_str(), &header,
                         sizeof(header))) {
    return absl_ports::InternalError(
        absl_ports::StrCat("Couldn't read: ", MakeHeaderFilename(base_dir_)));
  }

  if (header.magic != SchemaStore::Header::kMagic) {
    return absl_ports::InternalError(absl_ports::StrCat(
        "Invalid header kMagic for file: ", MakeHeaderFilename(base_dir_)));
  }

  ICING_ASSIGN_OR_RETURN(
      schema_type_mapper_,
<<<<<<< HEAD
      KeyMapper<SchemaTypeId>::Create(*filesystem_,
                                      MakeSchemaTypeMapperFilename(base_dir_),
                                      kSchemaTypeMapperMaxSize));
=======
      DynamicTrieKeyMapper<SchemaTypeId>::Create(
          *filesystem_, MakeSchemaTypeMapperFilename(base_dir_),
          kSchemaTypeMapperMaxSize));
>>>>>>> deb05dbc

  ICING_ASSIGN_OR_RETURN(Crc32 checksum, ComputeChecksum());
  if (checksum.Get() != header.checksum) {
    return absl_ports::InternalError(
        "Combined checksum of SchemaStore was inconsistent");
  }

  // Update our in-memory data structures
  type_config_map_.clear();
  ICING_ASSIGN_OR_RETURN(const SchemaProto* schema_proto, GetSchema());
  for (const SchemaTypeConfigProto& type_config : schema_proto->types()) {
    // Update our type_config_map_
    type_config_map_.emplace(type_config.schema_type(), type_config);
  }
  ICING_ASSIGN_OR_RETURN(
      section_manager_,
      SectionManager::Create(type_config_map_, schema_type_mapper_.get()));

  return libtextclassifier3::Status::OK;
}

libtextclassifier3::Status SchemaStore::RegenerateDerivedFiles() {
  ICING_ASSIGN_OR_RETURN(const SchemaProto* schema_proto, GetSchema());

  ICING_RETURN_IF_ERROR(ResetSchemaTypeMapper());
  type_config_map_.clear();

  for (const SchemaTypeConfigProto& type_config : schema_proto->types()) {
    // Update our type_config_map_
    type_config_map_.emplace(type_config.schema_type(), type_config);

    // Assign a SchemaTypeId to the type
    ICING_RETURN_IF_ERROR(schema_type_mapper_->Put(
        type_config.schema_type(), schema_type_mapper_->num_keys()));
  }

  ICING_ASSIGN_OR_RETURN(
      section_manager_,
      SectionManager::Create(type_config_map_, schema_type_mapper_.get()));

  // Write the header
  ICING_ASSIGN_OR_RETURN(Crc32 checksum, ComputeChecksum());
  ICING_RETURN_IF_ERROR(UpdateHeader(checksum));

  return libtextclassifier3::Status::OK;
}

bool SchemaStore::HeaderExists() {
  if (!filesystem_->FileExists(MakeHeaderFilename(base_dir_).c_str())) {
    return false;
  }

  int64_t file_size =
      filesystem_->GetFileSize(MakeHeaderFilename(base_dir_).c_str());

  // If it's been truncated to size 0 before, we consider it to be a new file
  return file_size != 0 && file_size != Filesystem::kBadFileSize;
}

libtextclassifier3::Status SchemaStore::UpdateHeader(const Crc32& checksum) {
  // Write the header
  SchemaStore::Header header;
  header.magic = SchemaStore::Header::kMagic;
  header.checksum = checksum.Get();

  ScopedFd scoped_fd(
      filesystem_->OpenForWrite(MakeHeaderFilename(base_dir_).c_str()));
  // This should overwrite the header.
  if (!scoped_fd.is_valid() ||
      !filesystem_->Write(scoped_fd.get(), &header, sizeof(header)) ||
      !filesystem_->DataSync(scoped_fd.get())) {
    return absl_ports::InternalError(absl_ports::StrCat(
        "Failed to write SchemaStore header: ", MakeHeaderFilename(base_dir_)));
  }
  return libtextclassifier3::Status::OK;
}

libtextclassifier3::Status SchemaStore::ResetSchemaTypeMapper() {
  // TODO(b/139734457): Replace ptr.reset()->Delete->Create flow with Reset().
  schema_type_mapper_.reset();
  // TODO(b/216487496): Implement a more robust version of TC_RETURN_IF_ERROR
  // that can support error logging.
<<<<<<< HEAD
  libtextclassifier3::Status status = KeyMapper<SchemaTypeId>::Delete(
      *filesystem_, MakeSchemaTypeMapperFilename(base_dir_));
=======
  libtextclassifier3::Status status =
      DynamicTrieKeyMapper<SchemaTypeId>::Delete(
          *filesystem_, MakeSchemaTypeMapperFilename(base_dir_));
>>>>>>> deb05dbc
  if (!status.ok()) {
    ICING_LOG(ERROR) << status.error_message()
                     << "Failed to delete old schema_type mapper";
    return status;
  }
  ICING_ASSIGN_OR_RETURN(
      schema_type_mapper_,
<<<<<<< HEAD
      KeyMapper<SchemaTypeId>::Create(*filesystem_,
                                      MakeSchemaTypeMapperFilename(base_dir_),
                                      kSchemaTypeMapperMaxSize));
=======
      DynamicTrieKeyMapper<SchemaTypeId>::Create(
          *filesystem_, MakeSchemaTypeMapperFilename(base_dir_),
          kSchemaTypeMapperMaxSize));
>>>>>>> deb05dbc

  return libtextclassifier3::Status::OK;
}

libtextclassifier3::StatusOr<Crc32> SchemaStore::ComputeChecksum() const {
  auto schema_proto_or = GetSchema();
  if (absl_ports::IsNotFound(schema_proto_or.status())) {
    return Crc32();
  }
  ICING_ASSIGN_OR_RETURN(const SchemaProto* schema_proto, schema_proto_or);
  Crc32 schema_checksum;
  schema_checksum.Append(schema_proto->SerializeAsString());

  Crc32 schema_type_mapper_checksum = schema_type_mapper_->ComputeChecksum();

  Crc32 total_checksum;
  total_checksum.Append(std::to_string(schema_checksum.Get()));
  total_checksum.Append(std::to_string(schema_type_mapper_checksum.Get()));

  return total_checksum;
}

libtextclassifier3::StatusOr<const SchemaProto*> SchemaStore::GetSchema()
    const {
  return schema_file_->Read();
}

// TODO(cassiewang): Consider removing this definition of SetSchema if it's not
// needed by production code. It's currently being used by our tests, but maybe
// it's trivial to change our test code to also use the
// SetSchema(SchemaProto&& new_schema)
libtextclassifier3::StatusOr<const SchemaStore::SetSchemaResult>
SchemaStore::SetSchema(const SchemaProto& new_schema,
                       bool ignore_errors_and_delete_documents) {
  return SetSchema(SchemaProto(new_schema), ignore_errors_and_delete_documents);
}

libtextclassifier3::StatusOr<const SchemaStore::SetSchemaResult>
SchemaStore::SetSchema(SchemaProto&& new_schema,
                       bool ignore_errors_and_delete_documents) {
  ICING_ASSIGN_OR_RETURN(SchemaUtil::DependencyMap new_dependency_map,
                         SchemaUtil::Validate(new_schema));

  SetSchemaResult result;

  auto schema_proto_or = GetSchema();
  if (absl_ports::IsNotFound(schema_proto_or.status())) {
    // We don't have a pre-existing schema, so anything is valid.
    result.success = true;
    for (const SchemaTypeConfigProto& type_config : new_schema.types()) {
      result.schema_types_new_by_name.insert(type_config.schema_type());
    }
  } else if (!schema_proto_or.ok()) {
    // Real error
    return schema_proto_or.status();
  } else {
    // At this point, we're guaranteed that we have a schema.
    const SchemaProto old_schema = *schema_proto_or.ValueOrDie();

    // Assume we can set the schema unless proven otherwise.
    result.success = true;

    if (new_schema.SerializeAsString() == old_schema.SerializeAsString()) {
      // Same schema as before. No need to update anything
      return result;
    }

    // Different schema, track the differences and see if we can still write it
    SchemaUtil::SchemaDelta schema_delta =
        SchemaUtil::ComputeCompatibilityDelta(old_schema, new_schema,
                                              new_dependency_map);

    result.schema_types_new_by_name = std::move(schema_delta.schema_types_new);
    result.schema_types_changed_fully_compatible_by_name =
        std::move(schema_delta.schema_types_changed_fully_compatible);
    result.schema_types_index_incompatible_by_name =
        std::move(schema_delta.schema_types_index_incompatible);

    for (const auto& schema_type : schema_delta.schema_types_deleted) {
      // We currently don't support deletions, so mark this as not possible.
      // This will change once we allow force-set schemas.
      result.success = false;

      result.schema_types_deleted_by_name.emplace(schema_type);

      ICING_ASSIGN_OR_RETURN(SchemaTypeId schema_type_id,
                             GetSchemaTypeId(schema_type));
      result.schema_types_deleted_by_id.emplace(schema_type_id);
    }

    for (const auto& schema_type : schema_delta.schema_types_incompatible) {
      // We currently don't support incompatible schemas, so mark this as
      // not possible. This will change once we allow force-set schemas.
      result.success = false;

      result.schema_types_incompatible_by_name.emplace(schema_type);

      ICING_ASSIGN_OR_RETURN(SchemaTypeId schema_type_id,
                             GetSchemaTypeId(schema_type));
      result.schema_types_incompatible_by_id.emplace(schema_type_id);
    }

    // SchemaTypeIds changing is fine, we can update the DocumentStore
    result.old_schema_type_ids_changed =
        SchemaTypeIdsChanged(old_schema, new_schema);
  }

  // We can force set the schema if the caller has told us to ignore any errors
  result.success = result.success || ignore_errors_and_delete_documents;

  if (result.success) {
    ICING_RETURN_IF_ERROR(ApplySchemaChange(std::move(new_schema)));
    has_schema_successfully_set_ = true;
  }

  return result;
}

libtextclassifier3::Status SchemaStore::ApplySchemaChange(
    SchemaProto new_schema) {
  // We need to ensure that we either 1) successfully set the schema and
  // update all derived data structures or 2) fail and leave the schema store
  // unchanged.
  // So, first, we create an empty temporary directory to build a new schema
  // store in.
  std::string temp_schema_store_dir_path = base_dir_ + "_temp";
  if (!filesystem_->DeleteDirectoryRecursively(
          temp_schema_store_dir_path.c_str())) {
<<<<<<< HEAD
    ICING_LOG(WARNING) << "Failed to recursively delete "
=======
    ICING_LOG(ERROR) << "Recursively deleting "
>>>>>>> deb05dbc
                     << temp_schema_store_dir_path.c_str();
    return absl_ports::InternalError(
        "Unable to delete temp directory to prepare to build new schema "
        "store.");
  }

<<<<<<< HEAD
  if (!filesystem_->CreateDirectoryRecursively(
      temp_schema_store_dir_path.c_str())) {
=======
  DestructibleDirectory temp_schema_store_dir(
      filesystem_, std::move(temp_schema_store_dir_path));
  if (!temp_schema_store_dir.is_valid()) {
>>>>>>> deb05dbc
    return absl_ports::InternalError(
        "Unable to create temp directory to build new schema store.");
  }

  // Then we create our new schema store with the new schema.
<<<<<<< HEAD
  auto new_schema_store_or =
      SchemaStore::Create(filesystem_, temp_schema_store_dir_path, clock_,
                          std::move(new_schema));
  if (!new_schema_store_or.ok()) {
    // Attempt to clean up the temp directory.
    if (!filesystem_->DeleteDirectoryRecursively(
            temp_schema_store_dir_path.c_str())) {
      // Nothing to do here. Just log an error.
      ICING_LOG(WARNING) << "Failed to recursively delete "
                       << temp_schema_store_dir_path.c_str();
    }
    return new_schema_store_or.status();
  }
  std::unique_ptr<SchemaStore> new_schema_store =
      std::move(new_schema_store_or).ValueOrDie();

  // Then we swap the new schema file + new derived files with the old files.
  if (!filesystem_->SwapFiles(base_dir_.c_str(),
                              temp_schema_store_dir_path.c_str())) {
    // Attempt to clean up the temp directory.
    if (!filesystem_->DeleteDirectoryRecursively(
            temp_schema_store_dir_path.c_str())) {
      // Nothing to do here. Just log an error.
      ICING_LOG(WARNING) << "Failed to recursively delete "
                       << temp_schema_store_dir_path.c_str();
    }
=======
  ICING_ASSIGN_OR_RETURN(
      std::unique_ptr<SchemaStore> new_schema_store,
      SchemaStore::Create(filesystem_, temp_schema_store_dir.dir(), clock_,
                          std::move(new_schema)));

  // Then we swap the new schema file + new derived files with the old files.
  if (!filesystem_->SwapFiles(base_dir_.c_str(),
                              temp_schema_store_dir.dir().c_str())) {
>>>>>>> deb05dbc
    return absl_ports::InternalError(
        "Unable to apply new schema due to failed swap!");
  }

  std::string old_base_dir = std::move(base_dir_);
  *this = std::move(*new_schema_store);

  // After the std::move, the filepaths saved in this instance and in the
  // schema_file_ instance will still be the one from temp_schema_store_dir
  // even though they now point to files that are within old_base_dir.
  // Manually set them to the correct paths.
  base_dir_ = std::move(old_base_dir);
  schema_file_->SetSwappedFilepath(MakeSchemaFilename(base_dir_));

  return libtextclassifier3::Status::OK;
}

libtextclassifier3::StatusOr<const SchemaTypeConfigProto*>
SchemaStore::GetSchemaTypeConfig(std::string_view schema_type) const {
  ICING_RETURN_IF_ERROR(CheckSchemaSet());
  const auto& type_config_iter =
      type_config_map_.find(std::string(schema_type));
  if (type_config_iter == type_config_map_.end()) {
    return absl_ports::NotFoundError(
        absl_ports::StrCat("Schema type config '", schema_type, "' not found"));
  }
  return &type_config_iter->second;
}

libtextclassifier3::StatusOr<SchemaTypeId> SchemaStore::GetSchemaTypeId(
    std::string_view schema_type) const {
  ICING_RETURN_IF_ERROR(CheckSchemaSet());
  return schema_type_mapper_->Get(schema_type);
}

libtextclassifier3::StatusOr<std::vector<std::string_view>>
SchemaStore::GetStringSectionContent(const DocumentProto& document,
                                     std::string_view section_path) const {
  ICING_RETURN_IF_ERROR(CheckSchemaSet());
  return section_manager_->GetStringSectionContent(document, section_path);
}

libtextclassifier3::StatusOr<std::vector<std::string_view>>
SchemaStore::GetStringSectionContent(const DocumentProto& document,
                                     SectionId section_id) const {
  ICING_RETURN_IF_ERROR(CheckSchemaSet());
  return section_manager_->GetStringSectionContent(document, section_id);
}

libtextclassifier3::StatusOr<const SectionMetadata*>
SchemaStore::GetSectionMetadata(SchemaTypeId schema_type_id,
                                SectionId section_id) const {
  ICING_RETURN_IF_ERROR(CheckSchemaSet());
  return section_manager_->GetSectionMetadata(schema_type_id, section_id);
}

libtextclassifier3::StatusOr<std::vector<Section>> SchemaStore::ExtractSections(
    const DocumentProto& document) const {
  ICING_RETURN_IF_ERROR(CheckSchemaSet());
  return section_manager_->ExtractSections(document);
}

libtextclassifier3::Status SchemaStore::PersistToDisk() {
  if (!has_schema_successfully_set_) {
    return libtextclassifier3::Status::OK;
  }
  ICING_RETURN_IF_ERROR(schema_type_mapper_->PersistToDisk());
  // Write the header
  ICING_ASSIGN_OR_RETURN(Crc32 checksum, ComputeChecksum());
  ICING_RETURN_IF_ERROR(UpdateHeader(checksum));

  return libtextclassifier3::Status::OK;
}

SchemaStoreStorageInfoProto SchemaStore::GetStorageInfo() const {
  SchemaStoreStorageInfoProto storage_info;
  int64_t directory_size = filesystem_->GetDiskUsage(base_dir_.c_str());
  storage_info.set_schema_store_size(
      Filesystem::SanitizeFileSize(directory_size));
  ICING_ASSIGN_OR_RETURN(const SchemaProto* schema, GetSchema(), storage_info);
  storage_info.set_num_schema_types(schema->types_size());
  int total_sections = 0;
  int num_types_sections_exhausted = 0;
  for (const SchemaTypeConfigProto& type : schema->types()) {
    auto sections_list_or =
        section_manager_->GetMetadataList(type.schema_type());
    if (!sections_list_or.ok()) {
      continue;
    }
    total_sections += sections_list_or.ValueOrDie()->size();
    if (sections_list_or.ValueOrDie()->size() == kMaxSectionId + 1) {
      ++num_types_sections_exhausted;
    }
  }

  storage_info.set_num_total_sections(total_sections);
  storage_info.set_num_schema_types_sections_exhausted(
      num_types_sections_exhausted);
  return storage_info;
}

libtextclassifier3::StatusOr<const std::vector<SectionMetadata>*>
SchemaStore::GetSectionMetadata(const std::string& schema_type) const {
  return section_manager_->GetMetadataList(schema_type);
}

libtextclassifier3::StatusOr<SchemaDebugInfoProto> SchemaStore::GetDebugInfo()
    const {
  SchemaDebugInfoProto debug_info;
  if (has_schema_successfully_set_) {
    ICING_ASSIGN_OR_RETURN(const SchemaProto* schema, GetSchema());
    *debug_info.mutable_schema() = *schema;
  }
  ICING_ASSIGN_OR_RETURN(Crc32 crc, ComputeChecksum());
  debug_info.set_crc(crc.Get());
  return debug_info;
}

}  // namespace lib
}  // namespace icing<|MERGE_RESOLUTION|>--- conflicted
+++ resolved
@@ -200,7 +200,6 @@
   }
   has_schema_successfully_set_ = true;
 
-  has_schema_successfully_set_ = true;
   return libtextclassifier3::Status::OK;
 }
 
@@ -225,15 +224,9 @@
 
   ICING_ASSIGN_OR_RETURN(
       schema_type_mapper_,
-<<<<<<< HEAD
-      KeyMapper<SchemaTypeId>::Create(*filesystem_,
-                                      MakeSchemaTypeMapperFilename(base_dir_),
-                                      kSchemaTypeMapperMaxSize));
-=======
       DynamicTrieKeyMapper<SchemaTypeId>::Create(
           *filesystem_, MakeSchemaTypeMapperFilename(base_dir_),
           kSchemaTypeMapperMaxSize));
->>>>>>> deb05dbc
 
   ICING_ASSIGN_OR_RETURN(Crc32 checksum, ComputeChecksum());
   if (checksum.Get() != header.checksum) {
@@ -316,14 +309,9 @@
   schema_type_mapper_.reset();
   // TODO(b/216487496): Implement a more robust version of TC_RETURN_IF_ERROR
   // that can support error logging.
-<<<<<<< HEAD
-  libtextclassifier3::Status status = KeyMapper<SchemaTypeId>::Delete(
-      *filesystem_, MakeSchemaTypeMapperFilename(base_dir_));
-=======
   libtextclassifier3::Status status =
       DynamicTrieKeyMapper<SchemaTypeId>::Delete(
           *filesystem_, MakeSchemaTypeMapperFilename(base_dir_));
->>>>>>> deb05dbc
   if (!status.ok()) {
     ICING_LOG(ERROR) << status.error_message()
                      << "Failed to delete old schema_type mapper";
@@ -331,15 +319,9 @@
   }
   ICING_ASSIGN_OR_RETURN(
       schema_type_mapper_,
-<<<<<<< HEAD
-      KeyMapper<SchemaTypeId>::Create(*filesystem_,
-                                      MakeSchemaTypeMapperFilename(base_dir_),
-                                      kSchemaTypeMapperMaxSize));
-=======
       DynamicTrieKeyMapper<SchemaTypeId>::Create(
           *filesystem_, MakeSchemaTypeMapperFilename(base_dir_),
           kSchemaTypeMapperMaxSize));
->>>>>>> deb05dbc
 
   return libtextclassifier3::Status::OK;
 }
@@ -468,58 +450,21 @@
   std::string temp_schema_store_dir_path = base_dir_ + "_temp";
   if (!filesystem_->DeleteDirectoryRecursively(
           temp_schema_store_dir_path.c_str())) {
-<<<<<<< HEAD
-    ICING_LOG(WARNING) << "Failed to recursively delete "
-=======
     ICING_LOG(ERROR) << "Recursively deleting "
->>>>>>> deb05dbc
                      << temp_schema_store_dir_path.c_str();
     return absl_ports::InternalError(
         "Unable to delete temp directory to prepare to build new schema "
         "store.");
   }
 
-<<<<<<< HEAD
-  if (!filesystem_->CreateDirectoryRecursively(
-      temp_schema_store_dir_path.c_str())) {
-=======
   DestructibleDirectory temp_schema_store_dir(
       filesystem_, std::move(temp_schema_store_dir_path));
   if (!temp_schema_store_dir.is_valid()) {
->>>>>>> deb05dbc
     return absl_ports::InternalError(
         "Unable to create temp directory to build new schema store.");
   }
 
   // Then we create our new schema store with the new schema.
-<<<<<<< HEAD
-  auto new_schema_store_or =
-      SchemaStore::Create(filesystem_, temp_schema_store_dir_path, clock_,
-                          std::move(new_schema));
-  if (!new_schema_store_or.ok()) {
-    // Attempt to clean up the temp directory.
-    if (!filesystem_->DeleteDirectoryRecursively(
-            temp_schema_store_dir_path.c_str())) {
-      // Nothing to do here. Just log an error.
-      ICING_LOG(WARNING) << "Failed to recursively delete "
-                       << temp_schema_store_dir_path.c_str();
-    }
-    return new_schema_store_or.status();
-  }
-  std::unique_ptr<SchemaStore> new_schema_store =
-      std::move(new_schema_store_or).ValueOrDie();
-
-  // Then we swap the new schema file + new derived files with the old files.
-  if (!filesystem_->SwapFiles(base_dir_.c_str(),
-                              temp_schema_store_dir_path.c_str())) {
-    // Attempt to clean up the temp directory.
-    if (!filesystem_->DeleteDirectoryRecursively(
-            temp_schema_store_dir_path.c_str())) {
-      // Nothing to do here. Just log an error.
-      ICING_LOG(WARNING) << "Failed to recursively delete "
-                       << temp_schema_store_dir_path.c_str();
-    }
-=======
   ICING_ASSIGN_OR_RETURN(
       std::unique_ptr<SchemaStore> new_schema_store,
       SchemaStore::Create(filesystem_, temp_schema_store_dir.dir(), clock_,
@@ -528,7 +473,6 @@
   // Then we swap the new schema file + new derived files with the old files.
   if (!filesystem_->SwapFiles(base_dir_.c_str(),
                               temp_schema_store_dir.dir().c_str())) {
->>>>>>> deb05dbc
     return absl_ports::InternalError(
         "Unable to apply new schema due to failed swap!");
   }
