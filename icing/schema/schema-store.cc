--- conflicted
+++ resolved
@@ -331,6 +331,9 @@
   if (absl_ports::IsNotFound(schema_proto_or.status())) {
     // We don't have a pre-existing schema, so anything is valid.
     result.success = true;
+    for (const SchemaTypeConfigProto& type_config : new_schema.types()) {
+      result.schema_types_new_by_name.insert(type_config.schema_type());
+    }
   } else if (!schema_proto_or.ok()) {
     // Real error
     return schema_proto_or.status();
@@ -351,8 +354,11 @@
         SchemaUtil::ComputeCompatibilityDelta(old_schema, new_schema,
                                               new_dependency_map);
 
-    // An incompatible index is fine, we can just reindex
-    result.index_incompatible = schema_delta.index_incompatible;
+    result.schema_types_new_by_name = std::move(schema_delta.schema_types_new);
+    result.schema_types_changed_fully_compatible_by_name =
+        std::move(schema_delta.schema_types_changed_fully_compatible);
+    result.schema_types_index_incompatible_by_name =
+        std::move(schema_delta.schema_types_index_incompatible);
 
     for (const auto& schema_type : schema_delta.schema_types_deleted) {
       // We currently don't support deletions, so mark this as not possible.
@@ -482,8 +488,6 @@
   return storage_info;
 }
 
-<<<<<<< HEAD
-=======
 libtextclassifier3::StatusOr<const std::vector<SectionMetadata>*>
 SchemaStore::GetSectionMetadata(const std::string& schema_type) const {
   return section_manager_->GetMetadataList(schema_type);
@@ -501,6 +505,5 @@
   return debug_info;
 }
 
->>>>>>> 9ab600c3
 }  // namespace lib
 }  // namespace icing