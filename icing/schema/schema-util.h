// Copyright (C) 2019 Google LLC
//
// Licensed under the Apache License, Version 2.0 (the "License");
// you may not use this file except in compliance with the License.
// You may obtain a copy of the License at
//
//      http://www.apache.org/licenses/LICENSE-2.0
//
// Unless required by applicable law or agreed to in writing, software
// distributed under the License is distributed on an "AS IS" BASIS,
// WITHOUT WARRANTIES OR CONDITIONS OF ANY KIND, either express or implied.
// See the License for the specific language governing permissions and
// limitations under the License.

#ifndef ICING_SCHEMA_SCHEMA_UTIL_H_
#define ICING_SCHEMA_SCHEMA_UTIL_H_

#include <cstdint>
#include <string>
#include <string_view>
#include <unordered_map>
#include <unordered_set>

#include "icing/text_classifier/lib3/utils/base/status.h"
#include "icing/text_classifier/lib3/utils/base/statusor.h"
#include "icing/proto/schema.pb.h"

namespace icing {
namespace lib {

class SchemaUtil {
 public:
  using TypeConfigMap =
      std::unordered_map<std::string, const SchemaTypeConfigProto>;

  // Maps from a child type to the parent types that depend on it.
  // Ex. type A has a single property of type B
  // The dependency map will be { { "B", { "A" } } }
  using DependencyMap =
      std::unordered_map<std::string_view,
                         std::unordered_set<std::string_view>>;
<<<<<<< HEAD

  struct SchemaDelta {
    // Whether an indexing config has changed, requiring the index to be
    // regenerated. We don't list out all the types that make the index
    // incompatible because our index isn't optimized for that. It's much easier
    // to reset the entire index and reindex every document.
    bool index_incompatible = false;
=======
>>>>>>> 251c137b

  struct SchemaDelta {
    // Which schema types were present in the old schema, but were deleted from
    // the new schema.
    std::unordered_set<std::string> schema_types_deleted;

    // Which schema types had their SchemaTypeConfigProto changed in a way that
    // could invalidate existing Documents of that schema type.
    std::unordered_set<std::string> schema_types_incompatible;

    // Schema types that were added in the new schema. Represented by the
    // `schema_type` field in the SchemaTypeConfigProto.
    std::unordered_set<std::string> schema_types_new;

    // Schema types that were changed in a way that was backwards compatible and
    // didn't invalidate the index. Represented by the `schema_type` field in
    // the SchemaTypeConfigProto.
    std::unordered_set<std::string> schema_types_changed_fully_compatible;

    // Schema types that were changed in a way that was backwards compatible,
    // but invalidated the index. Represented by the `schema_type` field in the
    // SchemaTypeConfigProto.
    std::unordered_set<std::string> schema_types_index_incompatible;

    bool operator==(const SchemaDelta& other) const {
      return schema_types_deleted == other.schema_types_deleted &&
             schema_types_incompatible == other.schema_types_incompatible &&
             schema_types_new == other.schema_types_new &&
             schema_types_changed_fully_compatible ==
                 other.schema_types_changed_fully_compatible &&
             schema_types_index_incompatible ==
                 other.schema_types_index_incompatible;
    }
  };

  struct ParsedPropertyConfigs {
    // Mapping of property name to PropertyConfigProto
    std::unordered_map<std::string_view, const PropertyConfigProto*>
        property_config_map;

    // Total number of properties that have an indexing config
    int32_t num_indexed_properties = 0;

    // Total number of properties that were REQUIRED
    int32_t num_required_properties = 0;
  };

  // This function validates:
  //   1. SchemaTypeConfigProto.schema_type's must be unique
  //   2. Properties within one SchemaTypeConfigProto must be unique
  //   3. SchemaTypeConfigProtos.schema_type must be non-empty
  //   4. PropertyConfigProtos.property_name must be non-empty
  //   5. PropertyConfigProtos.property_name's must be unique within one
  //      SchemaTypeConfigProto
  //   6. PropertyConfigProtos.data_type cannot be UNKNOWN
  //   7. PropertyConfigProtos.data_type of DOCUMENT must also have a
  //      schema_type
  //   8. PropertyConfigProtos.cardinality cannot be UNKNOWN
  //   9. PropertyConfigProtos.schema_type's must correspond to a
  //      SchemaTypeConfigProto.schema_type
  //  10. Property names can only be alphanumeric.
  //  11. Any STRING data types have a valid string_indexing_config
  //  12. A SchemaTypeConfigProto cannot have a property whose schema_type is
  //      itself, thus creating an infinite loop.
  //  13. Two SchemaTypeConfigProtos cannot have properties that reference each
  //      other's schema_type, thus creating an infinite loop.
  //
  //  TODO(b/171996137): Clarify 12 and 13 are only for indexed properties, once
  //  document properties can be opted out of indexing.
  //
  // Returns:
  //   On success, a dependency map from each child types to all parent types
  //   that depend on it directly or indirectly.
  //   ALREADY_EXISTS for case 1 and 2
  //   INVALID_ARGUMENT for 3-13
  static libtextclassifier3::StatusOr<DependencyMap> Validate(
      const SchemaProto& schema);

  // Creates a mapping of schema type -> schema type config proto. The
  // type_config_map is cleared, and then each schema-type_config_proto pair is
  // placed in the given type_config_map parameter.
  static void BuildTypeConfigMap(const SchemaProto& schema,
                                 TypeConfigMap* type_config_map);

  // Parses the given type_config and returns a struct of easily-parseable
  // information about the properties.
  static ParsedPropertyConfigs ParsePropertyConfigs(
      const SchemaTypeConfigProto& type_config);

  // Computes the delta between the old and new schema. There are a few
  // differences that'll be reported:
  //   1. The derived index would be incompatible. This is held in
  //      `SchemaDelta.index_incompatible`.
  //   2. Some schema types existed in the old schema, but have been deleted
  //      from the new schema. This is held in
  //      `SchemaDelta.schema_types_deleted`
  //   3. A schema type's new definition would mean any existing data of the old
  //      definition is now incompatible.
  //
  // For case 1, the two schemas would result in an incompatible index if:
  //   1.1. The new SchemaProto has a different set of indexed properties than
  //        the old SchemaProto.
  //
  // For case 3, the two schemas would result in incompatible data if:
  //   3.1. A SchemaTypeConfig exists in the old SchemaProto, but is not in the
  //        new SchemaProto
  //   3.2. A property exists in the old SchemaTypeConfig, but is not in the new
  //        SchemaTypeConfig
  //   3.3. A property in the new SchemaTypeConfig and has a REQUIRED
  //        PropertyConfigProto.cardinality, but is not in the old
  //        SchemaTypeConfig
  //   3.4. A property is in both the old and new SchemaTypeConfig, but its
  //        PropertyConfigProto.data_type is different
  //   3.5. A property is in both the old and new SchemaTypeConfig, but its
  //        PropertyConfigProto.schema_type is different
  //   3.6. A property is in both the old and new SchemaTypeConfig, but its new
  //        PropertyConfigProto.cardinality is more restrictive. Restrictive
  //        scale defined as:
  //          LEAST <REPEATED - OPTIONAL - REQUIRED> MOST
  //
  // A property is defined by the combination of the
  // SchemaTypeConfig.schema_type and the PropertyConfigProto.property_name.
  //
  // Returns a SchemaDelta that captures the aforementioned differences.
  static const SchemaDelta ComputeCompatibilityDelta(
      const SchemaProto& old_schema, const SchemaProto& new_schema,
      const DependencyMap& new_schema_dependency_map);

  // Validates the 'property_name' field.
  //   1. Can't be an empty string
  //   2. Can only contain alphanumeric characters
  //
  // NOTE: schema_type is only used for logging. It is not necessary to populate
  // it.
  //
  // RETURNS:
  //   - OK if property_name is valid
  //   - INVALID_ARGUMENT if property name is empty or contains an
  //     non-alphabetic character.
  static libtextclassifier3::Status ValidatePropertyName(
      std::string_view property_name, std::string_view schema_type = "");

 private:
  // Validates the 'schema_type' field
  //
  // Returns:
  //   INVALID_ARGUMENT if 'schema_type' is an empty string.
  //   OK on success
  static libtextclassifier3::Status ValidateSchemaType(
      std::string_view schema_type);

  // Validates the 'data_type' field.
  //
  // Returns:
  //   INVALID_ARGUMENT if it's UNKNOWN
  //   OK on success
  static libtextclassifier3::Status ValidateDataType(
      PropertyConfigProto::DataType::Code data_type,
      std::string_view schema_type, std::string_view property_name);

  // Validates the 'cardinality' field.
  //
  // Returns:
  //   INVALID_ARGUMENT if it's UNKNOWN
  //   OK on success
  static libtextclassifier3::Status ValidateCardinality(
      PropertyConfigProto::Cardinality::Code cardinality,
      std::string_view schema_type, std::string_view property_name);

  // Checks that the 'string_indexing_config' satisfies the following rules:
  //   1. Only STRING data types can be indexed
  //   2. An indexed property must have a valid tokenizer type
  //
  // Returns:
  //   INVALID_ARGUMENT if any of the rules are not followed
  //   OK on success
  static libtextclassifier3::Status ValidateStringIndexingConfig(
      const StringIndexingConfig& config,
      PropertyConfigProto::DataType::Code data_type,
      std::string_view schema_type, std::string_view property_name);
};

}  // namespace lib
}  // namespace icing

#endif  // ICING_SCHEMA_SCHEMA_UTIL_H_<|MERGE_RESOLUTION|>--- conflicted
+++ resolved
@@ -39,16 +39,6 @@
   using DependencyMap =
       std::unordered_map<std::string_view,
                          std::unordered_set<std::string_view>>;
-<<<<<<< HEAD
-
-  struct SchemaDelta {
-    // Whether an indexing config has changed, requiring the index to be
-    // regenerated. We don't list out all the types that make the index
-    // incompatible because our index isn't optimized for that. It's much easier
-    // to reset the entire index and reindex every document.
-    bool index_incompatible = false;
-=======
->>>>>>> 251c137b
 
   struct SchemaDelta {
     // Which schema types were present in the old schema, but were deleted from
