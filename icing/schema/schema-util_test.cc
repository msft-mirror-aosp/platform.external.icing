// Copyright (C) 2019 Google LLC
//
// Licensed under the Apache License, Version 2.0 (the "License");
// you may not use this file except in compliance with the License.
// You may obtain a copy of the License at
//
//      http://www.apache.org/licenses/LICENSE-2.0
//
// Unless required by applicable law or agreed to in writing, software
// distributed under the License is distributed on an "AS IS" BASIS,
// WITHOUT WARRANTIES OR CONDITIONS OF ANY KIND, either express or implied.
// See the License for the specific language governing permissions and
// limitations under the License.

#include "icing/schema/schema-util.h"

#include <initializer_list>
#include <string>
#include <string_view>
#include <unordered_set>

#include "gmock/gmock.h"
#include "gtest/gtest.h"
#include "icing/proto/schema.pb.h"
#include "icing/schema-builder.h"
#include "icing/testing/common-matchers.h"

namespace icing {
namespace lib {
namespace {

using portable_equals_proto::EqualsProto;
using ::testing::Eq;
using ::testing::HasSubstr;
using ::testing::IsEmpty;
using ::testing::IsFalse;
using ::testing::IsTrue;
using ::testing::Pair;
using ::testing::Pointee;
using ::testing::SizeIs;
using ::testing::UnorderedElementsAre;

// Properties/fields in a schema type
constexpr char kEmailType[] = "EmailMessage";
constexpr char kMessageType[] = "Text";
constexpr char kPersonType[] = "Person";

<<<<<<< HEAD
constexpr PropertyConfigProto_DataType_Code TYPE_DOCUMENT =
    PropertyConfigProto_DataType_Code_DOCUMENT;
constexpr PropertyConfigProto_DataType_Code TYPE_STRING =
    PropertyConfigProto_DataType_Code_STRING;
constexpr PropertyConfigProto_DataType_Code TYPE_INT =
    PropertyConfigProto_DataType_Code_INT64;
constexpr PropertyConfigProto_DataType_Code TYPE_DOUBLE =
    PropertyConfigProto_DataType_Code_DOUBLE;

constexpr PropertyConfigProto_Cardinality_Code CARDINALITY_UNKNOWN =
    PropertyConfigProto_Cardinality_Code_UNKNOWN;
constexpr PropertyConfigProto_Cardinality_Code CARDINALITY_REQUIRED =
    PropertyConfigProto_Cardinality_Code_REQUIRED;
constexpr PropertyConfigProto_Cardinality_Code CARDINALITY_OPTIONAL =
    PropertyConfigProto_Cardinality_Code_OPTIONAL;
constexpr PropertyConfigProto_Cardinality_Code CARDINALITY_REPEATED =
    PropertyConfigProto_Cardinality_Code_REPEATED;

constexpr StringIndexingConfig_TokenizerType_Code TOKENIZER_NONE =
    StringIndexingConfig_TokenizerType_Code_NONE;
constexpr StringIndexingConfig_TokenizerType_Code TOKENIZER_PLAIN =
    StringIndexingConfig_TokenizerType_Code_PLAIN;

constexpr TermMatchType_Code MATCH_UNKNOWN = TermMatchType_Code_UNKNOWN;
constexpr TermMatchType_Code MATCH_EXACT = TermMatchType_Code_EXACT_ONLY;
constexpr TermMatchType_Code MATCH_PREFIX = TermMatchType_Code_PREFIX;

TEST(SchemaUtilTest, DependencyGraphAlphabeticalOrder) {
  // Create a schema with the following dependencies:
=======
class SchemaUtilTest : public ::testing::TestWithParam<bool> {};

TEST_P(SchemaUtilTest, DependentGraphAlphabeticalOrder) {
  // Create a schema with the following dependent relation:
>>>>>>> a81a0c8c
  //         C
  //       /   \
  // A - B       E - F
  //       \   /
  //         D
  SchemaTypeConfigProto type_a =
      SchemaTypeConfigBuilder()
          .SetType("A")
          .AddProperty(
              PropertyConfigBuilder()
                  .SetName("b")
                  .SetCardinality(CARDINALITY_OPTIONAL)
                  .SetDataTypeDocument("B", /*index_nested_properties=*/true))
          .Build();
  SchemaTypeConfigProto type_b =
      SchemaTypeConfigBuilder()
          .SetType("B")
          .AddProperty(
              PropertyConfigBuilder()
                  .SetName("c")
                  .SetCardinality(CARDINALITY_OPTIONAL)
                  .SetDataTypeDocument("C", /*index_nested_properties=*/true))
          .AddProperty(
              PropertyConfigBuilder()
                  .SetName("d")
                  .SetCardinality(CARDINALITY_OPTIONAL)
                  .SetDataTypeDocument("D", /*index_nested_properties=*/true))
          .Build();
  SchemaTypeConfigProto type_c =
      SchemaTypeConfigBuilder()
          .SetType("C")
          .AddProperty(
              PropertyConfigBuilder()
                  .SetName("e")
                  .SetCardinality(CARDINALITY_OPTIONAL)
                  .SetDataTypeDocument("E", /*index_nested_properties=*/true))
          .Build();
  SchemaTypeConfigProto type_d =
      SchemaTypeConfigBuilder()
          .SetType("D")
          .AddProperty(
              PropertyConfigBuilder()
                  .SetName("e")
                  .SetCardinality(CARDINALITY_OPTIONAL)
                  .SetDataTypeDocument("E", /*index_nested_properties=*/true))
          .Build();
  SchemaTypeConfigProto type_e =
      SchemaTypeConfigBuilder()
          .SetType("E")
          .AddProperty(
              PropertyConfigBuilder()
                  .SetName("f")
                  .SetCardinality(CARDINALITY_OPTIONAL)
                  .SetDataTypeDocument("F", /*index_nested_properties=*/true))
          .Build();
  SchemaTypeConfigProto type_f =
      SchemaTypeConfigBuilder()
          .SetType("F")
          .AddProperty(
              PropertyConfigBuilder()
                  .SetName("text")
                  .SetCardinality(CARDINALITY_OPTIONAL)
                  .SetDataTypeString(TERM_MATCH_EXACT, TOKENIZER_PLAIN))
          .Build();

  // Provide these in alphabetical order: A, B, C, D, E, F
  SchemaProto schema = SchemaBuilder()
                           .AddType(type_a)
                           .AddType(type_b)
                           .AddType(type_c)
                           .AddType(type_d)
                           .AddType(type_e)
                           .AddType(type_f)
                           .Build();
  ICING_ASSERT_OK_AND_ASSIGN(SchemaUtil::DependentMap d_map,
                             SchemaUtil::Validate(schema, GetParam()));
  EXPECT_THAT(d_map, testing::SizeIs(5));
  EXPECT_THAT(
      d_map["F"],
      UnorderedElementsAre(Pair("A", IsEmpty()), Pair("B", IsEmpty()),
                           Pair("C", IsEmpty()), Pair("D", IsEmpty()),
                           Pair("E", UnorderedElementsAre(Pointee(
                                         EqualsProto(type_e.properties(0)))))));
  EXPECT_THAT(d_map["E"],
              UnorderedElementsAre(
                  Pair("A", IsEmpty()), Pair("B", IsEmpty()),
                  Pair("C", UnorderedElementsAre(
                                Pointee(EqualsProto(type_c.properties(0))))),
                  Pair("D", UnorderedElementsAre(
                                Pointee(EqualsProto(type_d.properties(0)))))));
  EXPECT_THAT(
      d_map["D"],
      UnorderedElementsAre(Pair("A", IsEmpty()),
                           Pair("B", UnorderedElementsAre(Pointee(
                                         EqualsProto(type_b.properties(1)))))));
  EXPECT_THAT(
      d_map["C"],
      UnorderedElementsAre(Pair("A", IsEmpty()),
                           Pair("B", UnorderedElementsAre(Pointee(
                                         EqualsProto(type_b.properties(0)))))));
  EXPECT_THAT(d_map["B"], UnorderedElementsAre(Pair(
                              "A", UnorderedElementsAre(Pointee(
                                       EqualsProto(type_a.properties(0)))))));
}

TEST_P(SchemaUtilTest, DependentGraphReverseAlphabeticalOrder) {
  // Create a schema with the following dependent relation:
  //         C
  //       /   \
  // A - B       E - F
  //       \   /
  //         D
  SchemaTypeConfigProto type_a =
      SchemaTypeConfigBuilder()
          .SetType("A")
          .AddProperty(
              PropertyConfigBuilder()
                  .SetName("b")
                  .SetCardinality(CARDINALITY_OPTIONAL)
                  .SetDataTypeDocument("B", /*index_nested_properties=*/true))
          .Build();
  SchemaTypeConfigProto type_b =
      SchemaTypeConfigBuilder()
          .SetType("B")
          .AddProperty(
              PropertyConfigBuilder()
                  .SetName("c")
                  .SetCardinality(CARDINALITY_OPTIONAL)
                  .SetDataTypeDocument("C", /*index_nested_properties=*/true))
          .AddProperty(
              PropertyConfigBuilder()
                  .SetName("d")
                  .SetCardinality(CARDINALITY_OPTIONAL)
                  .SetDataTypeDocument("D", /*index_nested_properties=*/true))
          .Build();
  SchemaTypeConfigProto type_c =
      SchemaTypeConfigBuilder()
          .SetType("C")
          .AddProperty(
              PropertyConfigBuilder()
                  .SetName("e")
                  .SetCardinality(CARDINALITY_OPTIONAL)
                  .SetDataTypeDocument("E", /*index_nested_properties=*/true))
          .Build();
  SchemaTypeConfigProto type_d =
      SchemaTypeConfigBuilder()
          .SetType("D")
          .AddProperty(
              PropertyConfigBuilder()
                  .SetName("e")
                  .SetCardinality(CARDINALITY_OPTIONAL)
                  .SetDataTypeDocument("E", /*index_nested_properties=*/true))
          .Build();
  SchemaTypeConfigProto type_e =
      SchemaTypeConfigBuilder()
          .SetType("E")
          .AddProperty(
              PropertyConfigBuilder()
                  .SetName("f")
                  .SetCardinality(CARDINALITY_OPTIONAL)
                  .SetDataTypeDocument("F", /*index_nested_properties=*/true))
          .Build();
  SchemaTypeConfigProto type_f =
      SchemaTypeConfigBuilder()
          .SetType("F")
          .AddProperty(
              PropertyConfigBuilder()
                  .SetName("text")
                  .SetCardinality(CARDINALITY_OPTIONAL)
                  .SetDataTypeString(TERM_MATCH_EXACT, TOKENIZER_PLAIN))
          .Build();

  // Provide these in reverse alphabetical order:
  //   F, E, D, C, B, A
  SchemaProto schema = SchemaBuilder()
                           .AddType(type_f)
                           .AddType(type_e)
                           .AddType(type_d)
                           .AddType(type_c)
                           .AddType(type_b)
                           .AddType(type_a)
                           .Build();
  ICING_ASSERT_OK_AND_ASSIGN(SchemaUtil::DependentMap d_map,
                             SchemaUtil::Validate(schema, GetParam()));
  EXPECT_THAT(d_map, testing::SizeIs(5));
  EXPECT_THAT(
      d_map["F"],
      UnorderedElementsAre(Pair("A", IsEmpty()), Pair("B", IsEmpty()),
                           Pair("C", IsEmpty()), Pair("D", IsEmpty()),
                           Pair("E", UnorderedElementsAre(Pointee(
                                         EqualsProto(type_e.properties(0)))))));
  EXPECT_THAT(d_map["E"],
              UnorderedElementsAre(
                  Pair("A", IsEmpty()), Pair("B", IsEmpty()),
                  Pair("C", UnorderedElementsAre(
                                Pointee(EqualsProto(type_c.properties(0))))),
                  Pair("D", UnorderedElementsAre(
                                Pointee(EqualsProto(type_d.properties(0)))))));
  EXPECT_THAT(
      d_map["D"],
      UnorderedElementsAre(Pair("A", IsEmpty()),
                           Pair("B", UnorderedElementsAre(Pointee(
                                         EqualsProto(type_b.properties(1)))))));
  EXPECT_THAT(
      d_map["C"],
      UnorderedElementsAre(Pair("A", IsEmpty()),
                           Pair("B", UnorderedElementsAre(Pointee(
                                         EqualsProto(type_b.properties(0)))))));
  EXPECT_THAT(d_map["B"], UnorderedElementsAre(Pair(
                              "A", UnorderedElementsAre(Pointee(
                                       EqualsProto(type_a.properties(0)))))));
}

TEST_P(SchemaUtilTest, DependentGraphMixedOrder) {
  // Create a schema with the following dependent relation:
  //         C
  //       /   \
  // A - B       E - F
  //       \   /
  //         D
  SchemaTypeConfigProto type_a =
      SchemaTypeConfigBuilder()
          .SetType("A")
          .AddProperty(
              PropertyConfigBuilder()
                  .SetName("b")
                  .SetCardinality(CARDINALITY_OPTIONAL)
                  .SetDataTypeDocument("B", /*index_nested_properties=*/true))
          .Build();
  SchemaTypeConfigProto type_b =
      SchemaTypeConfigBuilder()
          .SetType("B")
          .AddProperty(
              PropertyConfigBuilder()
                  .SetName("c")
                  .SetCardinality(CARDINALITY_OPTIONAL)
                  .SetDataTypeDocument("C", /*index_nested_properties=*/true))
          .AddProperty(
              PropertyConfigBuilder()
                  .SetName("d")
                  .SetCardinality(CARDINALITY_OPTIONAL)
                  .SetDataTypeDocument("D", /*index_nested_properties=*/true))
          .Build();
  SchemaTypeConfigProto type_c =
      SchemaTypeConfigBuilder()
          .SetType("C")
          .AddProperty(
              PropertyConfigBuilder()
                  .SetName("e")
                  .SetCardinality(CARDINALITY_OPTIONAL)
                  .SetDataTypeDocument("E", /*index_nested_properties=*/true))
          .Build();
  SchemaTypeConfigProto type_d =
      SchemaTypeConfigBuilder()
          .SetType("D")
          .AddProperty(
              PropertyConfigBuilder()
                  .SetName("e")
                  .SetCardinality(CARDINALITY_OPTIONAL)
                  .SetDataTypeDocument("E", /*index_nested_properties=*/true))
          .Build();
  SchemaTypeConfigProto type_e =
      SchemaTypeConfigBuilder()
          .SetType("E")
          .AddProperty(
              PropertyConfigBuilder()
                  .SetName("f")
                  .SetCardinality(CARDINALITY_OPTIONAL)
                  .SetDataTypeDocument("F", /*index_nested_properties=*/true))
          .Build();
  SchemaTypeConfigProto type_f =
      SchemaTypeConfigBuilder()
          .SetType("F")
          .AddProperty(
              PropertyConfigBuilder()
                  .SetName("text")
                  .SetCardinality(CARDINALITY_OPTIONAL)
                  .SetDataTypeString(TERM_MATCH_EXACT, TOKENIZER_PLAIN))
          .Build();

  // Provide these in a random order: C, E, F, A, B, D
  SchemaProto schema = SchemaBuilder()
                           .AddType(type_c)
                           .AddType(type_e)
                           .AddType(type_f)
                           .AddType(type_a)
                           .AddType(type_b)
                           .AddType(type_d)
                           .Build();
  ICING_ASSERT_OK_AND_ASSIGN(SchemaUtil::DependentMap d_map,
                             SchemaUtil::Validate(schema, GetParam()));
  EXPECT_THAT(d_map, testing::SizeIs(5));
  EXPECT_THAT(
      d_map["F"],
      UnorderedElementsAre(Pair("A", IsEmpty()), Pair("B", IsEmpty()),
                           Pair("C", IsEmpty()), Pair("D", IsEmpty()),
                           Pair("E", UnorderedElementsAre(Pointee(
                                         EqualsProto(type_e.properties(0)))))));
  EXPECT_THAT(d_map["E"],
              UnorderedElementsAre(
                  Pair("A", IsEmpty()), Pair("B", IsEmpty()),
                  Pair("C", UnorderedElementsAre(
                                Pointee(EqualsProto(type_c.properties(0))))),
                  Pair("D", UnorderedElementsAre(
                                Pointee(EqualsProto(type_d.properties(0)))))));
  EXPECT_THAT(
      d_map["D"],
      UnorderedElementsAre(Pair("A", IsEmpty()),
                           Pair("B", UnorderedElementsAre(Pointee(
                                         EqualsProto(type_b.properties(1)))))));
  EXPECT_THAT(
      d_map["C"],
      UnorderedElementsAre(Pair("A", IsEmpty()),
                           Pair("B", UnorderedElementsAre(Pointee(
                                         EqualsProto(type_b.properties(0)))))));
  EXPECT_THAT(d_map["B"], UnorderedElementsAre(Pair(
                              "A", UnorderedElementsAre(Pointee(
                                       EqualsProto(type_a.properties(0)))))));
}

TEST_P(SchemaUtilTest, TopLevelCycleIndexableTrueInvalid) {
  // Create a schema with the following nested-type relation:
  // A - B - B - B - B.... where all edges declare index_nested_properties=true
  SchemaTypeConfigProto type_a =
      SchemaTypeConfigBuilder()
          .SetType("A")
          .AddProperty(
              PropertyConfigBuilder()
                  .SetName("b")
                  .SetCardinality(CARDINALITY_OPTIONAL)
                  .SetDataTypeDocument("B", /*index_nested_properties=*/true))
          .Build();
  SchemaTypeConfigProto type_b =
      SchemaTypeConfigBuilder()
          .SetType("B")
          .AddProperty(
              PropertyConfigBuilder()
                  .SetName("b")
                  .SetCardinality(CARDINALITY_OPTIONAL)
                  .SetDataTypeDocument("B", /*index_nested_properties=*/true))
          .Build();

  SchemaProto schema = SchemaBuilder().AddType(type_a).AddType(type_b).Build();
  EXPECT_THAT(SchemaUtil::Validate(schema, GetParam()),
              StatusIs(libtextclassifier3::StatusCode::INVALID_ARGUMENT,
                       HasSubstr("Invalid cycle")));
}

TEST_P(SchemaUtilTest, TopLevelCycleIndexableFalseNotJoinableOK) {
  if (GetParam() != true) {
    GTEST_SKIP() << "This is an invalid cycle if circular schema definitions "
                    "are not allowed.";
  }

  // Create a schema with the following nested-type relation and
  // index_nested_properties definition:
  // A -(true)-> B -(false)-> B -(false)-> B....
  // Edge B -(false)-> B breaks the invalid cycle, so this is allowed.
  SchemaTypeConfigProto type_a =
      SchemaTypeConfigBuilder()
          .SetType("A")
          .AddProperty(
              PropertyConfigBuilder()
                  .SetName("b")
                  .SetCardinality(CARDINALITY_OPTIONAL)
                  .SetDataTypeDocument("B", /*index_nested_properties=*/true))
          .Build();
  SchemaTypeConfigProto type_b =
      SchemaTypeConfigBuilder()
          .SetType("B")
          .AddProperty(
              PropertyConfigBuilder()
                  .SetName("b")
                  .SetCardinality(CARDINALITY_OPTIONAL)
                  .SetDataTypeDocument("B", /*index_nested_properties=*/false))
          .Build();

  SchemaProto schema = SchemaBuilder().AddType(type_a).AddType(type_b).Build();
  // Assert Validate status is OK and check dependent map
  ICING_ASSERT_OK_AND_ASSIGN(SchemaUtil::DependentMap d_map,
                             SchemaUtil::Validate(schema, GetParam()));
  EXPECT_THAT(d_map, SizeIs(1));
  EXPECT_THAT(d_map["B"],
              UnorderedElementsAre(
                  Pair("A", UnorderedElementsAre(
                                Pointee(EqualsProto(type_a.properties(0))))),
                  Pair("B", UnorderedElementsAre(
                                Pointee(EqualsProto(type_b.properties(0)))))));
}

TEST_P(SchemaUtilTest, MultiLevelCycleIndexableTrueInvalid) {
  // Create a schema with the following dependent relation:
  // A - B - C - A - B - C - A ...
  // where all edges declare index_nested_properties=true
  SchemaTypeConfigProto type_a =
      SchemaTypeConfigBuilder()
          .SetType("A")
          .AddProperty(
              PropertyConfigBuilder()
                  .SetName("b")
                  .SetCardinality(CARDINALITY_OPTIONAL)
                  .SetDataTypeDocument("B", /*index_nested_properties=*/true))
          .Build();
  SchemaTypeConfigProto type_b =
      SchemaTypeConfigBuilder()
          .SetType("B")
          .AddProperty(
              PropertyConfigBuilder()
                  .SetName("c")
                  .SetCardinality(CARDINALITY_OPTIONAL)
                  .SetDataTypeDocument("C", /*index_nested_properties=*/true))
          .Build();
  SchemaTypeConfigProto type_c =
      SchemaTypeConfigBuilder()
          .SetType("C")
          .AddProperty(
              PropertyConfigBuilder()
                  .SetName("a")
                  .SetCardinality(CARDINALITY_OPTIONAL)
                  .SetDataTypeDocument("A", /*index_nested_properties=*/true))
          .Build();

  SchemaProto schema =
      SchemaBuilder().AddType(type_a).AddType(type_b).AddType(type_c).Build();
  EXPECT_THAT(SchemaUtil::Validate(schema, GetParam()),
              StatusIs((libtextclassifier3::StatusCode::INVALID_ARGUMENT),
                       HasSubstr("Invalid cycle")));
}

TEST_P(SchemaUtilTest, MultiLevelCycleIndexableFalseNotJoinableOK) {
  if (GetParam() != true) {
    GTEST_SKIP() << "This is an invalid cycle if circular schema definitions "
                    "are not allowed.";
  }

  // Create a schema with the following nested-type relation:
  // A -(true)-> B -(false)-> C -(true)-> A -(true)-> B -(false)-> C ...
  // B -(false)-> C breaking the infinite cycle.
  SchemaTypeConfigProto type_a =
      SchemaTypeConfigBuilder()
          .SetType("A")
          .AddProperty(
              PropertyConfigBuilder()
                  .SetName("b")
                  .SetCardinality(CARDINALITY_OPTIONAL)
                  .SetDataTypeDocument("B", /*index_nested_properties=*/true))
          .Build();
  SchemaTypeConfigProto type_b =
      SchemaTypeConfigBuilder()
          .SetType("B")
          .AddProperty(
              PropertyConfigBuilder()
                  .SetName("c")
                  .SetCardinality(CARDINALITY_OPTIONAL)
                  .SetDataTypeDocument("C", /*index_nested_properties=*/false))
          .Build();
  SchemaTypeConfigProto type_c =
      SchemaTypeConfigBuilder()
          .SetType("C")
          .AddProperty(
              PropertyConfigBuilder()
                  .SetName("a")
                  .SetCardinality(CARDINALITY_OPTIONAL)
                  .SetDataTypeDocument("A", /*index_nested_properties=*/true))
          .Build();

  SchemaProto schema =
      SchemaBuilder().AddType(type_a).AddType(type_b).AddType(type_c).Build();
  EXPECT_THAT(SchemaUtil::Validate(schema, GetParam()),
              StatusIs(libtextclassifier3::StatusCode::OK));
}

TEST_P(SchemaUtilTest, MultiLevelCycleDependentMapOk) {
  if (GetParam() != true) {
    GTEST_SKIP() << "This is an invalid cycle if circular schema definitions "
                    "are not allowed.";
  }

  // Create a schema with the following nested-type dependent relation:
  // A -(false)-> B -(false)-> C -(false)-> A --> B --> C ...
  //  i.e. A is a property of B
  //       B is a property of C
  //       C is a property of A
  SchemaTypeConfigProto type_a =
      SchemaTypeConfigBuilder()
          .SetType("A")
          .AddProperty(
              PropertyConfigBuilder()
                  .SetName("c")
                  .SetCardinality(CARDINALITY_OPTIONAL)
                  .SetDataTypeDocument("C", /*index_nested_properties=*/false))
          .Build();
  SchemaTypeConfigProto type_b =
      SchemaTypeConfigBuilder()
          .SetType("B")
          .AddProperty(
              PropertyConfigBuilder()
                  .SetName("a")
                  .SetCardinality(CARDINALITY_OPTIONAL)
                  .SetDataTypeDocument("A", /*index_nested_properties=*/false))
          .Build();
  SchemaTypeConfigProto type_c =
      SchemaTypeConfigBuilder()
          .SetType("C")
          .AddProperty(
              PropertyConfigBuilder()
                  .SetName("b")
                  .SetCardinality(CARDINALITY_OPTIONAL)
                  .SetDataTypeDocument("B", /*index_nested_properties=*/false))
          .Build();

  SchemaProto schema =
      SchemaBuilder().AddType(type_a).AddType(type_b).AddType(type_c).Build();
  // Assert Validate status is OK and check dependent map
  ICING_ASSERT_OK_AND_ASSIGN(SchemaUtil::DependentMap d_map,
                             SchemaUtil::Validate(schema, GetParam()));
  EXPECT_THAT(d_map, SizeIs(3));
  EXPECT_THAT(
      d_map["A"],
      UnorderedElementsAre(Pair("A", IsEmpty()),
                           Pair("B", UnorderedElementsAre(Pointee(
                                         EqualsProto(type_b.properties(0))))),
                           Pair("C", IsEmpty())));
  EXPECT_THAT(
      d_map["B"],
      UnorderedElementsAre(Pair("A", IsEmpty()), Pair("B", IsEmpty()),
                           Pair("C", UnorderedElementsAre(Pointee(
                                         EqualsProto(type_c.properties(0)))))));
  EXPECT_THAT(
      d_map["C"],
      UnorderedElementsAre(Pair("A", UnorderedElementsAre(Pointee(
                                         EqualsProto(type_a.properties(0))))),
                           Pair("B", IsEmpty()), Pair("C", IsEmpty())));
}

TEST_P(SchemaUtilTest, NestedCycleIndexableTrueInvalid) {
  // Create a schema with the following dependent relation:
  // A -(false)-> B <-(true)-> C -(false)-> D.
  // B <-(true)-> C creates an invalid cycle.
  SchemaTypeConfigProto type_a =
      SchemaTypeConfigBuilder()
          .SetType("A")
          .AddProperty(
              PropertyConfigBuilder()
                  .SetName("b")
                  .SetCardinality(CARDINALITY_OPTIONAL)
                  .SetDataTypeDocument("B", /*index_nested_properties=*/false))
          .Build();
  SchemaTypeConfigProto type_b =
      SchemaTypeConfigBuilder()
          .SetType("B")
          .AddProperty(
              PropertyConfigBuilder()
                  .SetName("c")
                  .SetCardinality(CARDINALITY_OPTIONAL)
                  .SetDataTypeDocument("C", /*index_nested_properties=*/true))
          .Build();
  SchemaTypeConfigProto type_c =
      SchemaTypeConfigBuilder()
          .SetType("C")
          .AddProperty(
              PropertyConfigBuilder()
                  .SetName("b")
                  .SetCardinality(CARDINALITY_OPTIONAL)
                  .SetDataTypeDocument("B", /*index_nested_properties=*/true))
          .AddProperty(
              PropertyConfigBuilder()
                  .SetName("d")
                  .SetCardinality(CARDINALITY_OPTIONAL)
                  .SetDataTypeDocument("D", /*index_nested_properties=*/false))
          .Build();
  SchemaTypeConfigProto type_d =
      SchemaTypeConfigBuilder()
          .SetType("D")
          .AddProperty(
              PropertyConfigBuilder()
                  .SetName("prop")
                  .SetCardinality(CARDINALITY_OPTIONAL)
                  .SetDataTypeString(TERM_MATCH_UNKNOWN, TOKENIZER_NONE))
          .Build();

  SchemaProto schema = SchemaBuilder()
                           .AddType(type_a)
                           .AddType(type_b)
                           .AddType(type_c)
                           .AddType(type_d)
                           .Build();
  EXPECT_THAT(SchemaUtil::Validate(schema, GetParam()),
              StatusIs(libtextclassifier3::StatusCode::INVALID_ARGUMENT,
                       HasSubstr("Invalid cycle")));
}

TEST_P(SchemaUtilTest, NestedCycleIndexableFalseNotJoinableOK) {
  if (GetParam() != true) {
    GTEST_SKIP() << "This is an invalid cycle if circular schema definitions "
                    "are not allowed.";
  }

  // Create a schema with the following nested-type relation:
  // A -(true)-> B -(true)-> C -(false)-> B -(true)-> D.
  //  C -(false)-> B breaks the invalid cycle in B - C - B.
  SchemaTypeConfigProto type_a =
      SchemaTypeConfigBuilder()
          .SetType("A")
          .AddProperty(
              PropertyConfigBuilder()
                  .SetName("b")
                  .SetCardinality(CARDINALITY_OPTIONAL)
                  .SetDataTypeDocument("B", /*index_nested_properties=*/true))
          .Build();
  SchemaTypeConfigProto type_b =
      SchemaTypeConfigBuilder()
          .SetType("B")
          .AddProperty(
              PropertyConfigBuilder()
                  .SetName("c")
                  .SetCardinality(CARDINALITY_OPTIONAL)
                  .SetDataTypeDocument("C", /*index_nested_properties=*/true))
          .AddProperty(
              PropertyConfigBuilder()
                  .SetName("d")
                  .SetCardinality(CARDINALITY_OPTIONAL)
                  .SetDataTypeDocument("D", /*index_nested_properties=*/true))
          .Build();
  SchemaTypeConfigProto type_c =
      SchemaTypeConfigBuilder()
          .SetType("C")
          .AddProperty(
              PropertyConfigBuilder()
                  .SetName("b")
                  .SetCardinality(CARDINALITY_OPTIONAL)
                  .SetDataTypeDocument("B", /*index_nested_properties=*/false))
          .AddProperty(
              PropertyConfigBuilder()
                  .SetName("d")
                  .SetCardinality(CARDINALITY_OPTIONAL)
                  .SetDataTypeDocument("D", /*index_nested_properties=*/true))
          .Build();
  SchemaTypeConfigProto type_d =
      SchemaTypeConfigBuilder()
          .SetType("D")
          .AddProperty(
              PropertyConfigBuilder()
                  .SetName("prop")
                  .SetCardinality(CARDINALITY_OPTIONAL)
                  .SetDataTypeString(TERM_MATCH_UNKNOWN, TOKENIZER_NONE))
          .Build();

  SchemaProto schema = SchemaBuilder()
                           .AddType(type_a)
                           .AddType(type_b)
                           .AddType(type_c)
                           .AddType(type_d)
                           .Build();
  // Assert Validate status is OK and check dependent map
  ICING_ASSERT_OK_AND_ASSIGN(SchemaUtil::DependentMap d_map,
                             SchemaUtil::Validate(schema, GetParam()));
  EXPECT_THAT(d_map, SizeIs(3));
  EXPECT_THAT(d_map["B"],
              UnorderedElementsAre(
                  Pair("A", UnorderedElementsAre(
                                Pointee(EqualsProto(type_a.properties(0))))),
                  Pair("B", IsEmpty()),
                  Pair("C", UnorderedElementsAre(
                                Pointee(EqualsProto(type_c.properties(0)))))));
  EXPECT_THAT(
      d_map["C"],
      UnorderedElementsAre(Pair("A", IsEmpty()),
                           Pair("B", UnorderedElementsAre(Pointee(
                                         EqualsProto(type_b.properties(0))))),
                           Pair("C", IsEmpty())));
  EXPECT_THAT(d_map["D"],
              UnorderedElementsAre(
                  Pair("A", IsEmpty()),
                  Pair("B", UnorderedElementsAre(
                                Pointee(EqualsProto(type_b.properties(1))))),
                  Pair("C", UnorderedElementsAre(
                                Pointee(EqualsProto(type_c.properties(1)))))));
}

TEST_P(SchemaUtilTest, MultiplePathsAnyPathContainsCycleIsInvalid) {
  // Create a schema with the following nested-type relation:
  // C -(false)-> B -(true)-> A
  //               ^         /
  //          (true)\       /(true)
  //                 \     v
  //                    D
  //  There is a cycle in B-A-D-B... so this is not allowed
  SchemaTypeConfigProto type_a =
      SchemaTypeConfigBuilder()
          .SetType("A")
          .AddProperty(
              PropertyConfigBuilder()
                  .SetName("d")
                  .SetCardinality(CARDINALITY_OPTIONAL)
                  .SetDataTypeDocument("D", /*index_nested_properties=*/true))
          .Build();
  SchemaTypeConfigProto type_b =
      SchemaTypeConfigBuilder()
          .SetType("B")
          .AddProperty(
              PropertyConfigBuilder()
                  .SetName("a")
                  .SetCardinality(CARDINALITY_OPTIONAL)
                  .SetDataTypeDocument("A", /*index_nested_properties=*/true))
          .Build();
  SchemaTypeConfigProto type_c =
      SchemaTypeConfigBuilder()
          .SetType("C")
          .AddProperty(
              PropertyConfigBuilder()
                  .SetName("b")
                  .SetCardinality(CARDINALITY_OPTIONAL)
                  .SetDataTypeDocument("B", /*index_nested_properties=*/false))
          .Build();
  SchemaTypeConfigProto type_d =
      SchemaTypeConfigBuilder()
          .SetType("D")
          .AddProperty(
              PropertyConfigBuilder()
                  .SetName("b")
                  .SetCardinality(CARDINALITY_OPTIONAL)
                  .SetDataTypeDocument("B", /*index_nested_properties=*/true))
          .Build();

  SchemaProto schema = SchemaBuilder()
                           .AddType(type_a)
                           .AddType(type_d)
                           .AddType(type_c)
                           .AddType(type_b)
                           .Build();
  EXPECT_THAT(SchemaUtil::Validate(schema, GetParam()),
              StatusIs(libtextclassifier3::StatusCode::INVALID_ARGUMENT,
                       HasSubstr("Invalid cycle")));
}

TEST_P(SchemaUtilTest, MultipleCycles_anyCycleIndexableTrueInvalid) {
  // Create a schema with the following nested-type dependent relation:
  // Note that the arrows in this graph shows the direction of the dependent
  // relation, rather than nested-type relations.
  //    A -(F)-> B
  //    ^  \     |
  // (T)| (T)\   |(T)
  //    |      v v
  //    D <-(T)- C
  // There are two cycles: A-B-C-D and A-C-D. The first cycle is allowed because
  // A-B has nested-indexable=false, but A-C-D
  //
  // Schema nested-type property relation graph:
  // A <-- B
  // | ^   ^
  // v   \ |
  // D --> C
  SchemaTypeConfigProto type_a =
      SchemaTypeConfigBuilder()
          .SetType("A")
          .AddProperty(
              PropertyConfigBuilder()
                  .SetName("d")
                  .SetCardinality(CARDINALITY_OPTIONAL)
                  .SetDataTypeDocument("D", /*index_nested_properties=*/true))
          .Build();
  SchemaTypeConfigProto type_b =
      SchemaTypeConfigBuilder()
          .SetType("B")
          .AddProperty(
              PropertyConfigBuilder()
                  .SetName("a")
                  .SetCardinality(CARDINALITY_OPTIONAL)
                  .SetDataTypeDocument("A", /*index_nested_properties=*/false))
          .Build();
  SchemaTypeConfigProto type_c =
      SchemaTypeConfigBuilder()
          .SetType("C")
          .AddProperty(
              PropertyConfigBuilder()
                  .SetName("a")
                  .SetCardinality(CARDINALITY_OPTIONAL)
                  .SetDataTypeDocument("A", /*index_nested_properties=*/true))
          .AddProperty(
              PropertyConfigBuilder()
                  .SetName("b")
                  .SetCardinality(CARDINALITY_OPTIONAL)
                  .SetDataTypeDocument("B", /*index_nested_properties=*/true))
          .Build();
  SchemaTypeConfigProto type_d =
      SchemaTypeConfigBuilder()
          .SetType("D")
          .AddProperty(
              PropertyConfigBuilder()
                  .SetName("c")
                  .SetCardinality(CARDINALITY_OPTIONAL)
                  .SetDataTypeDocument("C", /*index_nested_properties=*/true))
          .Build();

  SchemaProto schema = SchemaBuilder()
                           .AddType(type_d)
                           .AddType(type_c)
                           .AddType(type_b)
                           .AddType(type_a)
                           .Build();
  EXPECT_THAT(SchemaUtil::Validate(schema, GetParam()),
              StatusIs(libtextclassifier3::StatusCode::INVALID_ARGUMENT));
}

TEST_P(SchemaUtilTest, CycleWithSameTypedProps_allPropsIndexableFalseIsOK) {
  if (GetParam() != true) {
    GTEST_SKIP() << "This is an invalid cycle if circular schema definitions "
                    "are not allowed.";
  }

  // Create a schema with the following nested-type relation and
  // index_nested_properties definition:
  // A <-(true)- B <-(false)- A -(false)-> B -(true)-> A
  // A has 2 properties with type B. A - B breaks the invalid cycle only when
  // both properties declare index_nested_properties=false.
  SchemaTypeConfigProto type_a =
      SchemaTypeConfigBuilder()
          .SetType("A")
          .AddProperty(
              PropertyConfigBuilder()
                  .SetName("b1")
                  .SetCardinality(CARDINALITY_OPTIONAL)
                  .SetDataTypeDocument("B", /*index_nested_properties=*/false))
          .AddProperty(
              PropertyConfigBuilder()
                  .SetName("b2")
                  .SetCardinality(CARDINALITY_OPTIONAL)
                  .SetDataTypeDocument("B", /*index_nested_properties=*/false))
          .Build();
  SchemaTypeConfigProto type_b =
      SchemaTypeConfigBuilder()
          .SetType("B")
          .AddProperty(
              PropertyConfigBuilder()
                  .SetName("A")
                  .SetCardinality(CARDINALITY_OPTIONAL)
                  .SetDataTypeDocument("A", /*index_nested_properties=*/true))
          .Build();

  SchemaProto schema = SchemaBuilder().AddType(type_a).AddType(type_b).Build();
  // Assert Validate status is OK and check dependent map
  ICING_ASSERT_OK_AND_ASSIGN(SchemaUtil::DependentMap d_map,
                             SchemaUtil::Validate(schema, GetParam()));
  EXPECT_THAT(d_map, SizeIs(2));
  EXPECT_THAT(
      d_map["A"],
      UnorderedElementsAre(Pair("A", IsEmpty()),
                           Pair("B", UnorderedElementsAre(Pointee(
                                         EqualsProto(type_b.properties(0)))))));
  EXPECT_THAT(d_map["B"],
              UnorderedElementsAre(
                  Pair("A", UnorderedElementsAre(
                                Pointee(EqualsProto(type_a.properties(0))),
                                Pointee(EqualsProto(type_a.properties(1))))),
                  Pair("B", IsEmpty())));
}

TEST_P(SchemaUtilTest, CycleWithSameTypedProps_anyPropIndexableTrueIsInvalid) {
  // Create a schema with the following nested-type relation and
  // index_nested_properties definition:
  // A <-(true)- B <-(true)- A -(false)-> B -(true)-> A
  // A has 2 properties with type B. Prop 'b2' declares
  // index_nested_properties=true, so there is an invalid cycle.
  SchemaTypeConfigProto type_a =
      SchemaTypeConfigBuilder()
          .SetType("A")
          .AddProperty(
              PropertyConfigBuilder()
                  .SetName("b1")
                  .SetCardinality(CARDINALITY_OPTIONAL)
                  .SetDataTypeDocument("B", /*index_nested_properties=*/true))
          .AddProperty(
              PropertyConfigBuilder()
                  .SetName("b2")
                  .SetCardinality(CARDINALITY_OPTIONAL)
                  .SetDataTypeDocument("B", /*index_nested_properties=*/false))
          .Build();
  SchemaTypeConfigProto type_b =
      SchemaTypeConfigBuilder()
          .SetType("B")
          .AddProperty(
              PropertyConfigBuilder()
                  .SetName("A")
                  .SetCardinality(CARDINALITY_OPTIONAL)
                  .SetDataTypeDocument("A", /*index_nested_properties=*/true))
          .Build();

  SchemaProto schema = SchemaBuilder().AddType(type_a).AddType(type_b).Build();
  EXPECT_THAT(SchemaUtil::Validate(schema, GetParam()),
              StatusIs(libtextclassifier3::StatusCode::INVALID_ARGUMENT,
                       HasSubstr("Invalid cycle")));
}

TEST_P(SchemaUtilTest, CycleWithJoinablePropertyNotAllowed) {
  // Create a schema with the following dependent relation:
  //                A
  //              /  ^
  //             v    \
  // (joinable) B ---> C
  // B also has a string property that is joinable on QUALIFIED_ID
  SchemaTypeConfigProto type_a =
      SchemaTypeConfigBuilder()
          .SetType("A")
          .AddProperty(
              PropertyConfigBuilder()
                  .SetName("b")
                  .SetCardinality(CARDINALITY_OPTIONAL)
                  .SetDataTypeDocument("B", /*index_nested_properties=*/false))
          .Build();
  SchemaTypeConfigProto type_b =
      SchemaTypeConfigBuilder()
          .SetType("B")
          .AddProperty(
              PropertyConfigBuilder()
                  .SetName("c")
                  .SetCardinality(CARDINALITY_OPTIONAL)
                  .SetDataTypeDocument("C", /*index_nested_properties=*/false))
          .AddProperty(
              PropertyConfigBuilder()
                  .SetName("joinableProp")
                  .SetCardinality(CARDINALITY_OPTIONAL)
                  .SetDataTypeJoinableString(JOINABLE_VALUE_TYPE_QUALIFIED_ID)
                  .SetCardinality(CARDINALITY_OPTIONAL))
          .Build();
  SchemaTypeConfigProto type_c =
      SchemaTypeConfigBuilder()
          .SetType("C")
          .AddProperty(
              PropertyConfigBuilder()
                  .SetName("a")
                  .SetCardinality(CARDINALITY_OPTIONAL)
                  .SetDataTypeDocument("A", /*index_nested_properties=*/false))
          .Build();

  SchemaProto schema =
      SchemaBuilder().AddType(type_a).AddType(type_b).AddType(type_c).Build();
  EXPECT_THAT(SchemaUtil::Validate(schema, GetParam()),
              StatusIs(libtextclassifier3::StatusCode::INVALID_ARGUMENT,
                       HasSubstr("Invalid cycle")));
}

TEST_P(SchemaUtilTest, NonNestedJoinablePropOutsideCycleOK) {
  if (GetParam() != true) {
    GTEST_SKIP() << "This is an invalid cycle if circular schema definitions "
                    "are not allowed.";
  }

  // Create a schema with the following dependent relation:
  // A -(false)-> B <-(false)-> C...
  // A has a string property that is joinable on QUALIFIED_ID, but the cycle is
  // B-C-B, and none of B or C depends on A, so this is fine.
  SchemaTypeConfigProto type_a =
      SchemaTypeConfigBuilder()
          .SetType("A")
          .AddProperty(
              PropertyConfigBuilder()
                  .SetName("b")
                  .SetCardinality(CARDINALITY_OPTIONAL)
                  .SetDataTypeDocument("B", /*index_nested_properties=*/false))
          .AddProperty(
              PropertyConfigBuilder()
                  .SetName("joinableProp")
                  .SetCardinality(CARDINALITY_OPTIONAL)
                  .SetDataTypeJoinableString(JOINABLE_VALUE_TYPE_QUALIFIED_ID)
                  .SetCardinality(CARDINALITY_OPTIONAL))
          .Build();
  SchemaTypeConfigProto type_b =
      SchemaTypeConfigBuilder()
          .SetType("B")
          .AddProperty(
              PropertyConfigBuilder()
                  .SetName("c")
                  .SetCardinality(CARDINALITY_OPTIONAL)
                  .SetDataTypeDocument("C", /*index_nested_properties=*/false))
          .Build();
  SchemaTypeConfigProto type_c =
      SchemaTypeConfigBuilder()
          .SetType("C")
          .AddProperty(
              PropertyConfigBuilder()
                  .SetName("b")
                  .SetCardinality(CARDINALITY_OPTIONAL)
                  .SetDataTypeDocument("B", /*index_nested_properties=*/false))
          .Build();

  SchemaProto schema =
      SchemaBuilder().AddType(type_a).AddType(type_b).AddType(type_c).Build();
  // Assert Validate status is OK and check dependent map
  ICING_ASSERT_OK_AND_ASSIGN(SchemaUtil::DependentMap d_map,
                             SchemaUtil::Validate(schema, GetParam()));
  EXPECT_THAT(d_map, SizeIs(2));
  EXPECT_THAT(d_map["B"],
              UnorderedElementsAre(
                  Pair("A", UnorderedElementsAre(
                                Pointee(EqualsProto(type_a.properties(0))))),
                  Pair("B", IsEmpty()),
                  Pair("C", UnorderedElementsAre(
                                Pointee(EqualsProto(type_c.properties(0)))))));
  EXPECT_THAT(
      d_map["C"],
      UnorderedElementsAre(Pair("A", IsEmpty()),
                           Pair("B", UnorderedElementsAre(Pointee(
                                         EqualsProto(type_b.properties(0))))),
                           Pair("C", IsEmpty())));
}

TEST_P(SchemaUtilTest, DirectNestedJoinablePropOutsideCycleNotAllowed) {
  // Create a schema with the following dependent relation:
  //       A
  //     /  ^
  //    v    \
  //   B ---> C ---> D(joinable)
  // All edges have index_nested_properties=false and only D has a joinable
  // property. The cycle A-B-C... is not allowed since there is a type in the
  // cycle (C) which has a direct nested-type (D) with a joinable property.
  SchemaTypeConfigProto type_a =
      SchemaTypeConfigBuilder()
          .SetType("A")
          .AddProperty(
              PropertyConfigBuilder()
                  .SetName("b")
                  .SetCardinality(CARDINALITY_OPTIONAL)
                  .SetDataTypeDocument("B", /*index_nested_properties=*/false))
          .Build();
  SchemaTypeConfigProto type_b =
      SchemaTypeConfigBuilder()
          .SetType("B")
          .AddProperty(
              PropertyConfigBuilder()
                  .SetName("c")
                  .SetCardinality(CARDINALITY_OPTIONAL)
                  .SetDataTypeDocument("C", /*index_nested_properties=*/false))
          .Build();
  SchemaTypeConfigProto type_c =
      SchemaTypeConfigBuilder()
          .SetType("C")
          .AddProperty(
              PropertyConfigBuilder()
                  .SetName("a")
                  .SetCardinality(CARDINALITY_OPTIONAL)
                  .SetDataTypeDocument("A", /*index_nested_properties=*/false))
          .AddProperty(
              PropertyConfigBuilder()
                  .SetName("d")
                  .SetCardinality(CARDINALITY_OPTIONAL)
                  .SetDataTypeDocument("D", /*index_nested_properties=*/false))
          .Build();
  SchemaTypeConfigProto type_d =
      SchemaTypeConfigBuilder()
          .SetType("D")
          .AddProperty(
              PropertyConfigBuilder()
                  .SetName("joinableProp")
                  .SetCardinality(CARDINALITY_OPTIONAL)
                  .SetDataTypeJoinableString(JOINABLE_VALUE_TYPE_QUALIFIED_ID)
                  .SetCardinality(CARDINALITY_OPTIONAL))
          .Build();

  SchemaProto schema = SchemaBuilder()
                           .AddType(type_a)
                           .AddType(type_b)
                           .AddType(type_c)
                           .AddType(type_d)
                           .Build();
  EXPECT_THAT(SchemaUtil::Validate(schema, GetParam()),
              StatusIs(libtextclassifier3::StatusCode::INVALID_ARGUMENT,
                       HasSubstr("Invalid cycle")));
}

TEST_P(SchemaUtilTest, TransitiveNestedJoinablePropOutsideCycleNotAllowed) {
  // Create a schema with the following dependent relation:
  //       A
  //     /  ^
  //    v    \
  //   B ---> C ---> D ---> E (joinable)
  // All edges have index_nested_properties=false and only D has a joinable
  // property. The cycle A-B-C... is not allowed since there is a type in the
  // cycle (C) which has a transitive nested-type (E) with a joinable property.
  SchemaTypeConfigProto type_a =
      SchemaTypeConfigBuilder()
          .SetType("A")
          .AddProperty(
              PropertyConfigBuilder()
                  .SetName("b")
                  .SetCardinality(CARDINALITY_OPTIONAL)
                  .SetDataTypeDocument("B", /*index_nested_properties=*/false))
          .Build();
  SchemaTypeConfigProto type_b =
      SchemaTypeConfigBuilder()
          .SetType("B")
          .AddProperty(
              PropertyConfigBuilder()
                  .SetName("c")
                  .SetCardinality(CARDINALITY_OPTIONAL)
                  .SetDataTypeDocument("C", /*index_nested_properties=*/false))
          .Build();
  SchemaTypeConfigProto type_c =
      SchemaTypeConfigBuilder()
          .SetType("C")
          .AddProperty(
              PropertyConfigBuilder()
                  .SetName("a")
                  .SetCardinality(CARDINALITY_OPTIONAL)
                  .SetDataTypeDocument("A", /*index_nested_properties=*/false))
          .AddProperty(
              PropertyConfigBuilder()
                  .SetName("d")
                  .SetCardinality(CARDINALITY_OPTIONAL)
                  .SetDataTypeDocument("D", /*index_nested_properties=*/false))
          .Build();
  SchemaTypeConfigProto type_d =
      SchemaTypeConfigBuilder()
          .SetType("D")
          .AddProperty(
              PropertyConfigBuilder()
                  .SetName("e")
                  .SetCardinality(CARDINALITY_OPTIONAL)
                  .SetDataTypeDocument("E", /*index_nested_properties=*/false))
          .Build();
  SchemaTypeConfigProto type_e =
      SchemaTypeConfigBuilder()
          .SetType("E")
          .AddProperty(
              PropertyConfigBuilder()
                  .SetName("joinableProp")
                  .SetCardinality(CARDINALITY_OPTIONAL)
                  .SetDataTypeJoinableString(JOINABLE_VALUE_TYPE_QUALIFIED_ID)
                  .SetCardinality(CARDINALITY_OPTIONAL))
          .Build();

  SchemaProto schema = SchemaBuilder()
                           .AddType(type_a)
                           .AddType(type_b)
                           .AddType(type_c)
                           .AddType(type_d)
                           .AddType(type_e)
                           .Build();
  EXPECT_THAT(SchemaUtil::Validate(schema, GetParam()),
              StatusIs(libtextclassifier3::StatusCode::INVALID_ARGUMENT,
                       HasSubstr("Invalid cycle")));
}

TEST_P(SchemaUtilTest,
       NestedJoinablePropOutsideCycleNotAllowed_reverseIterationOrder) {
  // Create a schema with the following dependent relation:
  //       E
  //     /  ^
  //    v    \
  //   D ---> C ---> B ---> A (joinable)
  // All edges have index_nested_properties=false and only D has a joinable
  // property. The cycle A-B-C... is not allowed since there is a type in the
  // cycle (C) which has a transitive nested-type (E) with a joinable property.
  SchemaTypeConfigProto type_a =
      SchemaTypeConfigBuilder()
          .SetType("A")
          .AddProperty(
              PropertyConfigBuilder()
                  .SetName("joinableProp")
                  .SetCardinality(CARDINALITY_OPTIONAL)
                  .SetDataTypeJoinableString(JOINABLE_VALUE_TYPE_QUALIFIED_ID)
                  .SetCardinality(CARDINALITY_OPTIONAL))
          .Build();
  SchemaTypeConfigProto type_b =
      SchemaTypeConfigBuilder()
          .SetType("B")
          .AddProperty(
              PropertyConfigBuilder()
                  .SetName("a")
                  .SetCardinality(CARDINALITY_OPTIONAL)
                  .SetDataTypeDocument("A", /*index_nested_properties=*/false))
          .Build();
  SchemaTypeConfigProto type_c =
      SchemaTypeConfigBuilder()
          .SetType("C")
          .AddProperty(
              PropertyConfigBuilder()
                  .SetName("b")
                  .SetCardinality(CARDINALITY_OPTIONAL)
                  .SetDataTypeDocument("B", /*index_nested_properties=*/false))
          .AddProperty(
              PropertyConfigBuilder()
                  .SetName("e")
                  .SetCardinality(CARDINALITY_OPTIONAL)
                  .SetDataTypeDocument("E", /*index_nested_properties=*/false))
          .Build();
  SchemaTypeConfigProto type_d =
      SchemaTypeConfigBuilder()
          .SetType("D")
          .AddProperty(
              PropertyConfigBuilder()
                  .SetName("c")
                  .SetCardinality(CARDINALITY_OPTIONAL)
                  .SetDataTypeDocument("C", /*index_nested_properties=*/false))
          .Build();
  SchemaTypeConfigProto type_e =
      SchemaTypeConfigBuilder()
          .SetType("E")
          .AddProperty(
              PropertyConfigBuilder()
                  .SetName("d")
                  .SetCardinality(CARDINALITY_OPTIONAL)
                  .SetDataTypeDocument("D", /*index_nested_properties=*/false))
          .Build();

  SchemaProto schema = SchemaBuilder()
                           .AddType(type_a)
                           .AddType(type_b)
                           .AddType(type_c)
                           .AddType(type_d)
                           .AddType(type_e)
                           .Build();
  EXPECT_THAT(SchemaUtil::Validate(schema, GetParam()),
              StatusIs(libtextclassifier3::StatusCode::INVALID_ARGUMENT,
                       HasSubstr("Invalid cycle")));
}

TEST_P(SchemaUtilTest, ComplexCycleWithJoinablePropertyNotAllowed) {
  // Create a schema with the following dependent relation:
  //       A
  //     /   ^
  //    v     \
  //    B ---> E
  //   /  \    ^
  //  v    v    \
  //  C    D --> F
  //
  // Cycles: A-B-E-A, A-B-D-F-E-A.
  // All edges have index_nested_properties=false, but D has a joinable property
  // so the second cycle is not allowed.
  SchemaTypeConfigProto type_a =
      SchemaTypeConfigBuilder()
          .SetType("A")
          .AddProperty(
              PropertyConfigBuilder()
                  .SetName("b")
                  .SetCardinality(CARDINALITY_OPTIONAL)
                  .SetDataTypeDocument("B", /*index_nested_properties=*/false))
          .Build();
  SchemaTypeConfigProto type_b =
      SchemaTypeConfigBuilder()
          .SetType("B")
          .AddProperty(
              PropertyConfigBuilder()
                  .SetName("c")
                  .SetCardinality(CARDINALITY_OPTIONAL)
                  .SetDataTypeDocument("C", /*index_nested_properties=*/false))
          .AddProperty(
              PropertyConfigBuilder()
                  .SetName("d")
                  .SetCardinality(CARDINALITY_OPTIONAL)
                  .SetDataTypeDocument("D", /*index_nested_properties=*/false))
          .AddProperty(
              PropertyConfigBuilder()
                  .SetName("e")
                  .SetCardinality(CARDINALITY_OPTIONAL)
                  .SetDataTypeDocument("E", /*index_nested_properties=*/false))
          .Build();
  SchemaTypeConfigProto type_c =
      SchemaTypeConfigBuilder()
          .SetType("C")
          .AddProperty(
              PropertyConfigBuilder()
                  .SetName("joinableProp")
                  .SetDataTypeJoinableString(JOINABLE_VALUE_TYPE_QUALIFIED_ID)
                  .SetCardinality(CARDINALITY_OPTIONAL))
          .Build();
  SchemaTypeConfigProto type_d =
      SchemaTypeConfigBuilder()
          .SetType("D")
          .AddProperty(
              PropertyConfigBuilder()
                  .SetName("f")
                  .SetCardinality(CARDINALITY_OPTIONAL)
                  .SetDataTypeDocument("F", /*index_nested_properties=*/false))
          .AddProperty(
              PropertyConfigBuilder()
                  .SetName("joinableProp")
                  .SetDataTypeJoinableString(JOINABLE_VALUE_TYPE_QUALIFIED_ID)
                  .SetCardinality(CARDINALITY_OPTIONAL))
          .Build();
  SchemaTypeConfigProto type_e =
      SchemaTypeConfigBuilder()
          .SetType("E")
          .AddProperty(
              PropertyConfigBuilder()
                  .SetName("a")
                  .SetCardinality(CARDINALITY_OPTIONAL)
                  .SetDataTypeDocument("A", /*index_nested_properties=*/false))
          .Build();
  SchemaTypeConfigProto type_f =
      SchemaTypeConfigBuilder()
          .SetType("F")
          .AddProperty(
              PropertyConfigBuilder()
                  .SetName("e")
                  .SetCardinality(CARDINALITY_OPTIONAL)
                  .SetDataTypeDocument("E", /*index_nested_properties=*/false))
          .Build();

  SchemaProto schema = SchemaBuilder()
                           .AddType(type_a)
                           .AddType(type_b)
                           .AddType(type_c)
                           .AddType(type_d)
                           .AddType(type_e)
                           .AddType(type_f)
                           .Build();
  EXPECT_THAT(SchemaUtil::Validate(schema, GetParam()),
              StatusIs(libtextclassifier3::StatusCode::INVALID_ARGUMENT,
                       HasSubstr("Invalid cycle")));
}

TEST_P(SchemaUtilTest, ComplexCycleWithIndexableTrueNotAllowed) {
  // Create a schema with the following dependent relation:
  //       A
  //     /   ^
  //    v     \
  //    B ---> E
  //   /  \    ^
  //  v    v    \
  //  C    D --> F
  //
  // Cycles: A-B-E-A, A-B-D-F-E-A.
  // B->E has index_nested_properties=false, so the first cycle is allowed.
  // All edges on the second cycle are nested_indexable, so the second cycle is
  // not allowed
  SchemaTypeConfigProto type_a =
      SchemaTypeConfigBuilder()
          .SetType("A")
          .AddProperty(
              PropertyConfigBuilder()
                  .SetName("b")
                  .SetCardinality(CARDINALITY_OPTIONAL)
                  .SetDataTypeDocument("B", /*index_nested_properties=*/true))
          .Build();
  SchemaTypeConfigProto type_b =
      SchemaTypeConfigBuilder()
          .SetType("B")
          .AddProperty(
              PropertyConfigBuilder()
                  .SetName("c")
                  .SetCardinality(CARDINALITY_OPTIONAL)
                  .SetDataTypeDocument("C", /*index_nested_properties=*/false))
          .AddProperty(
              PropertyConfigBuilder()
                  .SetName("d")
                  .SetCardinality(CARDINALITY_OPTIONAL)
                  .SetDataTypeDocument("D", /*index_nested_properties=*/true))
          .AddProperty(
              PropertyConfigBuilder()
                  .SetName("e")
                  .SetCardinality(CARDINALITY_OPTIONAL)
                  .SetDataTypeDocument("E", /*index_nested_properties=*/false))
          .Build();
  SchemaTypeConfigProto type_c =
      SchemaTypeConfigBuilder()
          .SetType("C")
          .AddProperty(
              PropertyConfigBuilder()
                  .SetName("joinableProp")
                  .SetCardinality(CARDINALITY_OPTIONAL)
                  .SetDataTypeJoinableString(JOINABLE_VALUE_TYPE_QUALIFIED_ID))
          .Build();
  SchemaTypeConfigProto type_d =
      SchemaTypeConfigBuilder()
          .SetType("D")
          .AddProperty(
              PropertyConfigBuilder()
                  .SetName("f")
                  .SetCardinality(CARDINALITY_OPTIONAL)
                  .SetDataTypeDocument("F", /*index_nested_properties=*/true))
          .Build();
  SchemaTypeConfigProto type_e =
      SchemaTypeConfigBuilder()
          .SetType("E")
          .AddProperty(
              PropertyConfigBuilder()
                  .SetName("a")
                  .SetCardinality(CARDINALITY_OPTIONAL)
                  .SetDataTypeDocument("A", /*index_nested_properties=*/true))
          .Build();
  SchemaTypeConfigProto type_f =
      SchemaTypeConfigBuilder()
          .SetType("F")
          .AddProperty(
              PropertyConfigBuilder()
                  .SetName("e")
                  .SetCardinality(CARDINALITY_OPTIONAL)
                  .SetDataTypeDocument("E", /*index_nested_properties=*/true))
          .Build();

  SchemaProto schema = SchemaBuilder()
                           .AddType(type_a)
                           .AddType(type_b)
                           .AddType(type_c)
                           .AddType(type_d)
                           .AddType(type_e)
                           .AddType(type_f)
                           .Build();
  EXPECT_THAT(SchemaUtil::Validate(schema, GetParam()),
              StatusIs(libtextclassifier3::StatusCode::INVALID_ARGUMENT,
                       HasSubstr("Invalid cycle")));
}

TEST_P(SchemaUtilTest, InheritanceAndNestedTypeRelations_noCycle) {
  if (GetParam() != true) {
    GTEST_SKIP() << "This is an invalid cycle if circular schema definitions "
                    "are not allowed.";
  }

  // Create a schema with the following relations:
  // index_nested_properties definition:
  // 1. Nested-type relations:
  //    A -(true)-> B -(true)-> C
  //         (false)|   (false)/ \(false)
  //                B         B   C
  //    The properties in the second row are required for B and C to be
  //    compatible with their parents. index_nested_properties must be false in
  //    these properties so that no invalid cycle can be formed because of these
  //    self reference.
  //
  // 2. Inheritance relations:
  //    C -> B -> A (A is a parent of B, which is a parent of C)
  //
  // These two relations are separate and do not affect each other. In this
  // case there is no cycle.
  SchemaTypeConfigProto type_a =
      SchemaTypeConfigBuilder()
          .SetType("A")
          .AddProperty(
              PropertyConfigBuilder()
                  .SetName("b")
                  .SetCardinality(CARDINALITY_OPTIONAL)
                  .SetDataTypeDocument("B", /*index_nested_properties=*/true))
          .Build();
  SchemaTypeConfigProto type_b =
      SchemaTypeConfigBuilder()
          .SetType("B")
          .AddParentType("A")
          .AddProperty(
              PropertyConfigBuilder()
                  .SetName("b")
                  .SetCardinality(CARDINALITY_OPTIONAL)
                  .SetDataTypeDocument("B", /*index_nested_properties=*/false))
          .AddProperty(
              PropertyConfigBuilder()
                  .SetName("c")
                  .SetCardinality(CARDINALITY_OPTIONAL)
                  .SetDataTypeDocument("C", /*index_nested_properties=*/true))
          .Build();
  SchemaTypeConfigProto type_c =
      SchemaTypeConfigBuilder()
          .SetType("C")
          .AddParentType("B")
          .AddProperty(
              PropertyConfigBuilder()
                  .SetName("b")
                  .SetCardinality(CARDINALITY_OPTIONAL)
                  .SetDataTypeDocument("B", /*index_nested_properties=*/false))
          .AddProperty(
              PropertyConfigBuilder()
                  .SetName("c")
                  .SetCardinality(CARDINALITY_OPTIONAL)
                  .SetDataTypeDocument("C", /*index_nested_properties=*/false))
          .AddProperty(
              PropertyConfigBuilder()
                  .SetName("prop")
                  .SetCardinality(CARDINALITY_OPTIONAL)
                  .SetDataTypeString(TERM_MATCH_UNKNOWN, TOKENIZER_NONE))
          .Build();

  SchemaProto schema =
      SchemaBuilder().AddType(type_a).AddType(type_b).AddType(type_c).Build();
  ICING_ASSERT_OK_AND_ASSIGN(SchemaUtil::DependentMap d_map,
                             SchemaUtil::Validate(schema, GetParam()));
  EXPECT_THAT(d_map, SizeIs(3));
  // Both A-B and A-C are inheritance relations.
  EXPECT_THAT(d_map["A"],
              UnorderedElementsAre(Pair("B", IsEmpty()), Pair("C", IsEmpty())));
  // B-A and B-B are nested-type relations, B-C is both a nested-type and an
  // inheritance relation.
  EXPECT_THAT(d_map["B"],
              UnorderedElementsAre(
                  Pair("A", UnorderedElementsAre(
                                Pointee(EqualsProto(type_a.properties(0))))),
                  Pair("B", UnorderedElementsAre(
                                Pointee(EqualsProto(type_b.properties(0))))),
                  Pair("C", UnorderedElementsAre(
                                Pointee(EqualsProto(type_c.properties(0)))))));
  // C-C, C-B and C-A are all nested-type relations.
  EXPECT_THAT(d_map["C"],
              UnorderedElementsAre(
                  Pair("B", UnorderedElementsAre(
                                Pointee(EqualsProto(type_b.properties(1))))),
                  Pair("C", UnorderedElementsAre(
                                Pointee(EqualsProto(type_c.properties(1))))),
                  Pair("A", IsEmpty())));

  ICING_ASSERT_OK_AND_ASSIGN(
      SchemaUtil::InheritanceMap i_map,
      SchemaUtil::BuildTransitiveInheritanceGraph(schema));
  EXPECT_THAT(i_map, SizeIs(2));
  EXPECT_THAT(i_map["A"],
              UnorderedElementsAre(Pair("B", IsTrue()), Pair("C", IsFalse())));
  EXPECT_THAT(i_map["B"], UnorderedElementsAre(Pair("C", IsTrue())));
}

TEST_P(SchemaUtilTest, InheritanceAndNestedTypeRelations_nestedTypeCycle) {
  // Create a schema with the following relations:
  // index_nested_properties definition:
  // 1. Nested-type relations:
  //    A -(true)-> B -(true)-> C
  //          (true)|   (false)/ \(false)
  //                B         B   C
  //
  // 2. Inheritance relations:
  //    C -> B -> A (A is a parent of B, which is a parent of C)
  //
  // These two relations are separate and do not affect each other, but there is
  // a cycle in nested-type relations: B - B
  SchemaTypeConfigProto type_a =
      SchemaTypeConfigBuilder()
          .SetType("A")
          .AddProperty(
              PropertyConfigBuilder()
                  .SetName("b")
                  .SetCardinality(CARDINALITY_OPTIONAL)
                  .SetDataTypeDocument("B", /*index_nested_properties=*/true))
          .Build();
  SchemaTypeConfigProto type_b =
      SchemaTypeConfigBuilder()
          .SetType("B")
          .AddParentType("A")
          .AddProperty(
              PropertyConfigBuilder()
                  .SetName("b")
                  .SetCardinality(CARDINALITY_OPTIONAL)
                  .SetDataTypeDocument("B", /*index_nested_properties=*/true))
          .AddProperty(
              PropertyConfigBuilder()
                  .SetName("c")
                  .SetCardinality(CARDINALITY_OPTIONAL)
                  .SetDataTypeDocument("C", /*index_nested_properties=*/true))
          .Build();
  SchemaTypeConfigProto type_c =
      SchemaTypeConfigBuilder()
          .SetType("C")
          .AddParentType("B")
          .AddProperty(
              PropertyConfigBuilder()
                  .SetName("b")
                  .SetCardinality(CARDINALITY_OPTIONAL)
                  .SetDataTypeDocument("B", /*index_nested_properties=*/false))
          .AddProperty(
              PropertyConfigBuilder()
                  .SetName("c")
                  .SetCardinality(CARDINALITY_OPTIONAL)
                  .SetDataTypeDocument("C", /*index_nested_properties=*/false))
          .AddProperty(
              PropertyConfigBuilder()
                  .SetName("prop")
                  .SetCardinality(CARDINALITY_OPTIONAL)
                  .SetDataTypeString(TERM_MATCH_UNKNOWN, TOKENIZER_NONE))
          .Build();

  SchemaProto schema =
      SchemaBuilder().AddType(type_a).AddType(type_b).AddType(type_c).Build();
  EXPECT_THAT(SchemaUtil::Validate(schema, GetParam()),
              StatusIs(libtextclassifier3::StatusCode::INVALID_ARGUMENT,
                       HasSubstr("Invalid cycle")));
}

TEST_P(SchemaUtilTest, InheritanceAndNestedTypeRelations_inheritanceCycle) {
  // Create a schema with the following relations:
  // index_nested_properties definition:
  // 1. Nested-type relations:
  //    A -(true)-> B -(true)-> C
  //         (false)|   (false)/ \(false)
  //                B         B   C
  //
  // 2. Inheritance relations:
  //    C -> B -> A -> B (A is a parent of B, which is a parent of C and A)
  //
  // These two relations are separate and do not affect each other, but there is
  // a cycle in inheritance relation: B - A - B
  SchemaTypeConfigProto type_a =
      SchemaTypeConfigBuilder()
          .SetType("A")
          .AddParentType("B")
          .AddProperty(
              PropertyConfigBuilder()
                  .SetName("b")
                  .SetCardinality(CARDINALITY_OPTIONAL)
                  .SetDataTypeDocument("B", /*index_nested_properties=*/true))
          .Build();
  SchemaTypeConfigProto type_b =
      SchemaTypeConfigBuilder()
          .SetType("B")
          .AddParentType("A")
          .AddProperty(
              PropertyConfigBuilder()
                  .SetName("b")
                  .SetCardinality(CARDINALITY_OPTIONAL)
                  .SetDataTypeDocument("B", /*index_nested_properties=*/false))
          .AddProperty(
              PropertyConfigBuilder()
                  .SetName("c")
                  .SetCardinality(CARDINALITY_OPTIONAL)
                  .SetDataTypeDocument("C", /*index_nested_properties=*/true))
          .Build();
  SchemaTypeConfigProto type_c =
      SchemaTypeConfigBuilder()
          .SetType("C")
          .AddParentType("B")
          .AddProperty(
              PropertyConfigBuilder()
                  .SetName("b")
                  .SetCardinality(CARDINALITY_OPTIONAL)
                  .SetDataTypeDocument("B", /*index_nested_properties=*/false))
          .AddProperty(
              PropertyConfigBuilder()
                  .SetName("c")
                  .SetCardinality(CARDINALITY_OPTIONAL)
                  .SetDataTypeDocument("C", /*index_nested_properties=*/false))
          .AddProperty(
              PropertyConfigBuilder()
                  .SetName("prop")
                  .SetCardinality(CARDINALITY_OPTIONAL)
                  .SetDataTypeString(TERM_MATCH_UNKNOWN, TOKENIZER_NONE))
          .Build();

  SchemaProto schema =
      SchemaBuilder().AddType(type_a).AddType(type_b).AddType(type_c).Build();
  EXPECT_THAT(SchemaUtil::Validate(schema, GetParam()),
              StatusIs(libtextclassifier3::StatusCode::INVALID_ARGUMENT,
                       HasSubstr("inherits from itself")));
}

TEST_P(SchemaUtilTest, NonExistentType) {
  // Create a schema with the following dependent relation:
  // A - B - C - X (does not exist)
  SchemaTypeConfigProto type_a =
      SchemaTypeConfigBuilder()
          .SetType("A")
          .AddProperty(
              PropertyConfigBuilder()
                  .SetName("b")
                  .SetCardinality(CARDINALITY_OPTIONAL)
                  .SetDataTypeDocument("B", /*index_nested_properties=*/true))
          .Build();
  SchemaTypeConfigProto type_b =
      SchemaTypeConfigBuilder()
          .SetType("B")
          .AddProperty(
              PropertyConfigBuilder()
                  .SetName("c")
                  .SetCardinality(CARDINALITY_OPTIONAL)
                  .SetDataTypeDocument("C", /*index_nested_properties=*/true))
          .Build();
  SchemaTypeConfigProto type_c =
      SchemaTypeConfigBuilder()
          .SetType("C")
          .AddProperty(
              PropertyConfigBuilder()
                  .SetName("x")
                  .SetCardinality(CARDINALITY_OPTIONAL)
                  .SetDataTypeDocument("X", /*index_nested_properties=*/true))
          .Build();

  SchemaProto schema =
      SchemaBuilder().AddType(type_a).AddType(type_b).AddType(type_c).Build();
  EXPECT_THAT(SchemaUtil::Validate(schema, GetParam()),
              StatusIs(libtextclassifier3::StatusCode::INVALID_ARGUMENT));
}

TEST_P(SchemaUtilTest, SingleTypeIsBothDirectAndIndirectDependent) {
  // Create a schema with the following dependent relation, all of which are via
  // nested document. In this case, C is both a direct dependent and an indirect
  // dependent of A.
  //  A
  //  | \
  //  |  B
  //  | /
  //  C
  SchemaTypeConfigProto type_a = SchemaTypeConfigBuilder().SetType("A").Build();
  SchemaTypeConfigProto type_b =
      SchemaTypeConfigBuilder()
          .SetType("B")
          .AddProperty(
              PropertyConfigBuilder()
                  .SetName("a")
                  .SetCardinality(CARDINALITY_OPTIONAL)
                  .SetDataTypeDocument("A", /*index_nested_properties=*/true))
          .Build();
  SchemaTypeConfigProto type_c =
      SchemaTypeConfigBuilder()
          .SetType("C")
          .AddProperty(
              PropertyConfigBuilder()
                  .SetName("a")
                  .SetCardinality(CARDINALITY_OPTIONAL)
                  .SetDataTypeDocument("A", /*index_nested_properties=*/true))
          .AddProperty(
              PropertyConfigBuilder()
                  .SetName("b")
                  .SetCardinality(CARDINALITY_OPTIONAL)
                  .SetDataTypeDocument("B", /*index_nested_properties=*/true))
          .Build();

  SchemaProto schema =
      SchemaBuilder().AddType(type_a).AddType(type_b).AddType(type_c).Build();
  ICING_ASSERT_OK_AND_ASSIGN(SchemaUtil::DependentMap d_map,
                             SchemaUtil::Validate(schema, GetParam()));
  EXPECT_THAT(d_map, SizeIs(2));
  EXPECT_THAT(d_map["A"],
              UnorderedElementsAre(
                  Pair("B", UnorderedElementsAre(
                                Pointee(EqualsProto(type_b.properties(0))))),
                  Pair("C", UnorderedElementsAre(
                                Pointee(EqualsProto(type_c.properties(0)))))));
  EXPECT_THAT(d_map["B"], UnorderedElementsAre(Pair(
                              "C", UnorderedElementsAre(Pointee(
                                       EqualsProto(type_c.properties(1)))))));

  ICING_ASSERT_OK_AND_ASSIGN(
      SchemaUtil::InheritanceMap i_map,
      SchemaUtil::BuildTransitiveInheritanceGraph(schema));
  EXPECT_THAT(i_map, IsEmpty());
}

TEST_P(SchemaUtilTest, SimpleInheritance) {
  // Create a schema with the following inheritance relation:
  // A <- B
  SchemaTypeConfigProto type_a = SchemaTypeConfigBuilder().SetType("A").Build();
  SchemaTypeConfigProto type_b =
      SchemaTypeConfigBuilder().SetType("B").AddParentType("A").Build();

  SchemaProto schema = SchemaBuilder().AddType(type_a).AddType(type_b).Build();
  ICING_ASSERT_OK_AND_ASSIGN(SchemaUtil::DependentMap d_map,
                             SchemaUtil::Validate(schema, GetParam()));
  EXPECT_THAT(d_map, SizeIs(1));
  EXPECT_THAT(d_map["A"], UnorderedElementsAre(Pair("B", IsEmpty())));

  ICING_ASSERT_OK_AND_ASSIGN(
      SchemaUtil::InheritanceMap i_map,
      SchemaUtil::BuildTransitiveInheritanceGraph(schema));
  EXPECT_THAT(i_map, SizeIs(1));
  EXPECT_THAT(i_map["A"], UnorderedElementsAre(Pair("B", IsTrue())));
}

TEST_P(SchemaUtilTest, SingleInheritanceTypeIsBothDirectAndIndirectChild) {
  // Create a schema with the following inheritance relation. In this case, C is
  // both a direct and an indirect child of A.
  //  A
  //  | \
  //  |  B
  //  | /
  //  C
  SchemaTypeConfigProto type_a = SchemaTypeConfigBuilder().SetType("A").Build();
  SchemaTypeConfigProto type_b =
      SchemaTypeConfigBuilder().SetType("B").AddParentType("A").Build();
  SchemaTypeConfigProto type_c = SchemaTypeConfigBuilder()
                                     .SetType("C")
                                     .AddParentType("A")
                                     .AddParentType("B")
                                     .Build();

  SchemaProto schema =
      SchemaBuilder().AddType(type_a).AddType(type_b).AddType(type_c).Build();
  ICING_ASSERT_OK_AND_ASSIGN(SchemaUtil::DependentMap d_map,
                             SchemaUtil::Validate(schema, GetParam()));
  EXPECT_THAT(d_map, SizeIs(2));
  EXPECT_THAT(d_map["A"],
              UnorderedElementsAre(Pair("B", IsEmpty()), Pair("C", IsEmpty())));
  EXPECT_THAT(d_map["B"], UnorderedElementsAre(Pair("C", IsEmpty())));

  ICING_ASSERT_OK_AND_ASSIGN(
      SchemaUtil::InheritanceMap i_map,
      SchemaUtil::BuildTransitiveInheritanceGraph(schema));
  EXPECT_THAT(i_map, SizeIs(2));
  EXPECT_THAT(i_map["A"],
              UnorderedElementsAre(Pair("B", IsTrue()), Pair("C", IsTrue())));
  EXPECT_THAT(i_map["B"], UnorderedElementsAre(Pair("C", IsTrue())));
}

TEST_P(SchemaUtilTest, ComplexInheritance) {
  // Create a schema with the following inheritance relation:
  //       A
  //     /   \
  //    B     E
  //   /  \
  //  C    D
  //       |
  //       F
  SchemaTypeConfigProto type_a = SchemaTypeConfigBuilder().SetType("A").Build();
  SchemaTypeConfigProto type_b =
      SchemaTypeConfigBuilder().SetType("B").AddParentType("A").Build();
  SchemaTypeConfigProto type_c =
      SchemaTypeConfigBuilder().SetType("C").AddParentType("B").Build();
  SchemaTypeConfigProto type_d =
      SchemaTypeConfigBuilder().SetType("D").AddParentType("B").Build();
  SchemaTypeConfigProto type_e =
      SchemaTypeConfigBuilder().SetType("E").AddParentType("A").Build();
  SchemaTypeConfigProto type_f =
      SchemaTypeConfigBuilder().SetType("F").AddParentType("D").Build();

  SchemaProto schema = SchemaBuilder()
                           .AddType(type_a)
                           .AddType(type_b)
                           .AddType(type_c)
                           .AddType(type_d)
                           .AddType(type_e)
                           .AddType(type_f)
                           .Build();
  ICING_ASSERT_OK_AND_ASSIGN(SchemaUtil::DependentMap d_map,
                             SchemaUtil::Validate(schema, GetParam()));
  EXPECT_THAT(d_map, SizeIs(3));
  EXPECT_THAT(d_map["A"],
              UnorderedElementsAre(Pair("B", IsEmpty()), Pair("C", IsEmpty()),
                                   Pair("D", IsEmpty()), Pair("E", IsEmpty()),
                                   Pair("F", IsEmpty())));
  EXPECT_THAT(d_map["B"],
              UnorderedElementsAre(Pair("C", IsEmpty()), Pair("D", IsEmpty()),
                                   Pair("F", IsEmpty())));
  EXPECT_THAT(d_map["D"], UnorderedElementsAre(Pair("F", IsEmpty())));

  ICING_ASSERT_OK_AND_ASSIGN(
      SchemaUtil::InheritanceMap i_map,
      SchemaUtil::BuildTransitiveInheritanceGraph(schema));
  EXPECT_THAT(i_map, SizeIs(3));
  EXPECT_THAT(i_map["A"],
              UnorderedElementsAre(Pair("B", IsTrue()), Pair("C", IsFalse()),
                                   Pair("D", IsFalse()), Pair("E", IsTrue()),
                                   Pair("F", IsFalse())));
  EXPECT_THAT(i_map["B"],
              UnorderedElementsAre(Pair("C", IsTrue()), Pair("D", IsTrue()),
                                   Pair("F", IsFalse())));
  EXPECT_THAT(i_map["D"], UnorderedElementsAre(Pair("F", IsTrue())));
}

TEST_P(SchemaUtilTest, InheritanceCycle) {
  // Create a schema with the following inheritance relation:
  // C <- A <- B <- C
  SchemaTypeConfigProto type_a =
      SchemaTypeConfigBuilder().SetType("A").AddParentType("C").Build();
  SchemaTypeConfigProto type_b =
      SchemaTypeConfigBuilder().SetType("B").AddParentType("A").Build();
  SchemaTypeConfigProto type_c =
      SchemaTypeConfigBuilder().SetType("C").AddParentType("B").Build();

  SchemaProto schema =
      SchemaBuilder().AddType(type_a).AddType(type_b).AddType(type_c).Build();
  EXPECT_THAT(SchemaUtil::Validate(schema, GetParam()),
              StatusIs(libtextclassifier3::StatusCode::INVALID_ARGUMENT));
}

TEST_P(SchemaUtilTest, SelfInheritance) {
  SchemaTypeConfigProto type_a =
      SchemaTypeConfigBuilder().SetType("A").AddParentType("A").Build();

  SchemaProto schema = SchemaBuilder().AddType(type_a).Build();
  EXPECT_THAT(SchemaUtil::Validate(schema, GetParam()),
              StatusIs(libtextclassifier3::StatusCode::INVALID_ARGUMENT));
}

TEST_P(SchemaUtilTest, NonExistentParentType) {
  // Create a schema with the following inheritance relation:
  // (does not exist) X <- A <- B <- C
  SchemaTypeConfigProto type_a =
      SchemaTypeConfigBuilder().SetType("A").AddParentType("X").Build();
  SchemaTypeConfigProto type_b =
      SchemaTypeConfigBuilder().SetType("B").AddParentType("A").Build();
  SchemaTypeConfigProto type_c =
      SchemaTypeConfigBuilder().SetType("C").AddParentType("B").Build();

  SchemaProto schema =
      SchemaBuilder().AddType(type_a).AddType(type_b).AddType(type_c).Build();
  EXPECT_THAT(SchemaUtil::Validate(schema, GetParam()),
              StatusIs(libtextclassifier3::StatusCode::INVALID_ARGUMENT));
}

TEST_P(SchemaUtilTest, SimpleInheritanceWithNestedType) {
  // Create a schema with the following dependent relation:
  // A - B (via inheritance)
  // B - C (via nested document)
  SchemaTypeConfigProto type_a = SchemaTypeConfigBuilder().SetType("A").Build();
  SchemaTypeConfigProto type_b =
      SchemaTypeConfigBuilder().SetType("B").AddParentType("A").Build();
  SchemaTypeConfigProto type_c =
      SchemaTypeConfigBuilder()
          .SetType("C")
          .AddProperty(
              PropertyConfigBuilder()
                  .SetName("b")
                  .SetCardinality(CARDINALITY_OPTIONAL)
                  .SetDataTypeDocument("B", /*index_nested_properties=*/true))
          .Build();

  SchemaProto schema =
      SchemaBuilder().AddType(type_a).AddType(type_b).AddType(type_c).Build();
  ICING_ASSERT_OK_AND_ASSIGN(SchemaUtil::DependentMap d_map,
                             SchemaUtil::Validate(schema, GetParam()));
  EXPECT_THAT(d_map, SizeIs(2));
  // Nested-type dependency and inheritance dependencies are not transitive.
  EXPECT_THAT(d_map["A"], UnorderedElementsAre(Pair("B", IsEmpty())));
  EXPECT_THAT(d_map["B"], UnorderedElementsAre(Pair(
                              "C", UnorderedElementsAre(Pointee(
                                       EqualsProto(type_c.properties(0)))))));

  ICING_ASSERT_OK_AND_ASSIGN(
      SchemaUtil::InheritanceMap i_map,
      SchemaUtil::BuildTransitiveInheritanceGraph(schema));
  EXPECT_THAT(i_map, SizeIs(1));
  EXPECT_THAT(i_map["A"], UnorderedElementsAre(Pair("B", IsTrue())));
}

TEST_P(SchemaUtilTest, ComplexInheritanceWithNestedType) {
  // Create a schema with the following dependent relation:
  //       A
  //     /   \
  //    B     E
  //   /  \
  //  C    D
  //       |
  //       F
  // Approach:
  //   B extends A
  //   C extends B
  //   D has a nested document of type B
  //   E has a nested document of type A
  //   F has a nested document of type D
  SchemaTypeConfigProto type_a = SchemaTypeConfigBuilder().SetType("A").Build();
  SchemaTypeConfigProto type_b =
      SchemaTypeConfigBuilder().SetType("B").AddParentType("A").Build();
  SchemaTypeConfigProto type_c =
      SchemaTypeConfigBuilder().SetType("C").AddParentType("B").Build();
  SchemaTypeConfigProto type_d =
      SchemaTypeConfigBuilder()
          .SetType("D")
          .AddProperty(
              PropertyConfigBuilder()
                  .SetName("b")
                  .SetCardinality(CARDINALITY_OPTIONAL)
                  .SetDataTypeDocument("B", /*index_nested_properties=*/true))
          .Build();
  SchemaTypeConfigProto type_e =
      SchemaTypeConfigBuilder()
          .SetType("E")
          .AddProperty(
              PropertyConfigBuilder()
                  .SetName("a")
                  .SetCardinality(CARDINALITY_OPTIONAL)
                  .SetDataTypeDocument("A", /*index_nested_properties=*/true))
          .Build();
  SchemaTypeConfigProto type_f =
      SchemaTypeConfigBuilder()
          .SetType("F")
          .AddProperty(
              PropertyConfigBuilder()
                  .SetName("d")
                  .SetCardinality(CARDINALITY_OPTIONAL)
                  .SetDataTypeDocument("D", /*index_nested_properties=*/true))
          .Build();

  SchemaProto schema = SchemaBuilder()
                           .AddType(type_a)
                           .AddType(type_b)
                           .AddType(type_c)
                           .AddType(type_d)
                           .AddType(type_e)
                           .AddType(type_f)
                           .Build();
  ICING_ASSERT_OK_AND_ASSIGN(SchemaUtil::DependentMap d_map,
                             SchemaUtil::Validate(schema, GetParam()));
  EXPECT_THAT(d_map, SizeIs(3));
  EXPECT_THAT(
      d_map["A"],
      UnorderedElementsAre(Pair("B", IsEmpty()), Pair("C", IsEmpty()),
                           Pair("E", UnorderedElementsAre(Pointee(
                                         EqualsProto(type_e.properties(0)))))));
  EXPECT_THAT(
      d_map["B"],
      UnorderedElementsAre(Pair("C", IsEmpty()),
                           Pair("D", UnorderedElementsAre(Pointee(
                                         EqualsProto(type_d.properties(0))))),
                           Pair("F", IsEmpty())));
  EXPECT_THAT(d_map["D"], UnorderedElementsAre(Pair(
                              "F", UnorderedElementsAre(Pointee(
                                       EqualsProto(type_f.properties(0)))))));

  ICING_ASSERT_OK_AND_ASSIGN(
      SchemaUtil::InheritanceMap i_map,
      SchemaUtil::BuildTransitiveInheritanceGraph(schema));
  EXPECT_THAT(i_map, SizeIs(2));
  EXPECT_THAT(i_map["A"],
              UnorderedElementsAre(Pair("B", IsTrue()), Pair("C", IsFalse())));
  EXPECT_THAT(i_map["B"], UnorderedElementsAre(Pair("C", IsTrue())));
}

TEST_P(SchemaUtilTest, InheritanceWithNestedTypeCycle) {
  // Create a schema that A and B depend on each other, in the sense that B
  // extends A but A has a nested document of type B.
  SchemaTypeConfigProto type_a =
      SchemaTypeConfigBuilder()
          .SetType("A")
          .AddProperty(
              PropertyConfigBuilder()
                  .SetName("b")
                  .SetCardinality(CARDINALITY_OPTIONAL)
                  .SetDataTypeDocument("B", /*index_nested_properties=*/true))
          .Build();
  SchemaTypeConfigProto type_b =
      SchemaTypeConfigBuilder().SetType("B").AddParentType("A").Build();

  SchemaProto schema = SchemaBuilder().AddType(type_a).AddType(type_b).Build();
  EXPECT_THAT(SchemaUtil::Validate(schema, GetParam()),
              StatusIs(libtextclassifier3::StatusCode::INVALID_ARGUMENT));
}

TEST_P(SchemaUtilTest, EmptySchemaProtoIsValid) {
  SchemaProto schema;
  ICING_ASSERT_OK(SchemaUtil::Validate(schema, GetParam()));
}

TEST_P(SchemaUtilTest, Valid_Nested) {
  SchemaProto schema =
      SchemaBuilder()
          .AddType(SchemaTypeConfigBuilder()
                       .SetType(kEmailType)
                       .AddProperty(PropertyConfigBuilder()
                                        .SetName("subject")
                                        .SetDataType(TYPE_STRING)
                                        .SetCardinality(CARDINALITY_REQUIRED))
                       .AddProperty(PropertyConfigBuilder()
                                        .SetName("sender")
                                        .SetDataTypeDocument(
                                            kPersonType,
                                            /*index_nested_properties=*/true)
                                        .SetCardinality(CARDINALITY_REPEATED)))
          .AddType(SchemaTypeConfigBuilder()
                       .SetType(kPersonType)
                       .AddProperty(PropertyConfigBuilder()
                                        .SetName("name")
                                        .SetDataType(TYPE_STRING)
                                        .SetCardinality(CARDINALITY_REQUIRED)))
          .Build();

  ICING_ASSERT_OK(SchemaUtil::Validate(schema, GetParam()));
}

TEST_P(SchemaUtilTest, ClearedPropertyConfigsIsValid) {
  // No property fields is technically ok, but probably not realistic.
  SchemaProto schema =
      SchemaBuilder()
          .AddType(SchemaTypeConfigBuilder().SetType(kEmailType))
          .Build();
  ICING_ASSERT_OK(SchemaUtil::Validate(schema, GetParam()));
}

TEST_P(SchemaUtilTest, ClearedSchemaTypeIsInvalid) {
  SchemaProto schema =
      SchemaBuilder().AddType(SchemaTypeConfigBuilder()).Build();
  ASSERT_THAT(SchemaUtil::Validate(schema, GetParam()),
              StatusIs(libtextclassifier3::StatusCode::INVALID_ARGUMENT));
}

TEST_P(SchemaUtilTest, EmptySchemaTypeIsInvalid) {
  SchemaProto schema =
      SchemaBuilder().AddType(SchemaTypeConfigBuilder().SetType("")).Build();

  ASSERT_THAT(SchemaUtil::Validate(schema, GetParam()),
              StatusIs(libtextclassifier3::StatusCode::INVALID_ARGUMENT));
}

TEST_P(SchemaUtilTest, AnySchemaTypeOk) {
  SchemaProto schema = SchemaBuilder()
                           .AddType(SchemaTypeConfigBuilder().SetType(
                               "abc123!@#$%^&*()_-+=[{]}|\\;:'\",<.>?你好"))
                           .Build();

  ICING_ASSERT_OK(SchemaUtil::Validate(schema, GetParam()));
}

TEST_P(SchemaUtilTest, ClearedPropertyNameIsInvalid) {
  SchemaProto schema =
      SchemaBuilder()
          .AddType(SchemaTypeConfigBuilder()
                       .SetType(kEmailType)
                       .AddProperty(PropertyConfigBuilder()
                                        .SetName("foo")
                                        .SetDataType(TYPE_STRING)
                                        .SetCardinality(CARDINALITY_REQUIRED)))
          .Build();
  schema.mutable_types(0)->mutable_properties(0)->clear_property_name();
  ASSERT_THAT(SchemaUtil::Validate(schema, GetParam()),
              StatusIs(libtextclassifier3::StatusCode::INVALID_ARGUMENT));
}

TEST_P(SchemaUtilTest, EmptyPropertyNameIsInvalid) {
  SchemaProto schema =
      SchemaBuilder()
          .AddType(SchemaTypeConfigBuilder()
                       .SetType(kEmailType)
                       .AddProperty(PropertyConfigBuilder()
                                        .SetName("")
                                        .SetDataType(TYPE_STRING)
                                        .SetCardinality(CARDINALITY_REQUIRED)))
          .Build();

  ASSERT_THAT(SchemaUtil::Validate(schema, GetParam()),
              StatusIs(libtextclassifier3::StatusCode::INVALID_ARGUMENT));
}

TEST_P(SchemaUtilTest, NonAlphanumericPropertyNameIsInvalid) {
  SchemaProto schema =
      SchemaBuilder()
          .AddType(SchemaTypeConfigBuilder()
                       .SetType(kEmailType)
                       .AddProperty(PropertyConfigBuilder()
                                        .SetName("a_b")
                                        .SetDataType(TYPE_STRING)
                                        .SetCardinality(CARDINALITY_REQUIRED)))
          .Build();

  ASSERT_THAT(SchemaUtil::Validate(schema, GetParam()),
              StatusIs(libtextclassifier3::StatusCode::INVALID_ARGUMENT));
}

TEST_P(SchemaUtilTest, AlphanumericPropertyNameOk) {
  SchemaProto schema =
      SchemaBuilder()
          .AddType(SchemaTypeConfigBuilder()
                       .SetType(kEmailType)
                       .AddProperty(PropertyConfigBuilder()
                                        .SetName("abc123")
                                        .SetDataType(TYPE_STRING)
                                        .SetCardinality(CARDINALITY_REQUIRED)))
          .Build();

  ICING_ASSERT_OK(SchemaUtil::Validate(schema, GetParam()));
}

TEST_P(SchemaUtilTest, DuplicatePropertyNameIsInvalid) {
  SchemaProto schema =
      SchemaBuilder()
          .AddType(SchemaTypeConfigBuilder()
                       .SetType(kEmailType)
                       .AddProperty(PropertyConfigBuilder()
                                        .SetName("DuplicatedProperty")
                                        .SetDataType(TYPE_STRING)
                                        .SetCardinality(CARDINALITY_REQUIRED))
                       .AddProperty(PropertyConfigBuilder()
                                        .SetName("DuplicatedProperty")
                                        .SetDataType(TYPE_STRING)
                                        .SetCardinality(CARDINALITY_REQUIRED)))
          .Build();
  ASSERT_THAT(SchemaUtil::Validate(schema, GetParam()),
              StatusIs(libtextclassifier3::StatusCode::ALREADY_EXISTS));
}

TEST_P(SchemaUtilTest, ClearedDataTypeIsInvalid) {
  SchemaProto schema =
      SchemaBuilder()
          .AddType(SchemaTypeConfigBuilder()
                       .SetType(kEmailType)
                       .AddProperty(PropertyConfigBuilder()
                                        .SetName("NewProperty")
                                        .SetDataType(TYPE_STRING)
                                        .SetCardinality(CARDINALITY_REQUIRED)))
          .Build();
  schema.mutable_types(0)->mutable_properties(0)->clear_data_type();
  ASSERT_THAT(SchemaUtil::Validate(schema, GetParam()),
              StatusIs(libtextclassifier3::StatusCode::INVALID_ARGUMENT));
}

TEST_P(SchemaUtilTest, UnknownDataTypeIsInvalid) {
  SchemaProto schema =
      SchemaBuilder()
          .AddType(
              SchemaTypeConfigBuilder()
                  .SetType(kEmailType)
                  .AddProperty(
                      PropertyConfigBuilder()
                          .SetName("NewProperty")
                          .SetDataType(PropertyConfigProto::DataType::UNKNOWN)
                          .SetCardinality(CARDINALITY_REQUIRED)))
          .Build();
  ASSERT_THAT(SchemaUtil::Validate(schema, GetParam()),
              StatusIs(libtextclassifier3::StatusCode::INVALID_ARGUMENT));
}

TEST_P(SchemaUtilTest, ClearedCardinalityIsInvalid) {
  SchemaProto schema =
      SchemaBuilder()
          .AddType(SchemaTypeConfigBuilder()
                       .SetType(kEmailType)
                       .AddProperty(PropertyConfigBuilder()
                                        .SetName("NewProperty")
                                        .SetDataType(TYPE_STRING)
                                        .SetCardinality(CARDINALITY_REQUIRED)))
          .Build();
  schema.mutable_types(0)->mutable_properties(0)->clear_cardinality();
  ASSERT_THAT(SchemaUtil::Validate(schema, GetParam()),
              StatusIs(libtextclassifier3::StatusCode::INVALID_ARGUMENT));
}

TEST_P(SchemaUtilTest, UnknownCardinalityIsInvalid) {
  SchemaProto schema =
      SchemaBuilder()
          .AddType(SchemaTypeConfigBuilder()
                       .SetType(kEmailType)
                       .AddProperty(PropertyConfigBuilder()
                                        .SetName("NewProperty")
                                        .SetDataType(TYPE_STRING)
                                        .SetCardinality(CARDINALITY_UNKNOWN)))
          .Build();
  ASSERT_THAT(SchemaUtil::Validate(schema, GetParam()),
              StatusIs(libtextclassifier3::StatusCode::INVALID_ARGUMENT));
}

TEST_P(SchemaUtilTest, ClearedPropertySchemaTypeIsInvalid) {
  SchemaProto schema =
      SchemaBuilder()
          .AddType(SchemaTypeConfigBuilder()
                       .SetType(kEmailType)
                       .AddProperty(PropertyConfigBuilder()
                                        .SetName("NewProperty")
                                        .SetDataType(TYPE_DOCUMENT)
                                        .SetCardinality(CARDINALITY_REPEATED)))
          .Build();
  ASSERT_THAT(SchemaUtil::Validate(schema, GetParam()),
              StatusIs(libtextclassifier3::StatusCode::INVALID_ARGUMENT));
}

TEST_P(SchemaUtilTest, Invalid_EmptyPropertySchemaType) {
  SchemaProto schema =
      SchemaBuilder()
          .AddType(SchemaTypeConfigBuilder()
                       .SetType(kEmailType)
                       .AddProperty(PropertyConfigBuilder()
                                        .SetName("NewProperty")
                                        .SetDataTypeDocument(
                                            /*schema_type=*/"",
                                            /*index_nested_properties=*/true)
                                        .SetCardinality(CARDINALITY_REQUIRED)))
          .Build();

  ASSERT_THAT(SchemaUtil::Validate(schema, GetParam()),
              StatusIs(libtextclassifier3::StatusCode::INVALID_ARGUMENT));
}

TEST_P(SchemaUtilTest, NoMatchingSchemaTypeIsInvalid) {
  SchemaProto schema =
      SchemaBuilder()
          .AddType(SchemaTypeConfigBuilder()
                       .SetType(kEmailType)
                       .AddProperty(PropertyConfigBuilder()
                                        .SetName("NewProperty")
                                        .SetDataTypeDocument(
                                            /*schema_type=*/"NewSchemaType",
                                            /*index_nested_properties=*/true)
                                        .SetCardinality(CARDINALITY_REQUIRED)))
          .Build();

  ASSERT_THAT(SchemaUtil::Validate(schema, GetParam()),
              StatusIs(libtextclassifier3::StatusCode::INVALID_ARGUMENT,
                       HasSubstr("Undefined 'schema_type'")));
}

TEST_P(SchemaUtilTest, NewOptionalPropertyIsCompatible) {
  // Configure old schema
  SchemaProto old_schema =
      SchemaBuilder()
          .AddType(SchemaTypeConfigBuilder()
                       .SetType(kEmailType)
                       .AddProperty(PropertyConfigBuilder()
                                        .SetName("prop1")
                                        .SetDataType(TYPE_STRING)
                                        .SetCardinality(CARDINALITY_REQUIRED)))
          .Build();

  // Configure new schema with an optional field, not considered incompatible
  // since it's fine if old data doesn't have this optional field
  SchemaProto new_schema_with_optional =
      SchemaBuilder()
          .AddType(SchemaTypeConfigBuilder()
                       .SetType(kEmailType)
                       .AddProperty(PropertyConfigBuilder()
                                        .SetName("prop1")
                                        .SetDataType(TYPE_STRING)
                                        .SetCardinality(CARDINALITY_REQUIRED))
                       .AddProperty(PropertyConfigBuilder()
                                        .SetName("NewOptional")
                                        .SetDataType(TYPE_DOUBLE)
                                        .SetCardinality(CARDINALITY_OPTIONAL)))
          .Build();

  SchemaUtil::SchemaDelta schema_delta;
  schema_delta.schema_types_changed_fully_compatible.insert(kEmailType);
  SchemaUtil::DependentMap no_dependents_map;
  EXPECT_THAT(SchemaUtil::ComputeCompatibilityDelta(
                  old_schema, new_schema_with_optional, no_dependents_map),
              Eq(schema_delta));
}

TEST_P(SchemaUtilTest, NewRequiredPropertyIsIncompatible) {
  // Configure old schema
  SchemaProto old_schema =
      SchemaBuilder()
          .AddType(SchemaTypeConfigBuilder()
                       .SetType(kEmailType)
                       .AddProperty(PropertyConfigBuilder()
                                        .SetName("prop1")
                                        .SetDataType(TYPE_STRING)
                                        .SetCardinality(CARDINALITY_REQUIRED)))
          .Build();

  // Configure new schema with a required field, considered incompatible since
  // old data won't have this required field
  SchemaProto new_schema_with_required =
      SchemaBuilder()
          .AddType(SchemaTypeConfigBuilder()
                       .SetType(kEmailType)
                       .AddProperty(PropertyConfigBuilder()
                                        .SetName("prop1")
                                        .SetDataType(TYPE_STRING)
                                        .SetCardinality(CARDINALITY_REQUIRED))
                       .AddProperty(PropertyConfigBuilder()
                                        .SetName("NewRequired")
                                        .SetDataType(TYPE_DOUBLE)
                                        .SetCardinality(CARDINALITY_REQUIRED)))
          .Build();

  SchemaUtil::SchemaDelta schema_delta;
  schema_delta.schema_types_incompatible.emplace(kEmailType);
  SchemaUtil::DependentMap no_dependents_map;
  EXPECT_THAT(SchemaUtil::ComputeCompatibilityDelta(
                  old_schema, new_schema_with_required, no_dependents_map),
              Eq(schema_delta));
}

TEST_P(SchemaUtilTest, NewSchemaMissingPropertyIsIncompatible) {
  // Configure old schema
  SchemaProto old_schema =
      SchemaBuilder()
          .AddType(SchemaTypeConfigBuilder()
                       .SetType(kEmailType)
                       .AddProperty(PropertyConfigBuilder()
                                        .SetName("prop1")
                                        .SetDataType(TYPE_STRING)
                                        .SetCardinality(CARDINALITY_REQUIRED))
                       .AddProperty(PropertyConfigBuilder()
                                        .SetName("OldOptional")
                                        .SetDataType(TYPE_INT64)
                                        .SetCardinality(CARDINALITY_OPTIONAL)))
          .Build();

  // Configure new schema, new schema needs to at least have all the
  // previously defined properties
  SchemaProto new_schema =
      SchemaBuilder()
          .AddType(SchemaTypeConfigBuilder()
                       .SetType(kEmailType)
                       .AddProperty(PropertyConfigBuilder()
                                        .SetName("prop1")
                                        .SetDataType(TYPE_STRING)
                                        .SetCardinality(CARDINALITY_REQUIRED)))
          .Build();

  SchemaUtil::SchemaDelta schema_delta;
  schema_delta.schema_types_incompatible.emplace(kEmailType);
  SchemaUtil::DependentMap no_dependents_map;
  EXPECT_THAT(SchemaUtil::ComputeCompatibilityDelta(old_schema, new_schema,
                                                    no_dependents_map),
              Eq(schema_delta));
}

TEST_P(SchemaUtilTest, CompatibilityOfDifferentCardinalityOk) {
  // Configure less restrictive schema based on cardinality
  SchemaProto less_restrictive_schema =
      SchemaBuilder()
          .AddType(SchemaTypeConfigBuilder()
                       .SetType(kEmailType)
                       .AddProperty(PropertyConfigBuilder()
                                        .SetName("Property")
                                        .SetDataType(TYPE_INT64)
                                        .SetCardinality(CARDINALITY_REPEATED)))
          .Build();

  // Configure more restrictive schema based on cardinality
  SchemaProto more_restrictive_schema =
      SchemaBuilder()
          .AddType(SchemaTypeConfigBuilder()
                       .SetType(kEmailType)
                       .AddProperty(PropertyConfigBuilder()
                                        .SetName("Property")
                                        .SetDataType(TYPE_INT64)
                                        .SetCardinality(CARDINALITY_OPTIONAL)))
          .Build();

  // We can't have a new schema be more restrictive, REPEATED->OPTIONAL
  SchemaUtil::SchemaDelta incompatible_schema_delta;
  incompatible_schema_delta.schema_types_incompatible.emplace(kEmailType);
  SchemaUtil::DependentMap no_dependents_map;
  EXPECT_THAT(SchemaUtil::ComputeCompatibilityDelta(
                  /*old_schema=*/less_restrictive_schema,
                  /*new_schema=*/more_restrictive_schema, no_dependents_map),
              Eq(incompatible_schema_delta));

  // We can have the new schema be less restrictive, OPTIONAL->REPEATED;
  SchemaUtil::SchemaDelta compatible_schema_delta;
  compatible_schema_delta.schema_types_changed_fully_compatible.insert(
      kEmailType);
  EXPECT_THAT(SchemaUtil::ComputeCompatibilityDelta(
                  /*old_schema=*/more_restrictive_schema,
                  /*new_schema=*/less_restrictive_schema, no_dependents_map),
              Eq(compatible_schema_delta));
}

TEST_P(SchemaUtilTest, DifferentDataTypeIsIncompatible) {
  // Configure old schema, with an int64_t property
  SchemaProto old_schema =
      SchemaBuilder()
          .AddType(SchemaTypeConfigBuilder()
                       .SetType(kEmailType)
                       .AddProperty(PropertyConfigBuilder()
                                        .SetName("Property")
                                        .SetDataType(TYPE_INT64)
                                        .SetCardinality(CARDINALITY_REPEATED)))
          .Build();

  // Configure new schema, with a double property
  SchemaProto new_schema =
      SchemaBuilder()
          .AddType(SchemaTypeConfigBuilder()
                       .SetType(kEmailType)
                       .AddProperty(PropertyConfigBuilder()
                                        .SetName("Property")
                                        .SetDataType(TYPE_DOUBLE)
                                        .SetCardinality(CARDINALITY_REPEATED)))
          .Build();

  SchemaUtil::SchemaDelta schema_delta;
  schema_delta.schema_types_incompatible.emplace(kEmailType);
  SchemaUtil::DependentMap no_dependents_map;
  EXPECT_THAT(SchemaUtil::ComputeCompatibilityDelta(old_schema, new_schema,
                                                    no_dependents_map),
              Eq(schema_delta));
}

TEST_P(SchemaUtilTest, DifferentSchemaTypeIsIncompatible) {
  // Configure old schema, where Property is supposed to be a Person type
  SchemaProto old_schema =
      SchemaBuilder()
          .AddType(SchemaTypeConfigBuilder()
                       .SetType(kPersonType)
                       .AddProperty(PropertyConfigBuilder()
                                        .SetName("prop")
                                        .SetDataType(TYPE_INT64)
                                        .SetCardinality(CARDINALITY_REPEATED)))
          .AddType(SchemaTypeConfigBuilder()
                       .SetType(kMessageType)
                       .AddProperty(PropertyConfigBuilder()
                                        .SetName("prop")
                                        .SetDataType(TYPE_INT64)
                                        .SetCardinality(CARDINALITY_REPEATED)))
          .AddType(SchemaTypeConfigBuilder()
                       .SetType(kEmailType)
                       .AddProperty(PropertyConfigBuilder()
                                        .SetName("Property")
                                        .SetDataTypeDocument(
                                            kPersonType,
                                            /*index_nested_properties=*/true)
                                        .SetCardinality(CARDINALITY_REPEATED)))
          .Build();

  // Configure new schema, where Property is supposed to be an Email type
  SchemaProto new_schema =
      SchemaBuilder()
          .AddType(SchemaTypeConfigBuilder()
                       .SetType(kPersonType)
                       .AddProperty(PropertyConfigBuilder()
                                        .SetName("prop")
                                        .SetDataType(TYPE_INT64)
                                        .SetCardinality(CARDINALITY_REPEATED)))
          .AddType(SchemaTypeConfigBuilder()
                       .SetType(kMessageType)
                       .AddProperty(PropertyConfigBuilder()
                                        .SetName("prop")
                                        .SetDataType(TYPE_INT64)
                                        .SetCardinality(CARDINALITY_REPEATED)))
          .AddType(SchemaTypeConfigBuilder()
                       .SetType(kEmailType)
                       .AddProperty(PropertyConfigBuilder()
                                        .SetName("Property")
                                        .SetDataTypeDocument(
                                            kMessageType,
                                            /*index_nested_properties=*/true)
                                        .SetCardinality(CARDINALITY_REPEATED)))
          .Build();

  SchemaUtil::SchemaDelta schema_delta;
  schema_delta.schema_types_incompatible.emplace(kEmailType);
  // kEmailType depends on kMessageType
  SchemaUtil::DependentMap dependents_map = {
      {kMessageType, {{kEmailType, {}}}}};
  SchemaUtil::SchemaDelta actual = SchemaUtil::ComputeCompatibilityDelta(
      old_schema, new_schema, dependents_map);
  EXPECT_THAT(actual, Eq(schema_delta));
  EXPECT_THAT(actual.schema_types_incompatible,
              testing::ElementsAre(kEmailType));
  EXPECT_THAT(actual.schema_types_deleted, testing::IsEmpty());
}

TEST_P(SchemaUtilTest, SameNumberOfRequiredFieldsCanBeIncompatible) {
  SchemaProto old_schema =
      SchemaBuilder()
          .AddType(SchemaTypeConfigBuilder()
                       .SetType(kEmailType)
                       .AddProperty(PropertyConfigBuilder()
                                        .SetName("Property1")
                                        .SetDataType(TYPE_STRING)
                                        .SetCardinality(CARDINALITY_REQUIRED)))
          .Build();

  SchemaProto new_schema =
      SchemaBuilder()
          .AddType(SchemaTypeConfigBuilder()
                       .SetType(kEmailType)
                       .AddProperty(
                           PropertyConfigBuilder()
                               .SetName("Property1")
                               .SetDataType(TYPE_STRING)
                               // Changing required to optional should be fine
                               .SetCardinality(CARDINALITY_OPTIONAL))
                       .AddProperty(
                           PropertyConfigBuilder()
                               .SetName("Property2")
                               .SetDataType(TYPE_STRING)
                               // Adding a new required property is incompatible
                               .SetCardinality(CARDINALITY_REQUIRED)))
          .Build();

  SchemaUtil::SchemaDelta delta = SchemaUtil::ComputeCompatibilityDelta(
      old_schema, new_schema, /*new_schema_dependent_map=*/{});
  EXPECT_THAT(delta.schema_types_incompatible,
              testing::ElementsAre(kEmailType));
  EXPECT_THAT(delta.schema_types_index_incompatible, testing::IsEmpty());
  EXPECT_THAT(delta.schema_types_deleted, testing::IsEmpty());
}

TEST_P(SchemaUtilTest, SameNumberOfIndexedPropertiesCanMakeIndexIncompatible) {
  SchemaProto old_schema =
      SchemaBuilder()
          .AddType(SchemaTypeConfigBuilder()
                       .SetType(kEmailType)
                       .AddProperty(PropertyConfigBuilder()
                                        .SetName("Property1")
                                        .SetDataTypeString(TERM_MATCH_EXACT,
                                                           TOKENIZER_PLAIN)
                                        .SetCardinality(CARDINALITY_OPTIONAL)))
          .Build();

  SchemaProto new_schema =
      SchemaBuilder()
          .AddType(SchemaTypeConfigBuilder()
                       .SetType(kEmailType)
                       .AddProperty(PropertyConfigBuilder()
                                        .SetName("Property1")
                                        .SetDataType(TYPE_STRING)
                                        .SetCardinality(CARDINALITY_OPTIONAL))
                       .AddProperty(PropertyConfigBuilder()
                                        .SetName("Property2")
                                        .SetDataTypeString(TERM_MATCH_EXACT,
                                                           TOKENIZER_PLAIN)
                                        .SetCardinality(CARDINALITY_OPTIONAL)))
          .Build();

  SchemaUtil::SchemaDelta delta = SchemaUtil::ComputeCompatibilityDelta(
      old_schema, new_schema, /*new_schema_dependent_map=*/{});
  EXPECT_THAT(delta.schema_types_incompatible, testing::IsEmpty());
  EXPECT_THAT(delta.schema_types_index_incompatible,
              testing::ElementsAre(kEmailType));
  EXPECT_THAT(delta.schema_types_deleted, testing::IsEmpty());
}

TEST_P(SchemaUtilTest, SameNumberOfJoinablePropertiesCanMakeJoinIncompatible) {
  SchemaProto old_schema =
      SchemaBuilder()
          .AddType(SchemaTypeConfigBuilder()
                       .SetType(kEmailType)
                       .AddProperty(PropertyConfigBuilder()
                                        .SetName("Property1")
                                        .SetDataTypeJoinableString(
                                            JOINABLE_VALUE_TYPE_QUALIFIED_ID)
                                        .SetCardinality(CARDINALITY_OPTIONAL)))
          .Build();

  SchemaProto new_schema =
      SchemaBuilder()
          .AddType(SchemaTypeConfigBuilder()
                       .SetType(kEmailType)
                       .AddProperty(PropertyConfigBuilder()
                                        .SetName("Property1")
                                        .SetDataType(TYPE_STRING)
                                        .SetCardinality(CARDINALITY_OPTIONAL))
                       .AddProperty(PropertyConfigBuilder()
                                        .SetName("Property2")
                                        .SetDataTypeJoinableString(
                                            JOINABLE_VALUE_TYPE_QUALIFIED_ID)
                                        .SetCardinality(CARDINALITY_OPTIONAL)))
          .Build();

  SchemaUtil::SchemaDelta delta = SchemaUtil::ComputeCompatibilityDelta(
      old_schema, new_schema, /*new_schema_dependent_map=*/{});
  EXPECT_THAT(delta.schema_types_incompatible, testing::IsEmpty());
  EXPECT_THAT(delta.schema_types_index_incompatible, testing::IsEmpty());
  EXPECT_THAT(delta.schema_types_deleted, testing::IsEmpty());
  EXPECT_THAT(delta.schema_types_join_incompatible,
              testing::ElementsAre(kEmailType));
}

TEST_P(SchemaUtilTest, ChangingIndexedStringPropertiesMakesIndexIncompatible) {
  // Configure old schema
  SchemaProto schema_with_indexed_property =
      SchemaBuilder()
          .AddType(SchemaTypeConfigBuilder()
                       .SetType(kPersonType)
                       .AddProperty(PropertyConfigBuilder()
                                        .SetName("Property")
                                        .SetDataTypeString(TERM_MATCH_EXACT,
                                                           TOKENIZER_PLAIN)
                                        .SetCardinality(CARDINALITY_OPTIONAL)))
          .Build();

  // Configure new schema
  SchemaProto schema_with_unindexed_property =
      SchemaBuilder()
          .AddType(SchemaTypeConfigBuilder()
                       .SetType(kPersonType)
                       .AddProperty(PropertyConfigBuilder()
                                        .SetName("Property")
                                        .SetDataTypeString(TERM_MATCH_UNKNOWN,
                                                           TOKENIZER_NONE)
                                        .SetCardinality(CARDINALITY_OPTIONAL)))
          .Build();

  SchemaUtil::SchemaDelta schema_delta;
  schema_delta.schema_types_index_incompatible.insert(kPersonType);

  // New schema gained a new indexed string property.
  SchemaUtil::DependentMap no_dependents_map;
  EXPECT_THAT(SchemaUtil::ComputeCompatibilityDelta(
                  schema_with_unindexed_property, schema_with_indexed_property,
                  no_dependents_map),
              Eq(schema_delta));

  // New schema lost an indexed string property.
  EXPECT_THAT(SchemaUtil::ComputeCompatibilityDelta(
                  schema_with_indexed_property, schema_with_unindexed_property,
                  no_dependents_map),
              Eq(schema_delta));
}

TEST_P(SchemaUtilTest, AddingNewIndexedStringPropertyMakesIndexIncompatible) {
  // Configure old schema
  SchemaProto old_schema =
      SchemaBuilder()
          .AddType(SchemaTypeConfigBuilder()
                       .SetType(kPersonType)
                       .AddProperty(PropertyConfigBuilder()
                                        .SetName("Property")
                                        .SetDataTypeString(TERM_MATCH_EXACT,
                                                           TOKENIZER_PLAIN)
                                        .SetCardinality(CARDINALITY_OPTIONAL)))
          .Build();

  // Configure new schema
  SchemaProto new_schema =
      SchemaBuilder()
          .AddType(SchemaTypeConfigBuilder()
                       .SetType(kPersonType)
                       .AddProperty(PropertyConfigBuilder()
                                        .SetName("Property")
                                        .SetDataTypeString(TERM_MATCH_EXACT,
                                                           TOKENIZER_PLAIN)
                                        .SetCardinality(CARDINALITY_OPTIONAL))
                       .AddProperty(PropertyConfigBuilder()
                                        .SetName("NewIndexedProperty")
                                        .SetDataTypeString(TERM_MATCH_EXACT,
                                                           TOKENIZER_PLAIN)
                                        .SetCardinality(CARDINALITY_OPTIONAL)))
          .Build();

  SchemaUtil::SchemaDelta schema_delta;
  schema_delta.schema_types_index_incompatible.insert(kPersonType);
  SchemaUtil::DependentMap no_dependents_map;
  EXPECT_THAT(SchemaUtil::ComputeCompatibilityDelta(old_schema, new_schema,
                                                    no_dependents_map),
              Eq(schema_delta));
}

TEST_P(SchemaUtilTest,
       AddingNewNonIndexedStringPropertyShouldRemainIndexCompatible) {
  // Configure old schema
  SchemaProto old_schema =
      SchemaBuilder()
          .AddType(SchemaTypeConfigBuilder()
                       .SetType(kPersonType)
                       .AddProperty(PropertyConfigBuilder()
                                        .SetName("Property")
                                        .SetDataTypeString(TERM_MATCH_EXACT,
                                                           TOKENIZER_PLAIN)
                                        .SetCardinality(CARDINALITY_OPTIONAL)))
          .Build();

  // Configure new schema
  SchemaProto new_schema =
      SchemaBuilder()
          .AddType(SchemaTypeConfigBuilder()
                       .SetType(kPersonType)
                       .AddProperty(PropertyConfigBuilder()
                                        .SetName("Property")
                                        .SetDataTypeString(TERM_MATCH_EXACT,
                                                           TOKENIZER_PLAIN)
                                        .SetCardinality(CARDINALITY_OPTIONAL))
                       .AddProperty(PropertyConfigBuilder()
                                        .SetName("NewProperty")
                                        .SetDataTypeString(TERM_MATCH_UNKNOWN,
                                                           TOKENIZER_NONE)
                                        .SetCardinality(CARDINALITY_OPTIONAL)))
          .Build();

  SchemaUtil::DependentMap no_dependents_map;
  EXPECT_THAT(SchemaUtil::ComputeCompatibilityDelta(old_schema, new_schema,
                                                    no_dependents_map)
                  .schema_types_index_incompatible,
              IsEmpty());
}

TEST_P(SchemaUtilTest, ChangingIndexedIntegerPropertiesMakesIndexIncompatible) {
  // Configure old schema
  SchemaProto schema_with_indexed_property =
      SchemaBuilder()
          .AddType(SchemaTypeConfigBuilder()
                       .SetType(kPersonType)
                       .AddProperty(PropertyConfigBuilder()
                                        .SetName("Property")
                                        .SetDataTypeInt64(NUMERIC_MATCH_RANGE)
                                        .SetCardinality(CARDINALITY_OPTIONAL)))
          .Build();

  // Configure new schema
  SchemaProto schema_with_unindexed_property =
      SchemaBuilder()
          .AddType(SchemaTypeConfigBuilder()
                       .SetType(kPersonType)
                       .AddProperty(PropertyConfigBuilder()
                                        .SetName("Property")
                                        .SetDataTypeInt64(NUMERIC_MATCH_UNKNOWN)
                                        .SetCardinality(CARDINALITY_OPTIONAL)))
          .Build();

  SchemaUtil::SchemaDelta schema_delta;
  schema_delta.schema_types_index_incompatible.insert(kPersonType);

  // New schema gained a new indexed integer property.
  SchemaUtil::DependentMap no_dependents_map;
  EXPECT_THAT(SchemaUtil::ComputeCompatibilityDelta(
                  schema_with_unindexed_property, schema_with_indexed_property,
                  no_dependents_map),
              Eq(schema_delta));

  // New schema lost an indexed integer property.
  EXPECT_THAT(SchemaUtil::ComputeCompatibilityDelta(
                  schema_with_indexed_property, schema_with_unindexed_property,
                  no_dependents_map),
              Eq(schema_delta));
}

TEST_P(SchemaUtilTest, AddingNewIndexedIntegerPropertyMakesIndexIncompatible) {
  // Configure old schema
  SchemaProto old_schema =
      SchemaBuilder()
          .AddType(SchemaTypeConfigBuilder()
                       .SetType(kPersonType)
                       .AddProperty(PropertyConfigBuilder()
                                        .SetName("Property")
                                        .SetDataTypeInt64(NUMERIC_MATCH_RANGE)
                                        .SetCardinality(CARDINALITY_OPTIONAL)))
          .Build();

  // Configure new schema
  SchemaProto new_schema =
      SchemaBuilder()
          .AddType(SchemaTypeConfigBuilder()
                       .SetType(kPersonType)
                       .AddProperty(PropertyConfigBuilder()
                                        .SetName("Property")
                                        .SetDataTypeInt64(NUMERIC_MATCH_RANGE)
                                        .SetCardinality(CARDINALITY_OPTIONAL))
                       .AddProperty(PropertyConfigBuilder()
                                        .SetName("NewIndexedProperty")
                                        .SetDataTypeInt64(NUMERIC_MATCH_RANGE)
                                        .SetCardinality(CARDINALITY_OPTIONAL)))
          .Build();

  SchemaUtil::SchemaDelta schema_delta;
  schema_delta.schema_types_index_incompatible.insert(kPersonType);
  SchemaUtil::DependentMap no_dependents_map;
  EXPECT_THAT(SchemaUtil::ComputeCompatibilityDelta(old_schema, new_schema,
                                                    no_dependents_map),
              Eq(schema_delta));
}

TEST_P(SchemaUtilTest,
       AddingNewNonIndexedIntegerPropertyShouldRemainIndexCompatible) {
  // Configure old schema
  SchemaProto old_schema =
      SchemaBuilder()
          .AddType(SchemaTypeConfigBuilder()
                       .SetType(kPersonType)
                       .AddProperty(PropertyConfigBuilder()
                                        .SetName("Property")
                                        .SetDataTypeInt64(NUMERIC_MATCH_RANGE)
                                        .SetCardinality(CARDINALITY_OPTIONAL)))
          .Build();

  // Configure new schema
  SchemaProto new_schema =
      SchemaBuilder()
          .AddType(SchemaTypeConfigBuilder()
                       .SetType(kPersonType)
                       .AddProperty(PropertyConfigBuilder()
                                        .SetName("Property")
                                        .SetDataTypeInt64(NUMERIC_MATCH_RANGE)
                                        .SetCardinality(CARDINALITY_OPTIONAL))
                       .AddProperty(PropertyConfigBuilder()
                                        .SetName("NewProperty")
                                        .SetDataTypeInt64(NUMERIC_MATCH_UNKNOWN)
                                        .SetCardinality(CARDINALITY_OPTIONAL)))
          .Build();

  SchemaUtil::DependentMap no_dependents_map;
  EXPECT_THAT(SchemaUtil::ComputeCompatibilityDelta(old_schema, new_schema,
                                                    no_dependents_map)
                  .schema_types_index_incompatible,
              IsEmpty());
}

TEST_P(SchemaUtilTest,
       AddingNewIndexedDocumentPropertyMakesIndexAndJoinIncompatible) {
  SchemaTypeConfigProto nested_schema =
      SchemaTypeConfigBuilder()
          .SetType(kEmailType)
          .AddProperty(PropertyConfigBuilder()
                           .SetName("subject")
                           .SetDataTypeString(TERM_MATCH_EXACT, TOKENIZER_PLAIN)
                           .SetCardinality(CARDINALITY_OPTIONAL))
          .Build();

  // Configure old schema
  SchemaProto old_schema =
      SchemaBuilder()
          .AddType(nested_schema)
          .AddType(SchemaTypeConfigBuilder()
                       .SetType(kPersonType)
                       .AddProperty(PropertyConfigBuilder()
                                        .SetName("Property")
                                        .SetDataTypeInt64(NUMERIC_MATCH_RANGE)
                                        .SetCardinality(CARDINALITY_OPTIONAL)))
          .Build();

  // Configure new schema
  SchemaProto new_schema =
      SchemaBuilder()
          .AddType(nested_schema)
          .AddType(SchemaTypeConfigBuilder()
                       .SetType(kPersonType)
                       .AddProperty(PropertyConfigBuilder()
                                        .SetName("Property")
                                        .SetDataTypeInt64(NUMERIC_MATCH_RANGE)
                                        .SetCardinality(CARDINALITY_OPTIONAL))
                       .AddProperty(
                           PropertyConfigBuilder()
                               .SetName("NewEmailProperty")
                               .SetDataTypeDocument(
                                   kEmailType, /*index_nested_properties=*/true)
                               .SetCardinality(CARDINALITY_OPTIONAL)))
          .Build();

  SchemaUtil::SchemaDelta schema_delta;
  schema_delta.schema_types_index_incompatible.insert(kPersonType);
  schema_delta.schema_types_join_incompatible.insert(kPersonType);

  SchemaUtil::DependentMap dependents_map = {{kEmailType, {{kPersonType, {}}}}};
  SchemaUtil::SchemaDelta result_schema_delta =
      SchemaUtil::ComputeCompatibilityDelta(old_schema, new_schema,
                                            dependents_map);
  EXPECT_THAT(result_schema_delta, Eq(schema_delta));
}

TEST_P(
    SchemaUtilTest,
    AddingNewIndexedDocumentPropertyWithIndexableListMakesIndexAndJoinIncompatible) {
  SchemaTypeConfigProto nested_schema =
      SchemaTypeConfigBuilder()
          .SetType(kEmailType)
          .AddProperty(PropertyConfigBuilder()
                           .SetName("subject")
                           .SetDataTypeString(TERM_MATCH_EXACT, TOKENIZER_PLAIN)
                           .SetCardinality(CARDINALITY_OPTIONAL))
          .Build();

  // Configure old schema
  SchemaProto old_schema =
      SchemaBuilder()
          .AddType(nested_schema)
          .AddType(SchemaTypeConfigBuilder()
                       .SetType(kPersonType)
                       .AddProperty(PropertyConfigBuilder()
                                        .SetName("Property")
                                        .SetDataTypeInt64(NUMERIC_MATCH_RANGE)
                                        .SetCardinality(CARDINALITY_OPTIONAL)))
          .Build();

  // Configure new schema. The added nested document property is indexed, so
  // this is both index and join incompatible
  SchemaProto new_schema =
      SchemaBuilder()
          .AddType(nested_schema)
          .AddType(
              SchemaTypeConfigBuilder()
                  .SetType(kPersonType)
                  .AddProperty(PropertyConfigBuilder()
                                   .SetName("Property")
                                   .SetDataTypeInt64(NUMERIC_MATCH_RANGE)
                                   .SetCardinality(CARDINALITY_OPTIONAL))
                  .AddProperty(
                      PropertyConfigBuilder()
                          .SetName("NewEmailProperty")
                          .SetDataTypeDocument(
                              kEmailType,
                              /*indexable_nested_properties_list=*/
                              std::initializer_list<std::string>{"subject"})
                          .SetCardinality(CARDINALITY_OPTIONAL)))
          .Build();

  SchemaUtil::SchemaDelta schema_delta;
  schema_delta.schema_types_index_incompatible.insert(kPersonType);
  schema_delta.schema_types_join_incompatible.insert(kPersonType);

  SchemaUtil::DependentMap dependents_map = {{kEmailType, {{kPersonType, {}}}}};
  SchemaUtil::SchemaDelta result_schema_delta =
      SchemaUtil::ComputeCompatibilityDelta(old_schema, new_schema,
                                            dependents_map);
  EXPECT_THAT(result_schema_delta, Eq(schema_delta));
}

TEST_P(SchemaUtilTest,
       AddingNewNonIndexedDocumentPropertyMakesJoinIncompatible) {
  SchemaTypeConfigProto nested_schema =
      SchemaTypeConfigBuilder()
          .SetType(kEmailType)
          .AddProperty(PropertyConfigBuilder()
                           .SetName("subject")
                           .SetDataTypeString(TERM_MATCH_EXACT, TOKENIZER_PLAIN)
                           .SetCardinality(CARDINALITY_OPTIONAL))
          .Build();

  // Configure old schema
  SchemaProto old_schema =
      SchemaBuilder()
          .AddType(nested_schema)
          .AddType(SchemaTypeConfigBuilder()
                       .SetType(kPersonType)
                       .AddProperty(PropertyConfigBuilder()
                                        .SetName("Property")
                                        .SetDataTypeInt64(NUMERIC_MATCH_RANGE)
                                        .SetCardinality(CARDINALITY_OPTIONAL)))
          .Build();

  // Configure new schema. The added nested document property is not indexed, so
  // this is index compatible, but join incompatible
  SchemaProto new_schema =
      SchemaBuilder()
          .AddType(nested_schema)
          .AddType(SchemaTypeConfigBuilder()
                       .SetType(kPersonType)
                       .AddProperty(PropertyConfigBuilder()
                                        .SetName("Property")
                                        .SetDataTypeInt64(NUMERIC_MATCH_RANGE)
                                        .SetCardinality(CARDINALITY_OPTIONAL))
                       .AddProperty(PropertyConfigBuilder()
                                        .SetName("NewEmailProperty")
                                        .SetDataTypeDocument(
                                            kEmailType,
                                            /*index_nested_properties=*/false)
                                        .SetCardinality(CARDINALITY_OPTIONAL)))
          .Build();

  SchemaUtil::SchemaDelta schema_delta;
  schema_delta.schema_types_join_incompatible.insert(kPersonType);

  SchemaUtil::DependentMap dependents_map = {{kEmailType, {{kPersonType, {}}}}};
  SchemaUtil::SchemaDelta result_schema_delta =
      SchemaUtil::ComputeCompatibilityDelta(old_schema, new_schema,
                                            dependents_map);
  EXPECT_THAT(result_schema_delta, Eq(schema_delta));
}

TEST_P(SchemaUtilTest, DeletingIndexedDocumentPropertyIsIncompatible) {
  SchemaTypeConfigProto nested_schema =
      SchemaTypeConfigBuilder()
          .SetType(kEmailType)
          .AddProperty(PropertyConfigBuilder()
                           .SetName("subject")
                           .SetDataTypeString(TERM_MATCH_EXACT, TOKENIZER_PLAIN)
                           .SetCardinality(CARDINALITY_OPTIONAL))
          .Build();

  // Configure old schemam with two nested document properties of the same type
  SchemaProto old_schema =
      SchemaBuilder()
          .AddType(nested_schema)
          .AddType(SchemaTypeConfigBuilder()
                       .SetType(kPersonType)
                       .AddProperty(PropertyConfigBuilder()
                                        .SetName("Property")
                                        .SetDataTypeInt64(NUMERIC_MATCH_RANGE)
                                        .SetCardinality(CARDINALITY_OPTIONAL))
                       .AddProperty(
                           PropertyConfigBuilder()
                               .SetName("EmailProperty")
                               .SetDataTypeDocument(
                                   kEmailType, /*index_nested_properties=*/true)
                               .SetCardinality(CARDINALITY_OPTIONAL))
                       .AddProperty(
                           PropertyConfigBuilder()
                               .SetName("AnotherEmailProperty")
                               .SetDataTypeDocument(
                                   kEmailType, /*index_nested_properties=*/true)
                               .SetCardinality(CARDINALITY_OPTIONAL)))
          .Build();

  // Configure new schema and drop one of the nested document properties
  SchemaProto new_schema =
      SchemaBuilder()
          .AddType(nested_schema)
          .AddType(SchemaTypeConfigBuilder()
                       .SetType(kPersonType)
                       .AddProperty(PropertyConfigBuilder()
                                        .SetName("Property")
                                        .SetDataTypeInt64(NUMERIC_MATCH_RANGE)
                                        .SetCardinality(CARDINALITY_OPTIONAL))
                       .AddProperty(
                           PropertyConfigBuilder()
                               .SetName("EmailProperty")
                               .SetDataTypeDocument(
                                   kEmailType, /*index_nested_properties=*/true)
                               .SetCardinality(CARDINALITY_OPTIONAL)))
          .Build();

  SchemaUtil::SchemaDelta schema_delta;
  schema_delta.schema_types_incompatible.insert(kPersonType);
  schema_delta.schema_types_index_incompatible.insert(kPersonType);
  schema_delta.schema_types_join_incompatible.insert(kPersonType);

  SchemaUtil::DependentMap dependents_map = {{kEmailType, {{kPersonType, {}}}}};
  SchemaUtil::SchemaDelta result_schema_delta =
      SchemaUtil::ComputeCompatibilityDelta(old_schema, new_schema,
                                            dependents_map);
  EXPECT_THAT(result_schema_delta, Eq(schema_delta));
}

TEST_P(SchemaUtilTest, DeletingNonIndexedDocumentPropertyIsIncompatible) {
  SchemaTypeConfigProto nested_schema =
      SchemaTypeConfigBuilder()
          .SetType(kEmailType)
          .AddProperty(PropertyConfigBuilder()
                           .SetName("subject")
                           .SetDataTypeString(TERM_MATCH_EXACT, TOKENIZER_PLAIN)
                           .SetCardinality(CARDINALITY_OPTIONAL))
          .Build();

  // Configure old schemam with two nested document properties of the same type
  SchemaProto old_schema =
      SchemaBuilder()
          .AddType(nested_schema)
          .AddType(SchemaTypeConfigBuilder()
                       .SetType(kPersonType)
                       .AddProperty(PropertyConfigBuilder()
                                        .SetName("Property")
                                        .SetDataTypeInt64(NUMERIC_MATCH_RANGE)
                                        .SetCardinality(CARDINALITY_OPTIONAL))
                       .AddProperty(
                           PropertyConfigBuilder()
                               .SetName("EmailProperty")
                               .SetDataTypeDocument(
                                   kEmailType, /*index_nested_properties=*/true)
                               .SetCardinality(CARDINALITY_OPTIONAL))
                       .AddProperty(PropertyConfigBuilder()
                                        .SetName("AnotherEmailProperty")
                                        .SetDataTypeDocument(
                                            kEmailType,
                                            /*index_nested_properties=*/false)
                                        .SetCardinality(CARDINALITY_OPTIONAL)))
          .Build();

  // Configure new schema and drop the non-indexed nested document property
  SchemaProto new_schema =
      SchemaBuilder()
          .AddType(nested_schema)
          .AddType(SchemaTypeConfigBuilder()
                       .SetType(kPersonType)
                       .AddProperty(PropertyConfigBuilder()
                                        .SetName("Property")
                                        .SetDataTypeInt64(NUMERIC_MATCH_RANGE)
                                        .SetCardinality(CARDINALITY_OPTIONAL))
                       .AddProperty(
                           PropertyConfigBuilder()
                               .SetName("EmailProperty")
                               .SetDataTypeDocument(
                                   kEmailType, /*index_nested_properties=*/true)
                               .SetCardinality(CARDINALITY_OPTIONAL)))
          .Build();

  SchemaUtil::SchemaDelta schema_delta;
  schema_delta.schema_types_incompatible.insert(kPersonType);
  schema_delta.schema_types_join_incompatible.insert(kPersonType);

  SchemaUtil::DependentMap dependents_map = {{kEmailType, {{kPersonType, {}}}}};
  SchemaUtil::SchemaDelta result_schema_delta =
      SchemaUtil::ComputeCompatibilityDelta(old_schema, new_schema,
                                            dependents_map);
  EXPECT_THAT(result_schema_delta, Eq(schema_delta));
}

TEST_P(SchemaUtilTest, ChangingIndexedDocumentPropertyIsIncompatible) {
  SchemaTypeConfigProto nested_schema =
      SchemaTypeConfigBuilder()
          .SetType(kEmailType)
          .AddProperty(PropertyConfigBuilder()
                           .SetName("subject")
                           .SetDataTypeString(TERM_MATCH_EXACT, TOKENIZER_PLAIN)
                           .SetCardinality(CARDINALITY_OPTIONAL))
          .Build();

  // Configure old schemam with two nested document properties of the same type
  SchemaProto old_schema =
      SchemaBuilder()
          .AddType(nested_schema)
          .AddType(SchemaTypeConfigBuilder()
                       .SetType(kPersonType)
                       .AddProperty(PropertyConfigBuilder()
                                        .SetName("Property")
                                        .SetDataTypeInt64(NUMERIC_MATCH_RANGE)
                                        .SetCardinality(CARDINALITY_OPTIONAL))
                       .AddProperty(
                           PropertyConfigBuilder()
                               .SetName("EmailProperty")
                               .SetDataTypeDocument(
                                   kEmailType, /*index_nested_properties=*/true)
                               .SetCardinality(CARDINALITY_OPTIONAL))
                       .AddProperty(
                           PropertyConfigBuilder()
                               .SetName("AnotherEmailProperty")
                               .SetDataTypeDocument(
                                   kEmailType, /*index_nested_properties=*/true)
                               .SetCardinality(CARDINALITY_OPTIONAL)))
          .Build();

  // Configure new schema and change one of the nested document properties
  // to a different name (this is the same as deleting a property and adding
  // another)
  SchemaProto new_schema =
      SchemaBuilder()
          .AddType(nested_schema)
          .AddType(SchemaTypeConfigBuilder()
                       .SetType(kPersonType)
                       .AddProperty(PropertyConfigBuilder()
                                        .SetName("Property")
                                        .SetDataTypeInt64(NUMERIC_MATCH_RANGE)
                                        .SetCardinality(CARDINALITY_OPTIONAL))
                       .AddProperty(
                           PropertyConfigBuilder()
                               .SetName("EmailProperty")
                               .SetDataTypeDocument(
                                   kEmailType, /*index_nested_properties=*/true)
                               .SetCardinality(CARDINALITY_OPTIONAL))
                       .AddProperty(
                           PropertyConfigBuilder()
                               .SetName("DifferentEmailProperty")
                               .SetDataTypeDocument(
                                   kEmailType, /*index_nested_properties=*/true)
                               .SetCardinality(CARDINALITY_OPTIONAL)))
          .Build();

  SchemaUtil::SchemaDelta schema_delta;
  schema_delta.schema_types_incompatible.insert(kPersonType);
  schema_delta.schema_types_index_incompatible.insert(kPersonType);
  schema_delta.schema_types_join_incompatible.insert(kPersonType);

  SchemaUtil::DependentMap dependents_map = {{kEmailType, {{kPersonType, {}}}}};
  SchemaUtil::SchemaDelta result_schema_delta =
      SchemaUtil::ComputeCompatibilityDelta(old_schema, new_schema,
                                            dependents_map);
  EXPECT_THAT(result_schema_delta, Eq(schema_delta));
}

TEST_P(SchemaUtilTest, ChangingNonIndexedDocumentPropertyIsIncompatible) {
  SchemaTypeConfigProto nested_schema =
      SchemaTypeConfigBuilder()
          .SetType(kEmailType)
          .AddProperty(PropertyConfigBuilder()
                           .SetName("subject")
                           .SetDataTypeString(TERM_MATCH_EXACT, TOKENIZER_PLAIN)
                           .SetCardinality(CARDINALITY_OPTIONAL))
          .Build();

  // Configure old schemam with two nested document properties of the same type
  SchemaProto old_schema =
      SchemaBuilder()
          .AddType(nested_schema)
          .AddType(SchemaTypeConfigBuilder()
                       .SetType(kPersonType)
                       .AddProperty(PropertyConfigBuilder()
                                        .SetName("Property")
                                        .SetDataTypeInt64(NUMERIC_MATCH_RANGE)
                                        .SetCardinality(CARDINALITY_OPTIONAL))
                       .AddProperty(
                           PropertyConfigBuilder()
                               .SetName("EmailProperty")
                               .SetDataTypeDocument(
                                   kEmailType, /*index_nested_properties=*/true)
                               .SetCardinality(CARDINALITY_OPTIONAL))
                       .AddProperty(PropertyConfigBuilder()
                                        .SetName("AnotherEmailProperty")
                                        .SetDataTypeDocument(
                                            kEmailType,
                                            /*index_nested_properties=*/false)
                                        .SetCardinality(CARDINALITY_OPTIONAL)))
          .Build();

  // Configure new schema and change the non-indexed nested document property to
  // a different name (this is the same as deleting a property and adding
  // another)
  SchemaProto new_schema =
      SchemaBuilder()
          .AddType(nested_schema)
          .AddType(SchemaTypeConfigBuilder()
                       .SetType(kPersonType)
                       .AddProperty(PropertyConfigBuilder()
                                        .SetName("Property")
                                        .SetDataTypeInt64(NUMERIC_MATCH_RANGE)
                                        .SetCardinality(CARDINALITY_OPTIONAL))
                       .AddProperty(
                           PropertyConfigBuilder()
                               .SetName("EmailProperty")
                               .SetDataTypeDocument(
                                   kEmailType, /*index_nested_properties=*/true)
                               .SetCardinality(CARDINALITY_OPTIONAL))
                       .AddProperty(PropertyConfigBuilder()
                                        .SetName("DifferentEmailProperty")
                                        .SetDataTypeDocument(
                                            kEmailType,
                                            /*index_nested_properties=*/false)
                                        .SetCardinality(CARDINALITY_OPTIONAL)))
          .Build();

  SchemaUtil::SchemaDelta schema_delta;
  schema_delta.schema_types_incompatible.insert(kPersonType);
  schema_delta.schema_types_join_incompatible.insert(kPersonType);

  SchemaUtil::DependentMap dependents_map = {{kEmailType, {{kPersonType, {}}}}};
  SchemaUtil::SchemaDelta result_schema_delta =
      SchemaUtil::ComputeCompatibilityDelta(old_schema, new_schema,
                                            dependents_map);
  EXPECT_THAT(result_schema_delta, Eq(schema_delta));
}

TEST_P(SchemaUtilTest, ChangingJoinablePropertiesMakesJoinIncompatible) {
  // Configure old schema
  SchemaProto schema_with_joinable_property =
      SchemaBuilder()
          .AddType(SchemaTypeConfigBuilder()
                       .SetType(kPersonType)
                       .AddProperty(PropertyConfigBuilder()
                                        .SetName("Property")
                                        .SetDataTypeJoinableString(
                                            JOINABLE_VALUE_TYPE_QUALIFIED_ID)
                                        .SetCardinality(CARDINALITY_OPTIONAL)))
          .Build();

  // Configure new schema
  SchemaProto schema_with_non_joinable_property =
      SchemaBuilder()
          .AddType(SchemaTypeConfigBuilder()
                       .SetType(kPersonType)
                       .AddProperty(PropertyConfigBuilder()
                                        .SetName("Property")
                                        .SetDataTypeJoinableString(
                                            JOINABLE_VALUE_TYPE_NONE)
                                        .SetCardinality(CARDINALITY_OPTIONAL)))
          .Build();

  SchemaUtil::SchemaDelta expected_schema_delta;
  expected_schema_delta.schema_types_join_incompatible.insert(kPersonType);

  // New schema gained a new joinable property.
  SchemaUtil::DependentMap no_dependents_map;
  EXPECT_THAT(SchemaUtil::ComputeCompatibilityDelta(
                  schema_with_non_joinable_property,
                  schema_with_joinable_property, no_dependents_map),
              Eq(expected_schema_delta));

  // New schema lost a joinable property.
  EXPECT_THAT(SchemaUtil::ComputeCompatibilityDelta(
                  schema_with_joinable_property,
                  schema_with_non_joinable_property, no_dependents_map),
              Eq(expected_schema_delta));
}

TEST_P(SchemaUtilTest, AddingNewJoinablePropertyMakesJoinIncompatible) {
  // Configure old schema
  SchemaProto old_schema =
      SchemaBuilder()
          .AddType(SchemaTypeConfigBuilder()
                       .SetType(kPersonType)
                       .AddProperty(PropertyConfigBuilder()
                                        .SetName("Property")
                                        .SetDataTypeString(TERM_MATCH_EXACT,
                                                           TOKENIZER_PLAIN)
                                        .SetCardinality(CARDINALITY_OPTIONAL)))
          .Build();

  // Configure new schema
  SchemaProto new_schema =
      SchemaBuilder()
          .AddType(SchemaTypeConfigBuilder()
                       .SetType(kPersonType)
                       .AddProperty(PropertyConfigBuilder()
                                        .SetName("Property")
                                        .SetDataTypeString(TERM_MATCH_EXACT,
                                                           TOKENIZER_PLAIN)
                                        .SetCardinality(CARDINALITY_OPTIONAL))
                       .AddProperty(PropertyConfigBuilder()
                                        .SetName("NewJoinableProperty")
                                        .SetDataTypeJoinableString(
                                            JOINABLE_VALUE_TYPE_QUALIFIED_ID)
                                        .SetCardinality(CARDINALITY_OPTIONAL)))
          .Build();

  SchemaUtil::SchemaDelta expected_schema_delta;
  expected_schema_delta.schema_types_join_incompatible.insert(kPersonType);
  SchemaUtil::DependentMap no_dependents_map;
  EXPECT_THAT(SchemaUtil::ComputeCompatibilityDelta(old_schema, new_schema,
                                                    no_dependents_map),
              Eq(expected_schema_delta));
}

TEST_P(SchemaUtilTest, AddingNewNonJoinablePropertyShouldRemainJoinCompatible) {
  // Configure old schema
  SchemaProto old_schema =
      SchemaBuilder()
          .AddType(SchemaTypeConfigBuilder()
                       .SetType(kPersonType)
                       .AddProperty(PropertyConfigBuilder()
                                        .SetName("JoinableProperty")
                                        .SetDataTypeJoinableString(
                                            JOINABLE_VALUE_TYPE_QUALIFIED_ID)
                                        .SetCardinality(CARDINALITY_OPTIONAL)))
          .Build();

  // Configure new schema
  SchemaProto new_schema =
      SchemaBuilder()
          .AddType(SchemaTypeConfigBuilder()
                       .SetType(kPersonType)
                       .AddProperty(PropertyConfigBuilder()
                                        .SetName("JoinableProperty")
                                        .SetDataTypeJoinableString(
                                            JOINABLE_VALUE_TYPE_QUALIFIED_ID)
                                        .SetCardinality(CARDINALITY_OPTIONAL))
                       .AddProperty(PropertyConfigBuilder()
                                        .SetName("NewProperty")
                                        .SetDataTypeString(TERM_MATCH_EXACT,
                                                           TOKENIZER_PLAIN)
                                        .SetCardinality(CARDINALITY_OPTIONAL)))
          .Build();

  SchemaUtil::DependentMap no_dependents_map;
  EXPECT_THAT(SchemaUtil::ComputeCompatibilityDelta(old_schema, new_schema,
                                                    no_dependents_map)
                  .schema_types_join_incompatible,
              IsEmpty());
}

TEST_P(SchemaUtilTest, AddingTypeIsCompatible) {
  // Can add a new type, existing data isn't incompatible, since none of them
  // are of this new schema type
  SchemaProto old_schema =
      SchemaBuilder()
          .AddType(SchemaTypeConfigBuilder()
                       .SetType(kPersonType)
                       .AddProperty(PropertyConfigBuilder()
                                        .SetName("Property")
                                        .SetDataTypeString(TERM_MATCH_EXACT,
                                                           TOKENIZER_PLAIN)
                                        .SetCardinality(CARDINALITY_OPTIONAL)))
          .Build();

  SchemaProto new_schema =
      SchemaBuilder()
          .AddType(SchemaTypeConfigBuilder()
                       .SetType(kPersonType)
                       .AddProperty(PropertyConfigBuilder()
                                        .SetName("Property")
                                        .SetDataTypeString(TERM_MATCH_EXACT,
                                                           TOKENIZER_PLAIN)
                                        .SetCardinality(CARDINALITY_OPTIONAL)))
          .AddType(SchemaTypeConfigBuilder()
                       .SetType(kEmailType)
                       .AddProperty(PropertyConfigBuilder()
                                        .SetName("Property")
                                        .SetDataTypeString(TERM_MATCH_EXACT,
                                                           TOKENIZER_PLAIN)
                                        .SetCardinality(CARDINALITY_OPTIONAL)))
          .Build();

  SchemaUtil::SchemaDelta schema_delta;
  schema_delta.schema_types_new.insert(kEmailType);
  SchemaUtil::DependentMap no_dependents_map;
  EXPECT_THAT(SchemaUtil::ComputeCompatibilityDelta(old_schema, new_schema,
                                                    no_dependents_map),
              Eq(schema_delta));
}

TEST_P(SchemaUtilTest, DeletingTypeIsNoted) {
  // Can't remove an old type, new schema needs to at least have all the
  // previously defined schema otherwise the Documents of the missing schema
  // are invalid
  SchemaProto old_schema =
      SchemaBuilder()
          .AddType(SchemaTypeConfigBuilder()
                       .SetType(kPersonType)
                       .AddProperty(PropertyConfigBuilder()
                                        .SetName("Property")
                                        .SetDataTypeString(TERM_MATCH_EXACT,
                                                           TOKENIZER_PLAIN)
                                        .SetCardinality(CARDINALITY_OPTIONAL)))
          .AddType(SchemaTypeConfigBuilder()
                       .SetType(kEmailType)
                       .AddProperty(PropertyConfigBuilder()
                                        .SetName("Property")
                                        .SetDataTypeString(TERM_MATCH_EXACT,
                                                           TOKENIZER_PLAIN)
                                        .SetCardinality(CARDINALITY_OPTIONAL)))
          .Build();

  SchemaProto new_schema =
      SchemaBuilder()
          .AddType(SchemaTypeConfigBuilder()
                       .SetType(kEmailType)
                       .AddProperty(PropertyConfigBuilder()
                                        .SetName("Property")
                                        .SetDataTypeString(TERM_MATCH_EXACT,
                                                           TOKENIZER_PLAIN)
                                        .SetCardinality(CARDINALITY_OPTIONAL)))
          .Build();

  SchemaUtil::SchemaDelta schema_delta;
  schema_delta.schema_types_deleted.emplace(kPersonType);
  SchemaUtil::DependentMap no_dependents_map;
  EXPECT_THAT(SchemaUtil::ComputeCompatibilityDelta(old_schema, new_schema,
                                                    no_dependents_map),
              Eq(schema_delta));
}

TEST_P(SchemaUtilTest, DeletingPropertyAndChangingProperty) {
  SchemaProto old_schema =
      SchemaBuilder()
          .AddType(SchemaTypeConfigBuilder()
                       .SetType(kEmailType)
                       .AddProperty(PropertyConfigBuilder()
                                        .SetName("Property1")
                                        .SetDataType(TYPE_STRING)
                                        .SetCardinality(CARDINALITY_OPTIONAL))
                       .AddProperty(PropertyConfigBuilder()
                                        .SetName("Property2")
                                        .SetDataTypeString(TERM_MATCH_EXACT,
                                                           TOKENIZER_PLAIN)
                                        .SetCardinality(CARDINALITY_REQUIRED)))
          .Build();

  // Remove Property2 and make Property1 indexed now. Removing Property2 should
  // be incompatible.
  SchemaProto new_schema =
      SchemaBuilder()
          .AddType(SchemaTypeConfigBuilder()
                       .SetType(kEmailType)
                       .AddProperty(PropertyConfigBuilder()
                                        .SetName("Property1")
                                        .SetDataTypeString(TERM_MATCH_EXACT,
                                                           TOKENIZER_PLAIN)
                                        .SetCardinality(CARDINALITY_OPTIONAL)))
          .Build();

  SchemaUtil::SchemaDelta schema_delta;
  schema_delta.schema_types_incompatible.emplace(kEmailType);
  schema_delta.schema_types_index_incompatible.emplace(kEmailType);
  SchemaUtil::DependentMap no_dependents_map;
  SchemaUtil::SchemaDelta actual = SchemaUtil::ComputeCompatibilityDelta(
      old_schema, new_schema, no_dependents_map);
  EXPECT_THAT(actual, Eq(schema_delta));
}

TEST_P(SchemaUtilTest, IndexNestedDocumentsIndexIncompatible) {
  // Make two schemas. One that sets index_nested_properties to false and one
  // that sets it to true.
  SchemaTypeConfigProto email_type_config =
      SchemaTypeConfigBuilder()
          .SetType(kEmailType)
          .AddProperty(PropertyConfigBuilder()
                           .SetName("subject")
                           .SetDataTypeString(TERM_MATCH_EXACT, TOKENIZER_PLAIN)
                           .SetCardinality(CARDINALITY_OPTIONAL))
          .Build();
  SchemaProto no_nested_index_schema =
      SchemaBuilder()
          .AddType(email_type_config)
          .AddType(SchemaTypeConfigBuilder()
                       .SetType(kPersonType)
                       .AddProperty(PropertyConfigBuilder()
                                        .SetName("emails")
                                        .SetDataTypeDocument(
                                            kEmailType,
                                            /*index_nested_properties=*/false)
                                        .SetCardinality(CARDINALITY_REPEATED)))
          .Build();

  SchemaProto nested_index_schema =
      SchemaBuilder()
          .AddType(email_type_config)
          .AddType(SchemaTypeConfigBuilder()
                       .SetType(kPersonType)
                       .AddProperty(
                           PropertyConfigBuilder()
                               .SetName("emails")
                               .SetDataTypeDocument(
                                   kEmailType, /*index_nested_properties=*/true)
                               .SetCardinality(CARDINALITY_REPEATED)))
          .Build();

  // Going from index_nested_properties=false to index_nested_properties=true
  // should make kPersonType index_incompatible. kEmailType should be
  // unaffected.
  SchemaUtil::SchemaDelta schema_delta;
  schema_delta.schema_types_index_incompatible.emplace(kPersonType);
  SchemaUtil::DependentMap dependents_map = {{kEmailType, {{kPersonType, {}}}}};
  SchemaUtil::SchemaDelta actual = SchemaUtil::ComputeCompatibilityDelta(
      no_nested_index_schema, nested_index_schema, dependents_map);
  EXPECT_THAT(actual, Eq(schema_delta));

  // Going from index_nested_properties=true to index_nested_properties=false
  // should also make kPersonType index_incompatible. kEmailType should be
  // unaffected.
  actual = SchemaUtil::ComputeCompatibilityDelta(
      nested_index_schema, no_nested_index_schema, dependents_map);
  EXPECT_THAT(actual, Eq(schema_delta));
}

TEST_P(SchemaUtilTest, AddOrDropIndexableNestedProperties_IndexIncompatible) {
  SchemaTypeConfigProto email_type_config =
      SchemaTypeConfigBuilder()
          .SetType(kEmailType)
          .AddProperty(PropertyConfigBuilder()
                           .SetName("recipient")
                           .SetDataTypeString(TERM_MATCH_EXACT, TOKENIZER_PLAIN)
                           .SetCardinality(CARDINALITY_OPTIONAL))
          .AddProperty(PropertyConfigBuilder()
                           .SetName("subject")
                           .SetDataTypeString(TERM_MATCH_EXACT, TOKENIZER_PLAIN)
                           .SetCardinality(CARDINALITY_OPTIONAL))
          .AddProperty(PropertyConfigBuilder()
                           .SetName("body")
                           .SetDataTypeString(TERM_MATCH_EXACT, TOKENIZER_PLAIN)
                           .SetCardinality(CARDINALITY_OPTIONAL))
          .Build();
  SchemaProto schema_1 =
      SchemaBuilder()
          .AddType(email_type_config)
          .AddType(
              SchemaTypeConfigBuilder()
                  .SetType(kPersonType)
                  .AddProperty(PropertyConfigBuilder()
                                   .SetName("emails")
                                   .SetDataTypeDocument(
                                       kEmailType,
                                       /*indexable_nested_properties_list=*/
                                       {"recipient", "subject", "body"})
                                   .SetCardinality(CARDINALITY_REPEATED)))
          .Build();

  SchemaProto schema_2 =
      SchemaBuilder()
          .AddType(email_type_config)
          .AddType(SchemaTypeConfigBuilder()
                       .SetType(kPersonType)
                       .AddProperty(PropertyConfigBuilder()
                                        .SetName("emails")
                                        .SetDataTypeDocument(
                                            kEmailType,
                                            /*indexable_nested_properties=*/
                                            {"recipient", "subject"})
                                        .SetCardinality(CARDINALITY_REPEATED)))
          .Build();

  // Dropping some indexable_nested_properties should make kPersonType
  // index_incompatible. kEmailType should be unaffected.
  SchemaUtil::SchemaDelta schema_delta;
  schema_delta.schema_types_index_incompatible.emplace(kPersonType);
  SchemaUtil::DependentMap dependents_map = {{kEmailType, {{kPersonType, {}}}}};
  SchemaUtil::SchemaDelta actual =
      SchemaUtil::ComputeCompatibilityDelta(schema_1, schema_2, dependents_map);
  EXPECT_THAT(actual, Eq(schema_delta));

  // Adding some indexable_nested_properties should also make kPersonType
  // index_incompatible. kEmailType should be unaffected.
  actual =
      SchemaUtil::ComputeCompatibilityDelta(schema_2, schema_1, dependents_map);
  EXPECT_THAT(actual, Eq(schema_delta));
}

TEST_P(SchemaUtilTest, ChangingIndexableNestedProperties_IndexIncompatible) {
  SchemaTypeConfigProto email_type_config =
      SchemaTypeConfigBuilder()
          .SetType(kEmailType)
          .AddProperty(PropertyConfigBuilder()
                           .SetName("recipient")
                           .SetDataTypeString(TERM_MATCH_EXACT, TOKENIZER_PLAIN)
                           .SetCardinality(CARDINALITY_OPTIONAL))
          .AddProperty(PropertyConfigBuilder()
                           .SetName("subject")
                           .SetDataTypeString(TERM_MATCH_EXACT, TOKENIZER_PLAIN)
                           .SetCardinality(CARDINALITY_OPTIONAL))
          .AddProperty(PropertyConfigBuilder()
                           .SetName("body")
                           .SetDataTypeString(TERM_MATCH_EXACT, TOKENIZER_PLAIN)
                           .SetCardinality(CARDINALITY_OPTIONAL))
          .Build();
  SchemaProto schema_1 =
      SchemaBuilder()
          .AddType(email_type_config)
          .AddType(
              SchemaTypeConfigBuilder()
                  .SetType(kPersonType)
                  .AddProperty(PropertyConfigBuilder()
                                   .SetName("emails")
                                   .SetDataTypeDocument(
                                       kEmailType,
                                       /*indexable_nested_properties_list=*/
                                       {"recipient", "subject"})
                                   .SetCardinality(CARDINALITY_REPEATED)))
          .Build();

  SchemaProto schema_2 =
      SchemaBuilder()
          .AddType(email_type_config)
          .AddType(
              SchemaTypeConfigBuilder()
                  .SetType(kPersonType)
                  .AddProperty(PropertyConfigBuilder()
                                   .SetName("emails")
                                   .SetDataTypeDocument(
                                       kEmailType,
                                       /*indexable_nested_properties_list=*/
                                       {"recipient", "body"})
                                   .SetCardinality(CARDINALITY_REPEATED)))
          .Build();

  // Changing 'subject' to 'body' for indexable_nested_properties_list should
  // make kPersonType index_incompatible. kEmailType should be unaffected.
  SchemaUtil::SchemaDelta schema_delta;
  schema_delta.schema_types_index_incompatible.emplace(kPersonType);
  SchemaUtil::DependentMap dependents_map = {{kEmailType, {{kPersonType, {}}}}};
  SchemaUtil::SchemaDelta actual =
      SchemaUtil::ComputeCompatibilityDelta(schema_1, schema_2, dependents_map);
  EXPECT_THAT(actual, Eq(schema_delta));
}

TEST_P(SchemaUtilTest, IndexableNestedPropertiesFullSet_IndexIncompatible) {
  SchemaTypeConfigProto email_type_config =
      SchemaTypeConfigBuilder()
          .SetType(kEmailType)
          .AddProperty(PropertyConfigBuilder()
                           .SetName("recipient")
                           .SetDataTypeString(TERM_MATCH_EXACT, TOKENIZER_PLAIN)
                           .SetCardinality(CARDINALITY_OPTIONAL))
          .AddProperty(PropertyConfigBuilder()
                           .SetName("subject")
                           .SetDataTypeString(TERM_MATCH_EXACT, TOKENIZER_PLAIN)
                           .SetCardinality(CARDINALITY_OPTIONAL))
          .AddProperty(PropertyConfigBuilder()
                           .SetName("body")
                           .SetDataTypeString(TERM_MATCH_EXACT, TOKENIZER_PLAIN)
                           .SetCardinality(CARDINALITY_OPTIONAL))
          .Build();
  SchemaProto schema_1 =
      SchemaBuilder()
          .AddType(email_type_config)
          .AddType(SchemaTypeConfigBuilder()
                       .SetType(kPersonType)
                       .AddProperty(PropertyConfigBuilder()
                                        .SetName("emails")
                                        .SetDataTypeDocument(
                                            kEmailType,
                                            /*index_nested_properties=*/true)
                                        .SetCardinality(CARDINALITY_REPEATED)))
          .Build();

  SchemaProto schema_2 =
      SchemaBuilder()
          .AddType(email_type_config)
          .AddType(
              SchemaTypeConfigBuilder()
                  .SetType(kPersonType)
                  .AddProperty(PropertyConfigBuilder()
                                   .SetName("emails")
                                   .SetDataTypeDocument(
                                       kEmailType,
                                       /*indexable_nested_properties_list=*/
                                       {"recipient", "body", "subject"})
                                   .SetCardinality(CARDINALITY_REPEATED)))
          .Build();

  // This scenario also invalidates kPersonType and triggers an index rebuild at
  // the moment, even though the set of indexable_nested_properties from
  // schema_1 to schema_2 should be the same.
  SchemaUtil::SchemaDelta schema_delta;
  schema_delta.schema_types_index_incompatible.emplace(kPersonType);
  SchemaUtil::DependentMap dependents_map = {{kEmailType, {{kPersonType, {}}}}};
  SchemaUtil::SchemaDelta actual =
      SchemaUtil::ComputeCompatibilityDelta(schema_1, schema_2, dependents_map);
  EXPECT_THAT(actual, Eq(schema_delta));
}

TEST_P(SchemaUtilTest,
       ChangingIndexableNestedPropertiesOrder_IndexIsCompatible) {
  SchemaTypeConfigProto email_type_config =
      SchemaTypeConfigBuilder()
          .SetType(kEmailType)
          .AddProperty(PropertyConfigBuilder()
                           .SetName("recipient")
                           .SetDataTypeString(TERM_MATCH_EXACT, TOKENIZER_PLAIN)
                           .SetCardinality(CARDINALITY_OPTIONAL))
          .AddProperty(PropertyConfigBuilder()
                           .SetName("subject")
                           .SetDataTypeString(TERM_MATCH_EXACT, TOKENIZER_PLAIN)
                           .SetCardinality(CARDINALITY_OPTIONAL))
          .AddProperty(PropertyConfigBuilder()
                           .SetName("body")
                           .SetDataTypeString(TERM_MATCH_EXACT, TOKENIZER_PLAIN)
                           .SetCardinality(CARDINALITY_OPTIONAL))
          .Build();
  SchemaProto schema_1 =
      SchemaBuilder()
          .AddType(email_type_config)
          .AddType(
              SchemaTypeConfigBuilder()
                  .SetType(kPersonType)
                  .AddProperty(PropertyConfigBuilder()
                                   .SetName("emails")
                                   .SetDataTypeDocument(
                                       kEmailType,
                                       /*indexable_nested_properties_list=*/
                                       {"recipient", "subject", "body"})
                                   .SetCardinality(CARDINALITY_REPEATED)))
          .Build();

  SchemaProto schema_2 =
      SchemaBuilder()
          .AddType(email_type_config)
          .AddType(
              SchemaTypeConfigBuilder()
                  .SetType(kPersonType)
                  .AddProperty(PropertyConfigBuilder()
                                   .SetName("emails")
                                   .SetDataTypeDocument(
                                       kEmailType,
                                       /*indexable_nested_properties_list=*/
                                       {"subject", "body", "recipient"})
                                   .SetCardinality(CARDINALITY_REPEATED)))
          .Build();

  // Changing order of elements in indexable_nested_properties_list should have
  // no effect on schema compatibility.
  SchemaUtil::SchemaDelta schema_delta;
  SchemaUtil::DependentMap dependents_map = {{kEmailType, {{kPersonType, {}}}}};
  SchemaUtil::SchemaDelta actual =
      SchemaUtil::ComputeCompatibilityDelta(schema_1, schema_2, dependents_map);
  EXPECT_THAT(actual, Eq(schema_delta));
  EXPECT_THAT(actual.schema_types_index_incompatible, IsEmpty());
}

TEST_P(SchemaUtilTest, ValidateStringIndexingConfigShouldHaveTermMatchType) {
  SchemaProto schema =
      SchemaBuilder()
          .AddType(SchemaTypeConfigBuilder().SetType("MyType").AddProperty(
              PropertyConfigBuilder()
                  .SetName("Foo")
                  .SetDataTypeString(TERM_MATCH_UNKNOWN, TOKENIZER_PLAIN)
                  .SetCardinality(CARDINALITY_REQUIRED)))
          .Build();

  // Error if we don't set a term match type
  EXPECT_THAT(SchemaUtil::Validate(schema, GetParam()),
              StatusIs(libtextclassifier3::StatusCode::INVALID_ARGUMENT));

  // Passes once we set a term match type
  schema = SchemaBuilder()
               .AddType(SchemaTypeConfigBuilder().SetType("MyType").AddProperty(
                   PropertyConfigBuilder()
                       .SetName("Foo")
                       .SetDataTypeString(TERM_MATCH_EXACT, TOKENIZER_PLAIN)
                       .SetCardinality(CARDINALITY_REQUIRED)))
               .Build();
  EXPECT_THAT(SchemaUtil::Validate(schema, GetParam()), IsOk());
}

TEST_P(SchemaUtilTest, ValidateStringIndexingConfigShouldHaveTokenizer) {
  SchemaProto schema =
      SchemaBuilder()
          .AddType(SchemaTypeConfigBuilder().SetType("MyType").AddProperty(
              PropertyConfigBuilder()
                  .SetName("Foo")
                  .SetDataTypeString(TERM_MATCH_EXACT, TOKENIZER_NONE)
                  .SetCardinality(CARDINALITY_REQUIRED)))
          .Build();

  // Error if we don't set a tokenizer type
  EXPECT_THAT(SchemaUtil::Validate(schema, GetParam()),
              StatusIs(libtextclassifier3::StatusCode::INVALID_ARGUMENT));

  // Passes once we set a tokenizer type
  schema = SchemaBuilder()
               .AddType(SchemaTypeConfigBuilder().SetType("MyType").AddProperty(
                   PropertyConfigBuilder()
                       .SetName("Foo")
                       .SetDataTypeString(TERM_MATCH_EXACT, TOKENIZER_PLAIN)
                       .SetCardinality(CARDINALITY_REQUIRED)))
               .Build();
  EXPECT_THAT(SchemaUtil::Validate(schema, GetParam()), IsOk());
}

TEST_P(SchemaUtilTest,
       ValidateJoinablePropertyTypeQualifiedIdShouldHaveStringDataType) {
  SchemaProto schema =
      SchemaBuilder()
          .AddType(SchemaTypeConfigBuilder().SetType("MyType").AddProperty(
              PropertyConfigBuilder()
                  .SetName("Foo")
                  .SetDataType(TYPE_INT64)
                  .SetJoinable(JOINABLE_VALUE_TYPE_QUALIFIED_ID,
                               /*propagate_delete=*/false)
                  .SetCardinality(CARDINALITY_REQUIRED)))
          .Build();

  // Error if data type is not STRING for qualified id joinable value type.
  EXPECT_THAT(SchemaUtil::Validate(schema, GetParam()),
              StatusIs(libtextclassifier3::StatusCode::INVALID_ARGUMENT));

  // Passes once we set STRING as the data type.
  schema = SchemaBuilder()
               .AddType(SchemaTypeConfigBuilder().SetType("MyType").AddProperty(
                   PropertyConfigBuilder()
                       .SetName("Foo")
                       .SetDataType(TYPE_STRING)
                       .SetJoinable(JOINABLE_VALUE_TYPE_QUALIFIED_ID,
                                    /*propagate_delete=*/false)
                       .SetCardinality(CARDINALITY_REQUIRED)))
               .Build();
  EXPECT_THAT(SchemaUtil::Validate(schema, GetParam()), IsOk());
}

TEST_P(SchemaUtilTest,
       ValidateJoinablePropertyShouldNotHaveRepeatedCardinality) {
  SchemaProto schema =
      SchemaBuilder()
          .AddType(SchemaTypeConfigBuilder().SetType("MyType").AddProperty(
              PropertyConfigBuilder()
                  .SetName("Foo")
                  .SetDataType(TYPE_STRING)
                  .SetJoinable(JOINABLE_VALUE_TYPE_QUALIFIED_ID,
                               /*propagate_delete=*/false)
                  .SetCardinality(CARDINALITY_REPEATED)))
          .Build();

  // Error if using REPEATED cardinality for joinable property.
  EXPECT_THAT(SchemaUtil::Validate(schema, GetParam()),
              StatusIs(libtextclassifier3::StatusCode::INVALID_ARGUMENT));

  // Passes once we use OPTIONAL cardinality with joinable property.
  schema = SchemaBuilder()
               .AddType(SchemaTypeConfigBuilder().SetType("MyType").AddProperty(
                   PropertyConfigBuilder()
                       .SetName("Foo")
                       .SetDataType(TYPE_STRING)
                       .SetJoinable(JOINABLE_VALUE_TYPE_QUALIFIED_ID,
                                    /*propagate_delete=*/false)
                       .SetCardinality(CARDINALITY_OPTIONAL)))
               .Build();
  EXPECT_THAT(SchemaUtil::Validate(schema, GetParam()), IsOk());

  // Passes once we use REQUIRED cardinality with joinable property.
  schema = SchemaBuilder()
               .AddType(SchemaTypeConfigBuilder().SetType("MyType").AddProperty(
                   PropertyConfigBuilder()
                       .SetName("Foo")
                       .SetDataType(TYPE_STRING)
                       .SetJoinable(JOINABLE_VALUE_TYPE_QUALIFIED_ID,
                                    /*propagate_delete=*/false)
                       .SetCardinality(CARDINALITY_REQUIRED)))
               .Build();
  EXPECT_THAT(SchemaUtil::Validate(schema, GetParam()), IsOk());

  // Passes once we use REPEATED cardinality with non-joinable property.
  schema = SchemaBuilder()
               .AddType(SchemaTypeConfigBuilder().SetType("MyType").AddProperty(
                   PropertyConfigBuilder()
                       .SetName("Foo")
                       .SetDataType(TYPE_STRING)
                       .SetJoinable(JOINABLE_VALUE_TYPE_NONE,
                                    /*propagate_delete=*/false)
                       .SetCardinality(CARDINALITY_REPEATED)))
               .Build();
  EXPECT_THAT(SchemaUtil::Validate(schema, GetParam()), IsOk());
}

TEST_P(SchemaUtilTest,
       ValidateJoinablePropertyWithDeletePropagationShouldHaveTypeQualifiedId) {
  SchemaProto schema =
      SchemaBuilder()
          .AddType(SchemaTypeConfigBuilder().SetType("MyType").AddProperty(
              PropertyConfigBuilder()
                  .SetName("Foo")
                  .SetDataType(TYPE_STRING)
                  .SetJoinable(JOINABLE_VALUE_TYPE_NONE,
                               /*propagate_delete=*/true)
                  .SetCardinality(CARDINALITY_REQUIRED)))
          .Build();

  // Error if enabling delete propagation with non qualified id joinable value
  // type.
  EXPECT_THAT(SchemaUtil::Validate(schema, GetParam()),
              StatusIs(libtextclassifier3::StatusCode::INVALID_ARGUMENT));

  // Passes once we set qualified id joinable value type with delete propagation
  // enabled.
  schema = SchemaBuilder()
               .AddType(SchemaTypeConfigBuilder().SetType("MyType").AddProperty(
                   PropertyConfigBuilder()
                       .SetName("Foo")
                       .SetDataType(TYPE_STRING)
                       .SetJoinable(JOINABLE_VALUE_TYPE_QUALIFIED_ID,
                                    /*propagate_delete=*/true)
                       .SetCardinality(CARDINALITY_REQUIRED)))
               .Build();
  EXPECT_THAT(SchemaUtil::Validate(schema, GetParam()), IsOk());

  // Passes once we disable delete propagation.
  schema = SchemaBuilder()
               .AddType(SchemaTypeConfigBuilder().SetType("MyType").AddProperty(
                   PropertyConfigBuilder()
                       .SetName("Foo")
                       .SetDataType(TYPE_STRING)
                       .SetJoinable(JOINABLE_VALUE_TYPE_NONE,
                                    /*propagate_delete=*/false)
                       .SetCardinality(CARDINALITY_REQUIRED)))
               .Build();
  EXPECT_THAT(SchemaUtil::Validate(schema, GetParam()), IsOk());
}

TEST_P(SchemaUtilTest,
       ValidateNestedJoinablePropertyShouldNotHaveNestedRepeatedCardinality) {
  // Dependency and nested document property cardinality:
  //   "C" --(REPEATED)--> "B" --(OPTIONAL)--> "A"
  // where "A" contains joinable property. This should not be allowed.
  SchemaProto schema =
      SchemaBuilder()
          .AddType(SchemaTypeConfigBuilder().SetType("A").AddProperty(
              PropertyConfigBuilder()
                  .SetName("Foo")
                  .SetDataType(TYPE_STRING)
                  .SetJoinable(JOINABLE_VALUE_TYPE_QUALIFIED_ID,
                               /*propagate_delete=*/false)
                  .SetCardinality(CARDINALITY_OPTIONAL)))
          .AddType(SchemaTypeConfigBuilder().SetType("B").AddProperty(
              PropertyConfigBuilder()
                  .SetName("a")
                  .SetDataTypeDocument("A",
                                       /*index_nested_properties=*/false)
                  .SetCardinality(CARDINALITY_OPTIONAL)))
          .AddType(SchemaTypeConfigBuilder().SetType("C").AddProperty(
              PropertyConfigBuilder()
                  .SetName("b")
                  .SetDataTypeDocument("B",
                                       /*index_nested_properties=*/false)
                  .SetCardinality(CARDINALITY_REPEATED)))
          .Build();
  EXPECT_THAT(SchemaUtil::Validate(schema, GetParam()),
              StatusIs(libtextclassifier3::StatusCode::INVALID_ARGUMENT));

  // Passes once we use non-REPEATED cardinality for "C.b", i.e. the dependency
  // and nested document property cardinality becomes:
  //   "C" --(OPTIONAL)--> "B" --(OPTIONAL)--> "A"
  schema = SchemaBuilder()
               .AddType(SchemaTypeConfigBuilder().SetType("A").AddProperty(
                   PropertyConfigBuilder()
                       .SetName("Foo")
                       .SetDataType(TYPE_STRING)
                       .SetJoinable(JOINABLE_VALUE_TYPE_QUALIFIED_ID,
                                    /*propagate_delete=*/false)
                       .SetCardinality(CARDINALITY_OPTIONAL)))
               .AddType(SchemaTypeConfigBuilder().SetType("B").AddProperty(
                   PropertyConfigBuilder()
                       .SetName("a")
                       .SetDataTypeDocument("A",
                                            /*index_nested_properties=*/false)
                       .SetCardinality(CARDINALITY_OPTIONAL)))
               .AddType(SchemaTypeConfigBuilder().SetType("C").AddProperty(
                   PropertyConfigBuilder()
                       .SetName("b")
                       .SetDataTypeDocument("B",
                                            /*index_nested_properties=*/false)
                       .SetCardinality(CARDINALITY_OPTIONAL)))
               .Build();
  EXPECT_THAT(SchemaUtil::Validate(schema, GetParam()), IsOk());
}

TEST_P(
    SchemaUtilTest,
    ValidateNestedJoinablePropertyShouldAllowRepeatedCardinalityIfNoJoinableProperty) {
  // Dependency and nested document property cardinality:
  //   "C" --(OPTIONAL)--> "B" --(REPEATED)--> "A"
  // where only "B" contains joinable property. This should be allowed.
  SchemaProto schema =
      SchemaBuilder()
          .AddType(SchemaTypeConfigBuilder().SetType("A").AddProperty(
              PropertyConfigBuilder()
                  .SetName("Foo")
                  .SetDataType(TYPE_STRING)
                  .SetJoinable(JOINABLE_VALUE_TYPE_NONE,
                               /*propagate_delete=*/false)
                  .SetCardinality(CARDINALITY_OPTIONAL)))
          .AddType(SchemaTypeConfigBuilder()
                       .SetType("B")
                       .AddProperty(PropertyConfigBuilder()
                                        .SetName("a")
                                        .SetDataTypeDocument(
                                            "A",
                                            /*index_nested_properties=*/false)
                                        .SetCardinality(CARDINALITY_REPEATED))
                       .AddProperty(
                           PropertyConfigBuilder()
                               .SetName("Bar")
                               .SetDataType(TYPE_STRING)
                               .SetJoinable(JOINABLE_VALUE_TYPE_QUALIFIED_ID,
                                            /*propagate_delete=*/false)
                               .SetCardinality(CARDINALITY_OPTIONAL)))
          .AddType(SchemaTypeConfigBuilder().SetType("C").AddProperty(
              PropertyConfigBuilder()
                  .SetName("b")
                  .SetDataTypeDocument("B",
                                       /*index_nested_properties=*/false)
                  .SetCardinality(CARDINALITY_OPTIONAL)))
          .Build();

  // Passes since nested schema type with REPEATED cardinality doesn't have
  // joinable property.
  EXPECT_THAT(SchemaUtil::Validate(schema, GetParam()), IsOk());
}

TEST_P(SchemaUtilTest,
       ValidateNestedJoinablePropertyMultiplePropertiesWithSameSchema) {
  // Dependency and nested document property cardinality:
  //        --(a1: OPTIONAL)--
  //      /                    \
  // B --                        --> A
  //      \                    /
  //        --(a2: REPEATED)--
  // where "A" contains joinable property. This should not be allowed.
  SchemaProto schema =
      SchemaBuilder()
          .AddType(SchemaTypeConfigBuilder().SetType("A").AddProperty(
              PropertyConfigBuilder()
                  .SetName("Foo")
                  .SetDataType(TYPE_STRING)
                  .SetJoinable(JOINABLE_VALUE_TYPE_QUALIFIED_ID,
                               /*propagate_delete=*/false)
                  .SetCardinality(CARDINALITY_OPTIONAL)))
          .AddType(SchemaTypeConfigBuilder()
                       .SetType("B")
                       .AddProperty(PropertyConfigBuilder()
                                        .SetName("a1")
                                        .SetDataTypeDocument(
                                            "A",
                                            /*index_nested_properties=*/false)
                                        .SetCardinality(CARDINALITY_OPTIONAL))
                       .AddProperty(PropertyConfigBuilder()
                                        .SetName("a2")
                                        .SetDataTypeDocument(
                                            "A",
                                            /*index_nested_properties=*/false)
                                        .SetCardinality(CARDINALITY_REPEATED)))
          .Build();
  EXPECT_THAT(SchemaUtil::Validate(schema, GetParam()),
              StatusIs(libtextclassifier3::StatusCode::INVALID_ARGUMENT));

  // Passes once we use non-REPEATED cardinality for "B.a2", i.e. the dependency
  // and nested document property cardinality becomes:
  //        --(a1: OPTIONAL)--
  //      /                    \
  // B --                        --> A
  //      \                    /
  //        --(a2: OPTIONAL)--
  schema =
      SchemaBuilder()
          .AddType(SchemaTypeConfigBuilder().SetType("A").AddProperty(
              PropertyConfigBuilder()
                  .SetName("Foo")
                  .SetDataType(TYPE_STRING)
                  .SetJoinable(JOINABLE_VALUE_TYPE_QUALIFIED_ID,
                               /*propagate_delete=*/false)
                  .SetCardinality(CARDINALITY_OPTIONAL)))
          .AddType(SchemaTypeConfigBuilder()
                       .SetType("B")
                       .AddProperty(PropertyConfigBuilder()
                                        .SetName("a1")
                                        .SetDataTypeDocument(
                                            "A",
                                            /*index_nested_properties=*/false)
                                        .SetCardinality(CARDINALITY_OPTIONAL))
                       .AddProperty(PropertyConfigBuilder()
                                        .SetName("a2")
                                        .SetDataTypeDocument(
                                            "A",
                                            /*index_nested_properties=*/false)
                                        .SetCardinality(CARDINALITY_OPTIONAL)))
          .Build();
  EXPECT_THAT(SchemaUtil::Validate(schema, GetParam()), IsOk());
}

TEST_P(SchemaUtilTest, ValidateNestedJoinablePropertyDiamondRelationship) {
  // Dependency and nested document property cardinality:
  //           B
  //         /   \
  // (OPTIONAL) (OPTIONAL)
  //       /       \
  // D ---           --> A
  //       \       /
  // (OPTIONAL) (OPTIONAL)
  //         \   /
  //           C
  // where "A" contains joinable property. This should be allowed.
  SchemaProto schema =
      SchemaBuilder()
          .AddType(SchemaTypeConfigBuilder().SetType("A").AddProperty(
              PropertyConfigBuilder()
                  .SetName("Foo")
                  .SetDataType(TYPE_STRING)
                  .SetJoinable(JOINABLE_VALUE_TYPE_QUALIFIED_ID,
                               /*propagate_delete=*/false)
                  .SetCardinality(CARDINALITY_OPTIONAL)))
          .AddType(SchemaTypeConfigBuilder().SetType("B").AddProperty(
              PropertyConfigBuilder()
                  .SetName("a")
                  .SetDataTypeDocument("A",
                                       /*index_nested_properties=*/false)
                  .SetCardinality(CARDINALITY_OPTIONAL)))
          .AddType(SchemaTypeConfigBuilder().SetType("C").AddProperty(
              PropertyConfigBuilder()
                  .SetName("a")
                  .SetDataTypeDocument("A",
                                       /*index_nested_properties=*/false)
                  .SetCardinality(CARDINALITY_OPTIONAL)))
          .AddType(SchemaTypeConfigBuilder()
                       .SetType("D")
                       .AddProperty(PropertyConfigBuilder()
                                        .SetName("b")
                                        .SetDataTypeDocument(
                                            "B",
                                            /*index_nested_properties=*/false)
                                        .SetCardinality(CARDINALITY_OPTIONAL))
                       .AddProperty(PropertyConfigBuilder()
                                        .SetName("c")
                                        .SetDataTypeDocument(
                                            "C",
                                            /*index_nested_properties=*/false)
                                        .SetCardinality(CARDINALITY_OPTIONAL)))
          .Build();
  EXPECT_THAT(SchemaUtil::Validate(schema, GetParam()), IsOk());

  // Fails once we change any of edge to REPEATED cardinality.
  //           B
  //         /   \
  // (REPEATED) (OPTIONAL)
  //       /       \
  // D ---           --> A
  //       \       /
  // (OPTIONAL) (OPTIONAL)
  //         \   /
  //           C
  schema =
      SchemaBuilder()
          .AddType(SchemaTypeConfigBuilder().SetType("A").AddProperty(
              PropertyConfigBuilder()
                  .SetName("Foo")
                  .SetDataType(TYPE_STRING)
                  .SetJoinable(JOINABLE_VALUE_TYPE_QUALIFIED_ID,
                               /*propagate_delete=*/false)
                  .SetCardinality(CARDINALITY_OPTIONAL)))
          .AddType(SchemaTypeConfigBuilder().SetType("B").AddProperty(
              PropertyConfigBuilder()
                  .SetName("a")
                  .SetDataTypeDocument("A",
                                       /*index_nested_properties=*/false)
                  .SetCardinality(CARDINALITY_OPTIONAL)))
          .AddType(SchemaTypeConfigBuilder().SetType("C").AddProperty(
              PropertyConfigBuilder()
                  .SetName("a")
                  .SetDataTypeDocument("A",
                                       /*index_nested_properties=*/false)
                  .SetCardinality(CARDINALITY_OPTIONAL)))
          .AddType(SchemaTypeConfigBuilder()
                       .SetType("D")
                       .AddProperty(PropertyConfigBuilder()
                                        .SetName("b")
                                        .SetDataTypeDocument(
                                            "B",
                                            /*index_nested_properties=*/false)
                                        .SetCardinality(CARDINALITY_REPEATED))
                       .AddProperty(PropertyConfigBuilder()
                                        .SetName("c")
                                        .SetDataTypeDocument(
                                            "C",
                                            /*index_nested_properties=*/false)
                                        .SetCardinality(CARDINALITY_OPTIONAL)))
          .Build();
  EXPECT_THAT(SchemaUtil::Validate(schema, GetParam()),
              StatusIs(libtextclassifier3::StatusCode::INVALID_ARGUMENT));

  //           B
  //         /   \
  // (OPTIONAL) (REPEATED)
  //       /       \
  // D ---           --> A
  //       \       /
  // (OPTIONAL) (OPTIONAL)
  //         \   /
  //           C
  schema =
      SchemaBuilder()
          .AddType(SchemaTypeConfigBuilder().SetType("A").AddProperty(
              PropertyConfigBuilder()
                  .SetName("Foo")
                  .SetDataType(TYPE_STRING)
                  .SetJoinable(JOINABLE_VALUE_TYPE_QUALIFIED_ID,
                               /*propagate_delete=*/false)
                  .SetCardinality(CARDINALITY_OPTIONAL)))
          .AddType(SchemaTypeConfigBuilder().SetType("B").AddProperty(
              PropertyConfigBuilder()
                  .SetName("a")
                  .SetDataTypeDocument("A",
                                       /*index_nested_properties=*/false)
                  .SetCardinality(CARDINALITY_REPEATED)))
          .AddType(SchemaTypeConfigBuilder().SetType("C").AddProperty(
              PropertyConfigBuilder()
                  .SetName("a")
                  .SetDataTypeDocument("A",
                                       /*index_nested_properties=*/false)
                  .SetCardinality(CARDINALITY_OPTIONAL)))
          .AddType(SchemaTypeConfigBuilder()
                       .SetType("D")
                       .AddProperty(PropertyConfigBuilder()
                                        .SetName("b")
                                        .SetDataTypeDocument(
                                            "B",
                                            /*index_nested_properties=*/false)
                                        .SetCardinality(CARDINALITY_OPTIONAL))
                       .AddProperty(PropertyConfigBuilder()
                                        .SetName("c")
                                        .SetDataTypeDocument(
                                            "C",
                                            /*index_nested_properties=*/false)
                                        .SetCardinality(CARDINALITY_OPTIONAL)))
          .Build();
  EXPECT_THAT(SchemaUtil::Validate(schema, GetParam()),
              StatusIs(libtextclassifier3::StatusCode::INVALID_ARGUMENT));

  //           B
  //         /   \
  // (OPTIONAL) (OPTIONAL)
  //       /       \
  // D ---           --> A
  //       \       /
  // (REPEATED) (OPTIONAL)
  //         \   /
  //           C
  schema =
      SchemaBuilder()
          .AddType(SchemaTypeConfigBuilder().SetType("A").AddProperty(
              PropertyConfigBuilder()
                  .SetName("Foo")
                  .SetDataType(TYPE_STRING)
                  .SetJoinable(JOINABLE_VALUE_TYPE_QUALIFIED_ID,
                               /*propagate_delete=*/false)
                  .SetCardinality(CARDINALITY_OPTIONAL)))
          .AddType(SchemaTypeConfigBuilder().SetType("B").AddProperty(
              PropertyConfigBuilder()
                  .SetName("a")
                  .SetDataTypeDocument("A",
                                       /*index_nested_properties=*/false)
                  .SetCardinality(CARDINALITY_OPTIONAL)))
          .AddType(SchemaTypeConfigBuilder().SetType("C").AddProperty(
              PropertyConfigBuilder()
                  .SetName("a")
                  .SetDataTypeDocument("A",
                                       /*index_nested_properties=*/false)
                  .SetCardinality(CARDINALITY_OPTIONAL)))
          .AddType(SchemaTypeConfigBuilder()
                       .SetType("D")
                       .AddProperty(PropertyConfigBuilder()
                                        .SetName("b")
                                        .SetDataTypeDocument(
                                            "B",
                                            /*index_nested_properties=*/false)
                                        .SetCardinality(CARDINALITY_OPTIONAL))
                       .AddProperty(PropertyConfigBuilder()
                                        .SetName("c")
                                        .SetDataTypeDocument(
                                            "C",
                                            /*index_nested_properties=*/false)
                                        .SetCardinality(CARDINALITY_REPEATED)))
          .Build();
  EXPECT_THAT(SchemaUtil::Validate(schema, GetParam()),
              StatusIs(libtextclassifier3::StatusCode::INVALID_ARGUMENT));

  //           B
  //         /   \
  // (OPTIONAL) (OPTIONAL)
  //       /       \
  // D ---           --> A
  //       \       /
  // (OPTIONAL) (REPEATED)
  //         \   /
  //           C
  schema =
      SchemaBuilder()
          .AddType(SchemaTypeConfigBuilder().SetType("A").AddProperty(
              PropertyConfigBuilder()
                  .SetName("Foo")
                  .SetDataType(TYPE_STRING)
                  .SetJoinable(JOINABLE_VALUE_TYPE_QUALIFIED_ID,
                               /*propagate_delete=*/false)
                  .SetCardinality(CARDINALITY_OPTIONAL)))
          .AddType(SchemaTypeConfigBuilder().SetType("B").AddProperty(
              PropertyConfigBuilder()
                  .SetName("a")
                  .SetDataTypeDocument("A",
                                       /*index_nested_properties=*/false)
                  .SetCardinality(CARDINALITY_OPTIONAL)))
          .AddType(SchemaTypeConfigBuilder().SetType("C").AddProperty(
              PropertyConfigBuilder()
                  .SetName("a")
                  .SetDataTypeDocument("A",
                                       /*index_nested_properties=*/false)
                  .SetCardinality(CARDINALITY_REPEATED)))
          .AddType(SchemaTypeConfigBuilder()
                       .SetType("D")
                       .AddProperty(PropertyConfigBuilder()
                                        .SetName("b")
                                        .SetDataTypeDocument(
                                            "B",
                                            /*index_nested_properties=*/false)
                                        .SetCardinality(CARDINALITY_OPTIONAL))
                       .AddProperty(PropertyConfigBuilder()
                                        .SetName("c")
                                        .SetDataTypeDocument(
                                            "C",
                                            /*index_nested_properties=*/false)
                                        .SetCardinality(CARDINALITY_OPTIONAL)))
          .Build();
  EXPECT_THAT(SchemaUtil::Validate(schema, GetParam()),
              StatusIs(libtextclassifier3::StatusCode::INVALID_ARGUMENT));
}

TEST_P(SchemaUtilTest,
       ValidDocumentIndexingConfigFields_emptyIndexableListBooleanTrue) {
  SchemaProto schema =
      SchemaBuilder()
          .AddType(SchemaTypeConfigBuilder()
                       .SetType("InnerSchema")
                       .AddProperty(PropertyConfigBuilder()
                                        .SetName("prop1")
                                        .SetDataTypeString(TERM_MATCH_PREFIX,
                                                           TOKENIZER_PLAIN)
                                        .SetCardinality(CARDINALITY_OPTIONAL))
                       .AddProperty(PropertyConfigBuilder()
                                        .SetName("prop2")
                                        .SetDataTypeString(TERM_MATCH_UNKNOWN,
                                                           TOKENIZER_NONE)
                                        .SetCardinality(CARDINALITY_OPTIONAL)))
          .AddType(SchemaTypeConfigBuilder()
                       .SetType("OuterSchema")
                       .AddProperty(PropertyConfigBuilder()
                                        .SetName("InnerProperty")
                                        .SetDataTypeDocument(
                                            "InnerSchema",
                                            /*index_nested_properties=*/true)
                                        .SetCardinality(CARDINALITY_REPEATED)))
          .Build();

  SchemaTypeConfigProto* outerSchemaType = schema.mutable_types(1);
  outerSchemaType->mutable_properties(0)
      ->mutable_document_indexing_config()
      ->clear_indexable_nested_properties_list();

  EXPECT_THAT(SchemaUtil::Validate(schema, GetParam()), IsOk());
}

TEST_P(SchemaUtilTest,
       ValidDocumentIndexingConfigFields_emptyIndexableListBooleanFalse) {
  SchemaProto schema =
      SchemaBuilder()
          .AddType(SchemaTypeConfigBuilder()
                       .SetType("InnerSchema")
                       .AddProperty(PropertyConfigBuilder()
                                        .SetName("prop1")
                                        .SetDataTypeString(TERM_MATCH_PREFIX,
                                                           TOKENIZER_PLAIN)
                                        .SetCardinality(CARDINALITY_OPTIONAL))
                       .AddProperty(PropertyConfigBuilder()
                                        .SetName("prop2")
                                        .SetDataTypeString(TERM_MATCH_UNKNOWN,
                                                           TOKENIZER_NONE)
                                        .SetCardinality(CARDINALITY_OPTIONAL)))
          .AddType(SchemaTypeConfigBuilder()
                       .SetType("OuterSchema")
                       .AddProperty(PropertyConfigBuilder()
                                        .SetName("InnerProperty")
                                        .SetDataTypeDocument(
                                            "InnerSchema",
                                            /*index_nested_properties=*/false)
                                        .SetCardinality(CARDINALITY_REPEATED)))
          .Build();

  SchemaTypeConfigProto* outerSchemaType = schema.mutable_types(1);
  outerSchemaType->mutable_properties(0)
      ->mutable_document_indexing_config()
      ->clear_indexable_nested_properties_list();

  EXPECT_THAT(SchemaUtil::Validate(schema, GetParam()), IsOk());
}

TEST_P(SchemaUtilTest,
       ValidDocumentIndexingConfigFields_nonEmptyIndexableList) {
  SchemaProto schema =
      SchemaBuilder()
          .AddType(SchemaTypeConfigBuilder()
                       .SetType("InnerSchema")
                       .AddProperty(PropertyConfigBuilder()
                                        .SetName("prop1")
                                        .SetDataTypeString(TERM_MATCH_PREFIX,
                                                           TOKENIZER_PLAIN)
                                        .SetCardinality(CARDINALITY_OPTIONAL)))
          .AddType(SchemaTypeConfigBuilder()
                       .SetType("OuterSchema")
                       .AddProperty(
                           PropertyConfigBuilder()
                               .SetName("InnerProperty")
                               .SetDataTypeDocument(
                                   "InnerSchema",
                                   /*indexable_nested_properties_list=*/
                                   std::initializer_list<std::string>{"prop1"})
                               .SetCardinality(CARDINALITY_REPEATED)))
          .Build();

  SchemaTypeConfigProto* outerSchemaType = schema.mutable_types(1);
  outerSchemaType->mutable_properties(0)
      ->mutable_document_indexing_config()
      ->set_index_nested_properties(false);
  EXPECT_THAT(SchemaUtil::Validate(schema, GetParam()), IsOk());
}

TEST_P(SchemaUtilTest, InvalidDocumentIndexingConfigFields) {
  // If indexable_nested_properties is non-empty, index_nested_properties is
  // required to be false.
  SchemaProto schema =
      SchemaBuilder()
          .AddType(SchemaTypeConfigBuilder()
                       .SetType("InnerSchema")
                       .AddProperty(PropertyConfigBuilder()
                                        .SetName("prop1")
                                        .SetDataTypeString(TERM_MATCH_PREFIX,
                                                           TOKENIZER_PLAIN)
                                        .SetCardinality(CARDINALITY_OPTIONAL)))
          .AddType(SchemaTypeConfigBuilder()
                       .SetType("OuterSchema")
                       .AddProperty(PropertyConfigBuilder()
                                        .SetName("InnerProperty")
                                        .SetDataTypeDocument(
                                            "InnerSchema",
                                            /*index_nested_properties=*/true)
                                        .SetCardinality(CARDINALITY_REPEATED)))
          .Build();

  // Setting a non-empty indexable_nested_properties_list while
  // index_nested_properties=true is invalid.
  SchemaTypeConfigProto* outerSchemaType = schema.mutable_types(1);
  outerSchemaType->mutable_properties(0)
      ->mutable_document_indexing_config()
      ->add_indexable_nested_properties_list("prop");

  EXPECT_THAT(SchemaUtil::Validate(schema, GetParam()),
              StatusIs(libtextclassifier3::StatusCode::INVALID_ARGUMENT));
}

TEST_P(SchemaUtilTest, MultipleReferencesToSameNestedSchemaOk) {
  SchemaProto schema =
      SchemaBuilder()
          .AddType(SchemaTypeConfigBuilder().SetType("InnerSchema"))
          .AddType(SchemaTypeConfigBuilder()
                       .SetType("OuterSchema")
                       .AddProperty(PropertyConfigBuilder()
                                        .SetName("InnerProperty1")
                                        .SetDataTypeDocument(
                                            "InnerSchema",
                                            /*index_nested_properties=*/true)
                                        .SetCardinality(CARDINALITY_REPEATED))
                       .AddProperty(PropertyConfigBuilder()
                                        .SetName("InnerProperty2")
                                        .SetDataTypeDocument(
                                            "InnerSchema",
                                            /*index_nested_properties=*/true)
                                        .SetCardinality(CARDINALITY_REPEATED)))
          .Build();

  EXPECT_THAT(SchemaUtil::Validate(schema, GetParam()), IsOk());
}

TEST_P(SchemaUtilTest, InvalidSelfReference) {
  // Create a schema with a self-reference cycle in it: OwnSchema -> OwnSchema
  SchemaProto schema =
      SchemaBuilder()
          .AddType(SchemaTypeConfigBuilder()
                       .SetType("OwnSchema")
                       .AddProperty(PropertyConfigBuilder()
                                        .SetName("NestedDocument")
                                        .SetDataTypeDocument(
                                            "OwnSchema",
                                            /*index_nested_properties=*/true)
                                        .SetCardinality(CARDINALITY_OPTIONAL)))
          .Build();

  EXPECT_THAT(SchemaUtil::Validate(schema, GetParam()),
              StatusIs(libtextclassifier3::StatusCode::INVALID_ARGUMENT,
                       HasSubstr("Invalid cycle")));
}

TEST_P(SchemaUtilTest, InvalidSelfReferenceEvenWithOtherProperties) {
  // Create a schema with a self-reference cycle in it: OwnSchema -> OwnSchema
  SchemaProto schema =
      SchemaBuilder()
          .AddType(SchemaTypeConfigBuilder()
                       .SetType("OwnSchema")
                       .AddProperty(PropertyConfigBuilder()
                                        .SetName("NestedDocument")
                                        .SetDataTypeDocument(
                                            "OwnSchema",
                                            /*index_nested_properties=*/true)
                                        .SetCardinality(CARDINALITY_OPTIONAL))
                       .AddProperty(PropertyConfigBuilder()
                                        .SetName("SomeString")
                                        .SetDataTypeString(TERM_MATCH_PREFIX,
                                                           TOKENIZER_PLAIN)
                                        .SetCardinality(CARDINALITY_OPTIONAL)))
          .Build();

  EXPECT_THAT(SchemaUtil::Validate(schema, GetParam()),
              StatusIs(libtextclassifier3::StatusCode::INVALID_ARGUMENT,
                       HasSubstr("Invalid cycle")));
}

TEST_P(SchemaUtilTest, InvalidInfiniteLoopTwoDegrees) {
  // Create a schema for the outer schema
  SchemaProto schema =
      SchemaBuilder()
          .AddType(
              SchemaTypeConfigBuilder()
                  .SetType("A")
                  // Reference schema B, so far so good
                  .AddProperty(PropertyConfigBuilder()
                                   .SetName("NestedDocument")
                                   .SetDataTypeDocument(
                                       "B", /*index_nested_properties=*/true)
                                   .SetCardinality(CARDINALITY_OPTIONAL)))
          // Create the inner schema
          .AddType(
              SchemaTypeConfigBuilder()
                  .SetType("B")
                  // Reference the schema A, causing an invalid cycle of
                  // references.
                  .AddProperty(PropertyConfigBuilder()
                                   .SetName("NestedDocument")
                                   .SetDataTypeDocument(
                                       "A", /*index_nested_properties=*/true)
                                   .SetCardinality(CARDINALITY_REPEATED)))
          .Build();

  // Two degrees of referencing: A -> B -> A
  EXPECT_THAT(SchemaUtil::Validate(schema, GetParam()),
              StatusIs(libtextclassifier3::StatusCode::INVALID_ARGUMENT,
                       HasSubstr("Invalid cycle")));
}

TEST_P(SchemaUtilTest, InvalidInfiniteLoopThreeDegrees) {
  SchemaProto schema =
      SchemaBuilder()
          // Create a schema for the outer schema
          .AddType(
              SchemaTypeConfigBuilder()
                  .SetType("A")
                  // Reference schema B, so far so good
                  .AddProperty(PropertyConfigBuilder()
                                   .SetName("NestedDocument")
                                   .SetDataTypeDocument(
                                       "B", /*index_nested_properties=*/true)
                                   .SetCardinality(CARDINALITY_OPTIONAL)))
          // Create the inner schema
          .AddType(
              SchemaTypeConfigBuilder()
                  .SetType("B")
                  // Reference schema C, so far so good
                  .AddProperty(PropertyConfigBuilder()
                                   .SetName("NestedDocument")
                                   .SetDataTypeDocument(
                                       "C", /*index_nested_properties=*/true)
                                   .SetCardinality(CARDINALITY_REPEATED)))
          // Create the inner schema
          .AddType(
              SchemaTypeConfigBuilder()
                  .SetType("C")
                  // Reference schema C, so far so good
                  .AddProperty(PropertyConfigBuilder()
                                   .SetName("NestedDocument")
                                   .SetDataTypeDocument(
                                       "A", /*index_nested_properties=*/true)
                                   .SetCardinality(CARDINALITY_REPEATED)))
          .Build();

  // Three degrees of referencing: A -> B -> C -> A
  EXPECT_THAT(SchemaUtil::Validate(schema, GetParam()),
              StatusIs(libtextclassifier3::StatusCode::INVALID_ARGUMENT,
                       HasSubstr("Invalid cycle")));
}

TEST_P(SchemaUtilTest, ChildMissingOptionalAndRepeatedPropertiesNotOk) {
  SchemaTypeConfigProto type_a =
      SchemaTypeConfigBuilder()
          .SetType("A")
          .AddProperty(
              PropertyConfigBuilder()
                  .SetName("text")
                  .SetCardinality(CARDINALITY_OPTIONAL)
                  .SetDataTypeString(TERM_MATCH_EXACT, TOKENIZER_PLAIN))
          .Build();
  SchemaTypeConfigProto type_b =
      SchemaTypeConfigBuilder().SetType("B").AddParentType("A").Build();

  SchemaProto schema = SchemaBuilder().AddType(type_a).AddType(type_b).Build();
  EXPECT_THAT(
      SchemaUtil::Validate(schema, GetParam()),
      StatusIs(libtextclassifier3::StatusCode::INVALID_ARGUMENT,
               HasSubstr("Property text is not present in child type")));
}

TEST_P(SchemaUtilTest, ChildMissingRequiredPropertyNotOk) {
  SchemaTypeConfigProto type_a =
      SchemaTypeConfigBuilder()
          .SetType("A")
          .AddProperty(
              PropertyConfigBuilder()
                  .SetName("text")
                  .SetCardinality(CARDINALITY_REQUIRED)
                  .SetDataTypeString(TERM_MATCH_EXACT, TOKENIZER_PLAIN))
          .Build();
  SchemaTypeConfigProto type_b =
      SchemaTypeConfigBuilder().SetType("B").AddParentType("A").Build();

  SchemaProto schema = SchemaBuilder().AddType(type_a).AddType(type_b).Build();
  EXPECT_THAT(
      SchemaUtil::Validate(schema, GetParam()),
      StatusIs(libtextclassifier3::StatusCode::INVALID_ARGUMENT,
               HasSubstr("Property text is not present in child type")));
}

TEST_P(SchemaUtilTest, ChildCompatiblePropertyOk) {
  SchemaTypeConfigProto message_type =
      SchemaTypeConfigBuilder()
          .SetType("Message")
          .AddProperty(
              PropertyConfigBuilder()
                  .SetName("text")
                  .SetCardinality(CARDINALITY_REPEATED)
                  .SetDataTypeString(TERM_MATCH_EXACT, TOKENIZER_PLAIN))
          .AddProperty(PropertyConfigBuilder()
                           .SetName("person")
                           .SetCardinality(CARDINALITY_OPTIONAL)
                           .SetDataTypeDocument(
                               "Person", /*index_nested_properties=*/true))
          .Build();
  SchemaTypeConfigProto artist_message_type =
      SchemaTypeConfigBuilder()
          .SetType("ArtistMessage")
          .AddParentType("Message")
          .AddProperty(
              PropertyConfigBuilder()
                  .SetName("text")
                  // OPTIONAL is compatible with REPEATED.
                  .SetCardinality(CARDINALITY_OPTIONAL)
                  .SetDataTypeString(TERM_MATCH_EXACT, TOKENIZER_PLAIN))
          .AddProperty(
              // An extra text is compatible.
              PropertyConfigBuilder()
                  .SetName("extraText")
                  .SetCardinality(CARDINALITY_REPEATED)
                  .SetDataTypeString(TERM_MATCH_EXACT, TOKENIZER_PLAIN))
          .AddProperty(
              // An extra double is compatible
              PropertyConfigBuilder()
                  .SetName("extraDouble")
                  .SetCardinality(CARDINALITY_OPTIONAL)
                  .SetDataType(TYPE_DOUBLE))
          .AddProperty(PropertyConfigBuilder()
                           .SetName("person")
                           // REQUIRED is compatible with OPTIONAL.
                           .SetCardinality(CARDINALITY_REQUIRED)
                           // Artist is compatible with Person.
                           .SetDataTypeDocument(
                               "Artist", /*index_nested_properties=*/true))
          .Build();

  SchemaTypeConfigProto person_type =
      SchemaTypeConfigBuilder().SetType("Person").Build();
  SchemaTypeConfigProto artist_type = SchemaTypeConfigBuilder()
                                          .SetType("Artist")
                                          .AddParentType("Person")
                                          .Build();

  SchemaProto schema = SchemaBuilder()
                           .AddType(message_type)
                           .AddType(artist_message_type)
                           .AddType(person_type)
                           .AddType(artist_type)
                           .Build();
  ICING_ASSERT_OK_AND_ASSIGN(SchemaUtil::DependentMap d_map,
                             SchemaUtil::Validate(schema, GetParam()));
  EXPECT_THAT(d_map, SizeIs(3));
  EXPECT_THAT(d_map["Message"],
              UnorderedElementsAre(Pair("ArtistMessage", IsEmpty())));
  EXPECT_THAT(d_map["Person"],
              UnorderedElementsAre(
                  Pair("Message", UnorderedElementsAre(Pointee(EqualsProto(
                                      message_type.properties(1))))),
                  Pair("Artist", IsEmpty())));
  EXPECT_THAT(d_map["Artist"],
              UnorderedElementsAre(Pair(
                  "ArtistMessage", UnorderedElementsAre(Pointee(EqualsProto(
                                       artist_message_type.properties(3)))))));
}

TEST_P(SchemaUtilTest, ChildIncompatibleCardinalityPropertyNotOk) {
  SchemaTypeConfigProto message_type =
      SchemaTypeConfigBuilder()
          .SetType("Message")
          .AddProperty(
              PropertyConfigBuilder()
                  .SetName("text")
                  .SetCardinality(CARDINALITY_REPEATED)
                  .SetDataTypeString(TERM_MATCH_EXACT, TOKENIZER_PLAIN))
          .AddProperty(PropertyConfigBuilder()
                           .SetName("person")
                           .SetCardinality(CARDINALITY_OPTIONAL)
                           .SetDataTypeDocument(
                               "Person", /*index_nested_properties=*/true))
          .Build();
  SchemaTypeConfigProto artist_message_type =
      SchemaTypeConfigBuilder()
          .SetType("ArtistMessage")
          .AddParentType("Message")
          .AddProperty(
              PropertyConfigBuilder()
                  .SetName("text")
                  .SetCardinality(CARDINALITY_OPTIONAL)
                  .SetDataTypeString(TERM_MATCH_EXACT, TOKENIZER_PLAIN))
          .AddProperty(
              PropertyConfigBuilder()
                  .SetName("extraText")
                  .SetCardinality(CARDINALITY_REPEATED)
                  .SetDataTypeString(TERM_MATCH_EXACT, TOKENIZER_PLAIN))
          .AddProperty(PropertyConfigBuilder()
                           .SetName("person")
                           // Overwrite OPTIONAL to REPEATED is not ok.
                           .SetCardinality(CARDINALITY_REPEATED)
                           .SetDataTypeDocument(
                               "Artist", /*index_nested_properties=*/true))
          .Build();

  SchemaTypeConfigProto person_type =
      SchemaTypeConfigBuilder().SetType("Person").Build();
  SchemaTypeConfigProto artist_type = SchemaTypeConfigBuilder()
                                          .SetType("Artist")
                                          .AddParentType("Person")
                                          .Build();

  SchemaProto schema = SchemaBuilder()
                           .AddType(message_type)
                           .AddType(artist_message_type)
                           .AddType(person_type)
                           .AddType(artist_type)
                           .Build();
  EXPECT_THAT(
      SchemaUtil::Validate(schema, GetParam()),
      StatusIs(libtextclassifier3::StatusCode::INVALID_ARGUMENT,
               HasSubstr("Property person from child type ArtistMessage is not "
                         "compatible to the parent type Message.")));
}

TEST_P(SchemaUtilTest, ChildIncompatibleDataTypePropertyNotOk) {
  SchemaTypeConfigProto message_type =
      SchemaTypeConfigBuilder()
          .SetType("Message")
          .AddProperty(
              PropertyConfigBuilder()
                  .SetName("text")
                  .SetCardinality(CARDINALITY_REPEATED)
                  .SetDataTypeString(TERM_MATCH_EXACT, TOKENIZER_PLAIN))
          .AddProperty(PropertyConfigBuilder()
                           .SetName("person")
                           .SetCardinality(CARDINALITY_OPTIONAL)
                           .SetDataTypeDocument(
                               "Person", /*index_nested_properties=*/true))
          .Build();
  SchemaTypeConfigProto artist_message_type =
      SchemaTypeConfigBuilder()
          .SetType("ArtistMessage")
          .AddParentType("Message")
          .AddProperty(PropertyConfigBuilder()
                           .SetName("text")
                           .SetCardinality(CARDINALITY_OPTIONAL)
                           // Double is not compatible to string.
                           .SetDataType(TYPE_DOUBLE))
          .AddProperty(
              PropertyConfigBuilder()
                  .SetName("extraText")
                  .SetCardinality(CARDINALITY_REPEATED)
                  .SetDataTypeString(TERM_MATCH_EXACT, TOKENIZER_PLAIN))
          .AddProperty(PropertyConfigBuilder()
                           .SetName("person")
                           .SetCardinality(CARDINALITY_REQUIRED)
                           .SetDataTypeDocument(
                               "Artist", /*index_nested_properties=*/true))
          .Build();

  SchemaTypeConfigProto person_type =
      SchemaTypeConfigBuilder().SetType("Person").Build();
  SchemaTypeConfigProto artist_type = SchemaTypeConfigBuilder()
                                          .SetType("Artist")
                                          .AddParentType("Person")
                                          .Build();

  SchemaProto schema = SchemaBuilder()
                           .AddType(message_type)
                           .AddType(artist_message_type)
                           .AddType(person_type)
                           .AddType(artist_type)
                           .Build();
  EXPECT_THAT(
      SchemaUtil::Validate(schema, GetParam()),
      StatusIs(libtextclassifier3::StatusCode::INVALID_ARGUMENT,
               HasSubstr("Property text from child type ArtistMessage is not "
                         "compatible to the parent type Message.")));
}

TEST_P(SchemaUtilTest, ChildIncompatibleDocumentTypePropertyNotOk) {
  SchemaTypeConfigProto message_type =
      SchemaTypeConfigBuilder()
          .SetType("Message")
          .AddProperty(
              PropertyConfigBuilder()
                  .SetName("text")
                  .SetCardinality(CARDINALITY_REPEATED)
                  .SetDataTypeString(TERM_MATCH_EXACT, TOKENIZER_PLAIN))
          .AddProperty(PropertyConfigBuilder()
                           .SetName("person")
                           .SetCardinality(CARDINALITY_OPTIONAL)
                           .SetDataTypeDocument(
                               "Person", /*index_nested_properties=*/true))
          .Build();
  SchemaTypeConfigProto artist_message_type =
      SchemaTypeConfigBuilder()
          .SetType("ArtistMessage")
          .AddParentType("Message")
          .AddProperty(
              PropertyConfigBuilder()
                  .SetName("text")
                  .SetCardinality(CARDINALITY_OPTIONAL)
                  .SetDataTypeString(TERM_MATCH_EXACT, TOKENIZER_PLAIN))
          .AddProperty(
              PropertyConfigBuilder()
                  .SetName("extraText")
                  .SetCardinality(CARDINALITY_REPEATED)
                  .SetDataTypeString(TERM_MATCH_EXACT, TOKENIZER_PLAIN))
          .AddProperty(
              PropertyConfigBuilder()
                  .SetName("person")
                  .SetCardinality(CARDINALITY_REQUIRED)
                  // Artist is not a subtype of Person, thus incompatible
                  .SetDataTypeDocument("Artist",
                                       /*index_nested_properties=*/true))
          .Build();

  SchemaTypeConfigProto person_type =
      SchemaTypeConfigBuilder().SetType("Person").Build();
  // In this test, Artist is not a subtype of Person.
  SchemaTypeConfigProto artist_type =
      SchemaTypeConfigBuilder().SetType("Artist").Build();

  SchemaProto schema = SchemaBuilder()
                           .AddType(message_type)
                           .AddType(artist_message_type)
                           .AddType(person_type)
                           .AddType(artist_type)
                           .Build();
  EXPECT_THAT(
      SchemaUtil::Validate(schema, GetParam()),
      StatusIs(libtextclassifier3::StatusCode::INVALID_ARGUMENT,
               HasSubstr("Property person from child type ArtistMessage is not "
                         "compatible to the parent type Message.")));
}

TEST_P(SchemaUtilTest, ChildCompatibleMultipleParentPropertyOk) {
  SchemaTypeConfigProto email_type =
      SchemaTypeConfigBuilder()
          .SetType("Email")
          .AddProperty(
              PropertyConfigBuilder()
                  .SetName("sender")
                  .SetDataTypeString(TERM_MATCH_PREFIX, TOKENIZER_PLAIN)
                  .SetCardinality(CARDINALITY_OPTIONAL))
          .AddProperty(
              PropertyConfigBuilder()
                  .SetName("recipient")
                  .SetDataTypeString(TERM_MATCH_PREFIX, TOKENIZER_PLAIN)
                  .SetCardinality(CARDINALITY_OPTIONAL))
          .Build();
  SchemaTypeConfigProto message_type =
      SchemaTypeConfigBuilder()
          .SetType("Message")
          .AddProperty(
              PropertyConfigBuilder()
                  .SetName("content")
                  .SetDataTypeString(TERM_MATCH_PREFIX, TOKENIZER_PLAIN)
                  .SetCardinality(CARDINALITY_OPTIONAL))
          .Build();
  SchemaTypeConfigProto email_message_type =
      SchemaTypeConfigBuilder()
          .SetType("EmailMessage")
          .AddParentType("Email")
          .AddParentType("Message")
          .AddProperty(
              PropertyConfigBuilder()
                  .SetName("sender")
                  .SetDataTypeString(TERM_MATCH_PREFIX, TOKENIZER_PLAIN)
                  .SetCardinality(CARDINALITY_OPTIONAL))
          .AddProperty(
              PropertyConfigBuilder()
                  .SetName("recipient")
                  .SetDataTypeString(TERM_MATCH_PREFIX, TOKENIZER_PLAIN)
                  .SetCardinality(CARDINALITY_OPTIONAL))
          .AddProperty(
              PropertyConfigBuilder()
                  .SetName("content")
                  .SetDataTypeString(TERM_MATCH_PREFIX, TOKENIZER_PLAIN)
                  .SetCardinality(CARDINALITY_OPTIONAL))
          .Build();

  SchemaProto schema = SchemaBuilder()
                           .AddType(email_type)
                           .AddType(message_type)
                           .AddType(email_message_type)
                           .Build();
  ICING_ASSERT_OK_AND_ASSIGN(SchemaUtil::DependentMap d_map,
                             SchemaUtil::Validate(schema, GetParam()));
  EXPECT_THAT(d_map, SizeIs(2));
  EXPECT_THAT(d_map["Email"],
              UnorderedElementsAre(Pair("EmailMessage", IsEmpty())));
  EXPECT_THAT(d_map["Message"],
              UnorderedElementsAre(Pair("EmailMessage", IsEmpty())));
}

TEST_P(SchemaUtilTest, ChildIncompatibleMultipleParentPropertyNotOk) {
  SchemaTypeConfigProto email_type =
      SchemaTypeConfigBuilder()
          .SetType("Email")
          .AddProperty(
              PropertyConfigBuilder()
                  .SetName("sender")
                  .SetDataTypeString(TERM_MATCH_PREFIX, TOKENIZER_PLAIN)
                  .SetCardinality(CARDINALITY_OPTIONAL))
          .AddProperty(
              PropertyConfigBuilder()
                  .SetName("recipient")
                  .SetDataTypeString(TERM_MATCH_PREFIX, TOKENIZER_PLAIN)
                  .SetCardinality(CARDINALITY_OPTIONAL))
          .Build();
  SchemaTypeConfigProto message_type =
      SchemaTypeConfigBuilder()
          .SetType("Message")
          .AddProperty(
              PropertyConfigBuilder()
                  .SetName("content")
                  .SetDataTypeString(TERM_MATCH_PREFIX, TOKENIZER_PLAIN)
                  .SetCardinality(CARDINALITY_OPTIONAL))
          .Build();

  // Missing the "sender" field from parent "Email", thus incompatible.
  SchemaTypeConfigProto email_message_type1 =
      SchemaTypeConfigBuilder()
          .SetType("EmailMessage")
          .AddParentType("Email")
          .AddParentType("Message")
          .AddProperty(
              PropertyConfigBuilder()
                  .SetName("recipient")
                  .SetDataTypeString(TERM_MATCH_PREFIX, TOKENIZER_PLAIN)
                  .SetCardinality(CARDINALITY_OPTIONAL))
          .AddProperty(
              PropertyConfigBuilder()
                  .SetName("content")
                  .SetDataTypeString(TERM_MATCH_PREFIX, TOKENIZER_PLAIN)
                  .SetCardinality(CARDINALITY_OPTIONAL))
          .Build();
  SchemaProto schema1 = SchemaBuilder()
                            .AddType(email_type)
                            .AddType(message_type)
                            .AddType(email_message_type1)
                            .Build();
  EXPECT_THAT(
      SchemaUtil::Validate(schema1, GetParam()),
      StatusIs(libtextclassifier3::StatusCode::INVALID_ARGUMENT,
               HasSubstr(
                   "Property sender is not present in child type EmailMessage, "
                   "but it is defined in the parent type Email.")));

  // Missing the "content" field from parent "Message", thus incompatible.
  SchemaTypeConfigProto email_message_type2 =
      SchemaTypeConfigBuilder()
          .SetType("EmailMessage")
          .AddParentType("Email")
          .AddParentType("Message")
          .AddProperty(
              PropertyConfigBuilder()
                  .SetName("sender")
                  .SetDataTypeString(TERM_MATCH_PREFIX, TOKENIZER_PLAIN)
                  .SetCardinality(CARDINALITY_OPTIONAL))
          .AddProperty(
              PropertyConfigBuilder()
                  .SetName("recipient")
                  .SetDataTypeString(TERM_MATCH_PREFIX, TOKENIZER_PLAIN)
                  .SetCardinality(CARDINALITY_OPTIONAL))
          .Build();
  SchemaProto schema2 = SchemaBuilder()
                            .AddType(email_type)
                            .AddType(message_type)
                            .AddType(email_message_type2)
                            .Build();
  EXPECT_THAT(
      SchemaUtil::Validate(schema2, GetParam()),
      StatusIs(
          libtextclassifier3::StatusCode::INVALID_ARGUMENT,
          HasSubstr(
              "Property content is not present in child type EmailMessage, "
              "but it is defined in the parent type Message.")));
}

INSTANTIATE_TEST_SUITE_P(
    SchemaUtilTest, SchemaUtilTest,
    testing::Values(/*allow_circular_schema_definitions=*/true, false));

struct IsIndexedPropertyTestParam {
  PropertyConfigProto property_config;
  bool expected_result;

  explicit IsIndexedPropertyTestParam(PropertyConfigProto property_config_in,
                                      bool expected_result_in)
      : property_config(std::move(property_config_in)),
        expected_result(expected_result_in) {}
};

class SchemaUtilIsIndexedPropertyTest
    : public ::testing::TestWithParam<IsIndexedPropertyTestParam> {};

TEST_P(SchemaUtilIsIndexedPropertyTest, IsIndexedProperty) {
  const IsIndexedPropertyTestParam& test_param = GetParam();
  EXPECT_THAT(SchemaUtil::IsIndexedProperty(test_param.property_config),
              Eq(test_param.expected_result));
}

INSTANTIATE_TEST_SUITE_P(
    SchemaUtilIsIndexedPropertyTest, SchemaUtilIsIndexedPropertyTest,
    testing::Values(
        IsIndexedPropertyTestParam(PropertyConfigBuilder()
                                       .SetName("property")
                                       .SetDataTypeString(TERM_MATCH_UNKNOWN,
                                                          TOKENIZER_NONE)
                                       .Build(),
                                   false),
        IsIndexedPropertyTestParam(PropertyConfigBuilder()
                                       .SetName("property")
                                       .SetDataTypeString(TERM_MATCH_UNKNOWN,
                                                          TOKENIZER_PLAIN)
                                       .Build(),
                                   false),
        IsIndexedPropertyTestParam(PropertyConfigBuilder()
                                       .SetName("property")
                                       .SetDataTypeString(TERM_MATCH_UNKNOWN,
                                                          TOKENIZER_VERBATIM)
                                       .Build(),
                                   false),
        IsIndexedPropertyTestParam(PropertyConfigBuilder()
                                       .SetName("property")
                                       .SetDataTypeString(TERM_MATCH_UNKNOWN,
                                                          TOKENIZER_RFC822)
                                       .Build(),
                                   false),
        IsIndexedPropertyTestParam(PropertyConfigBuilder()
                                       .SetName("property")
                                       .SetDataTypeString(TERM_MATCH_UNKNOWN,
                                                          TOKENIZER_URL)
                                       .Build(),
                                   false),
        IsIndexedPropertyTestParam(PropertyConfigBuilder()
                                       .SetName("property")
                                       .SetDataTypeString(TERM_MATCH_EXACT,
                                                          TOKENIZER_NONE)
                                       .Build(),
                                   false),
        IsIndexedPropertyTestParam(PropertyConfigBuilder()
                                       .SetName("property")
                                       .SetDataTypeString(TERM_MATCH_EXACT,
                                                          TOKENIZER_PLAIN)
                                       .Build(),
                                   true),
        IsIndexedPropertyTestParam(PropertyConfigBuilder()
                                       .SetName("property")
                                       .SetDataTypeString(TERM_MATCH_EXACT,
                                                          TOKENIZER_VERBATIM)
                                       .Build(),
                                   true),
        IsIndexedPropertyTestParam(PropertyConfigBuilder()
                                       .SetName("property")
                                       .SetDataTypeString(TERM_MATCH_EXACT,
                                                          TOKENIZER_RFC822)
                                       .Build(),
                                   true),
        IsIndexedPropertyTestParam(PropertyConfigBuilder()
                                       .SetName("property")
                                       .SetDataTypeString(TERM_MATCH_EXACT,
                                                          TOKENIZER_URL)
                                       .Build(),
                                   true),
        IsIndexedPropertyTestParam(PropertyConfigBuilder()
                                       .SetName("property")
                                       .SetDataTypeString(TERM_MATCH_PREFIX,
                                                          TOKENIZER_NONE)
                                       .Build(),
                                   false),
        IsIndexedPropertyTestParam(PropertyConfigBuilder()
                                       .SetName("property")
                                       .SetDataTypeString(TERM_MATCH_PREFIX,
                                                          TOKENIZER_PLAIN)
                                       .Build(),
                                   true),
        IsIndexedPropertyTestParam(PropertyConfigBuilder()
                                       .SetName("property")
                                       .SetDataTypeString(TERM_MATCH_PREFIX,
                                                          TOKENIZER_VERBATIM)
                                       .Build(),
                                   true),
        IsIndexedPropertyTestParam(PropertyConfigBuilder()
                                       .SetName("property")
                                       .SetDataTypeString(TERM_MATCH_PREFIX,
                                                          TOKENIZER_RFC822)
                                       .Build(),
                                   true),
        IsIndexedPropertyTestParam(PropertyConfigBuilder()
                                       .SetName("property")
                                       .SetDataTypeString(TERM_MATCH_PREFIX,
                                                          TOKENIZER_URL)
                                       .Build(),
                                   true),
        IsIndexedPropertyTestParam(PropertyConfigBuilder()
                                       .SetName("property")
                                       .SetDataTypeInt64(NUMERIC_MATCH_UNKNOWN)
                                       .Build(),
                                   false),
        IsIndexedPropertyTestParam(PropertyConfigBuilder()
                                       .SetName("property")
                                       .SetDataTypeInt64(NUMERIC_MATCH_RANGE)
                                       .Build(),
                                   true),
        IsIndexedPropertyTestParam(PropertyConfigBuilder()
                                       .SetName("property")
                                       .SetDataType(TYPE_DOUBLE)
                                       .Build(),
                                   false),
        IsIndexedPropertyTestParam(PropertyConfigBuilder()
                                       .SetName("property")
                                       .SetDataType(TYPE_BOOLEAN)
                                       .Build(),
                                   false),
        IsIndexedPropertyTestParam(PropertyConfigBuilder()
                                       .SetName("property")
                                       .SetDataType(TYPE_BYTES)
                                       .Build(),
                                   false),
        IsIndexedPropertyTestParam(PropertyConfigBuilder()
                                       .SetName("property")
                                       .SetDataType(TYPE_DOCUMENT)
                                       .Build(),
                                   false)));

}  // namespace

}  // namespace lib
}  // namespace icing<|MERGE_RESOLUTION|>--- conflicted
+++ resolved
@@ -45,42 +45,10 @@
 constexpr char kMessageType[] = "Text";
 constexpr char kPersonType[] = "Person";
 
-<<<<<<< HEAD
-constexpr PropertyConfigProto_DataType_Code TYPE_DOCUMENT =
-    PropertyConfigProto_DataType_Code_DOCUMENT;
-constexpr PropertyConfigProto_DataType_Code TYPE_STRING =
-    PropertyConfigProto_DataType_Code_STRING;
-constexpr PropertyConfigProto_DataType_Code TYPE_INT =
-    PropertyConfigProto_DataType_Code_INT64;
-constexpr PropertyConfigProto_DataType_Code TYPE_DOUBLE =
-    PropertyConfigProto_DataType_Code_DOUBLE;
-
-constexpr PropertyConfigProto_Cardinality_Code CARDINALITY_UNKNOWN =
-    PropertyConfigProto_Cardinality_Code_UNKNOWN;
-constexpr PropertyConfigProto_Cardinality_Code CARDINALITY_REQUIRED =
-    PropertyConfigProto_Cardinality_Code_REQUIRED;
-constexpr PropertyConfigProto_Cardinality_Code CARDINALITY_OPTIONAL =
-    PropertyConfigProto_Cardinality_Code_OPTIONAL;
-constexpr PropertyConfigProto_Cardinality_Code CARDINALITY_REPEATED =
-    PropertyConfigProto_Cardinality_Code_REPEATED;
-
-constexpr StringIndexingConfig_TokenizerType_Code TOKENIZER_NONE =
-    StringIndexingConfig_TokenizerType_Code_NONE;
-constexpr StringIndexingConfig_TokenizerType_Code TOKENIZER_PLAIN =
-    StringIndexingConfig_TokenizerType_Code_PLAIN;
-
-constexpr TermMatchType_Code MATCH_UNKNOWN = TermMatchType_Code_UNKNOWN;
-constexpr TermMatchType_Code MATCH_EXACT = TermMatchType_Code_EXACT_ONLY;
-constexpr TermMatchType_Code MATCH_PREFIX = TermMatchType_Code_PREFIX;
-
-TEST(SchemaUtilTest, DependencyGraphAlphabeticalOrder) {
-  // Create a schema with the following dependencies:
-=======
 class SchemaUtilTest : public ::testing::TestWithParam<bool> {};
 
 TEST_P(SchemaUtilTest, DependentGraphAlphabeticalOrder) {
   // Create a schema with the following dependent relation:
->>>>>>> a81a0c8c
   //         C
   //       /   \
   // A - B       E - F
