// Copyright (C) 2019 Google LLC
//
// Licensed under the Apache License, Version 2.0 (the "License");
// you may not use this file except in compliance with the License.
// You may obtain a copy of the License at
//
//      http://www.apache.org/licenses/LICENSE-2.0
//
// Unless required by applicable law or agreed to in writing, software
// distributed under the License is distributed on an "AS IS" BASIS,
// WITHOUT WARRANTIES OR CONDITIONS OF ANY KIND, either express or implied.
// See the License for the specific language governing permissions and
// limitations under the License.

#include "icing/schema/schema-util.h"

#include <cstdint>
#include <string>
#include <string_view>
#include <unordered_set>

#include "gmock/gmock.h"
#include "gtest/gtest.h"
#include "icing/proto/schema.pb.h"
#include "icing/proto/term.pb.h"
#include "icing/schema-builder.h"
#include "icing/testing/common-matchers.h"

namespace icing {
namespace lib {
namespace {

using ::testing::Eq;
using ::testing::HasSubstr;

// Properties/fields in a schema type
constexpr char kEmailType[] = "EmailMessage";
constexpr char kMessageType[] = "Text";
constexpr char kPersonType[] = "Person";

constexpr PropertyConfigProto_DataType_Code TYPE_DOCUMENT =
    PropertyConfigProto_DataType_Code_DOCUMENT;
constexpr PropertyConfigProto_DataType_Code TYPE_STRING =
    PropertyConfigProto_DataType_Code_STRING;
constexpr PropertyConfigProto_DataType_Code TYPE_INT =
    PropertyConfigProto_DataType_Code_INT64;
constexpr PropertyConfigProto_DataType_Code TYPE_DOUBLE =
    PropertyConfigProto_DataType_Code_DOUBLE;

constexpr PropertyConfigProto_Cardinality_Code CARDINALITY_UNKNOWN =
    PropertyConfigProto_Cardinality_Code_UNKNOWN;
constexpr PropertyConfigProto_Cardinality_Code CARDINALITY_REQUIRED =
    PropertyConfigProto_Cardinality_Code_REQUIRED;
constexpr PropertyConfigProto_Cardinality_Code CARDINALITY_OPTIONAL =
    PropertyConfigProto_Cardinality_Code_OPTIONAL;
constexpr PropertyConfigProto_Cardinality_Code CARDINALITY_REPEATED =
    PropertyConfigProto_Cardinality_Code_REPEATED;

constexpr StringIndexingConfig_TokenizerType_Code TOKENIZER_NONE =
    StringIndexingConfig_TokenizerType_Code_NONE;
constexpr StringIndexingConfig_TokenizerType_Code TOKENIZER_PLAIN =
    StringIndexingConfig_TokenizerType_Code_PLAIN;

constexpr TermMatchType_Code MATCH_UNKNOWN = TermMatchType_Code_UNKNOWN;
constexpr TermMatchType_Code MATCH_EXACT = TermMatchType_Code_EXACT_ONLY;
constexpr TermMatchType_Code MATCH_PREFIX = TermMatchType_Code_PREFIX;

TEST(SchemaUtilTest, DependencyGraphAlphabeticalOrder) {
  // Create a schema with the following dependencies:
  //         C
  //       /   \
  // A - B       E - F
  //       \   /
  //         D
  SchemaTypeConfigProto type_a =
      SchemaTypeConfigBuilder()
          .SetType("A")
          .AddProperty(
              PropertyConfigBuilder()
                  .SetName("b")
                  .SetCardinality(CARDINALITY_OPTIONAL)
                  .SetDataTypeDocument("B", /*index_nested_properties=*/true))
          .Build();
  SchemaTypeConfigProto type_b =
      SchemaTypeConfigBuilder()
          .SetType("B")
          .AddProperty(
              PropertyConfigBuilder()
                  .SetName("c")
                  .SetCardinality(CARDINALITY_OPTIONAL)
                  .SetDataTypeDocument("C", /*index_nested_properties=*/true))
          .AddProperty(
              PropertyConfigBuilder()
                  .SetName("d")
                  .SetCardinality(CARDINALITY_OPTIONAL)
                  .SetDataTypeDocument("D", /*index_nested_properties=*/true))
          .Build();
  SchemaTypeConfigProto type_c =
      SchemaTypeConfigBuilder()
          .SetType("C")
          .AddProperty(
              PropertyConfigBuilder()
                  .SetName("e")
                  .SetCardinality(CARDINALITY_OPTIONAL)
                  .SetDataTypeDocument("E", /*index_nested_properties=*/true))
          .Build();
  SchemaTypeConfigProto type_d =
      SchemaTypeConfigBuilder()
          .SetType("D")
          .AddProperty(
              PropertyConfigBuilder()
                  .SetName("e")
                  .SetCardinality(CARDINALITY_OPTIONAL)
                  .SetDataTypeDocument("E", /*index_nested_properties=*/true))
          .Build();
  SchemaTypeConfigProto type_e =
      SchemaTypeConfigBuilder()
          .SetType("E")
          .AddProperty(
              PropertyConfigBuilder()
                  .SetName("f")
                  .SetCardinality(CARDINALITY_OPTIONAL)
                  .SetDataTypeDocument("F", /*index_nested_properties=*/true))
          .Build();
  SchemaTypeConfigProto type_f =
      SchemaTypeConfigBuilder()
          .SetType("F")
          .AddProperty(PropertyConfigBuilder()
                           .SetName("text")
                           .SetCardinality(CARDINALITY_OPTIONAL)
                           .SetDataTypeString(MATCH_EXACT, TOKENIZER_PLAIN))
          .Build();

  // Provide these in alphabetical (also parent-child) order: A, B, C, D, E, F
  SchemaProto schema = SchemaBuilder()
                           .AddType(type_a)
                           .AddType(type_b)
                           .AddType(type_c)
                           .AddType(type_d)
                           .AddType(type_e)
                           .AddType(type_f)
                           .Build();
  ICING_ASSERT_OK_AND_ASSIGN(SchemaUtil::DependencyMap d_map,
                             SchemaUtil::Validate(schema));
  EXPECT_THAT(d_map, testing::SizeIs(5));
  EXPECT_THAT(d_map["F"],
              testing::UnorderedElementsAre("A", "B", "C", "D", "E"));
  EXPECT_THAT(d_map["E"], testing::UnorderedElementsAre("A", "B", "C", "D"));
  EXPECT_THAT(d_map["D"], testing::UnorderedElementsAre("A", "B"));
  EXPECT_THAT(d_map["C"], testing::UnorderedElementsAre("A", "B"));
  EXPECT_THAT(d_map["B"], testing::UnorderedElementsAre("A"));
}

TEST(SchemaUtilTest, DependencyGraphReverseAlphabeticalOrder) {
  // Create a schema with the following dependencies:
  //         C
  //       /   \
  // A - B       E - F
  //       \   /
  //         D
  SchemaTypeConfigProto type_a =
      SchemaTypeConfigBuilder()
          .SetType("A")
          .AddProperty(
              PropertyConfigBuilder()
                  .SetName("b")
                  .SetCardinality(CARDINALITY_OPTIONAL)
                  .SetDataTypeDocument("B", /*index_nested_properties=*/true))
          .Build();
  SchemaTypeConfigProto type_b =
      SchemaTypeConfigBuilder()
          .SetType("B")
          .AddProperty(
              PropertyConfigBuilder()
                  .SetName("c")
                  .SetCardinality(CARDINALITY_OPTIONAL)
                  .SetDataTypeDocument("C", /*index_nested_properties=*/true))
          .AddProperty(
              PropertyConfigBuilder()
                  .SetName("d")
                  .SetCardinality(CARDINALITY_OPTIONAL)
                  .SetDataTypeDocument("D", /*index_nested_properties=*/true))
          .Build();
  SchemaTypeConfigProto type_c =
      SchemaTypeConfigBuilder()
          .SetType("C")
          .AddProperty(
              PropertyConfigBuilder()
                  .SetName("e")
                  .SetCardinality(CARDINALITY_OPTIONAL)
                  .SetDataTypeDocument("E", /*index_nested_properties=*/true))
          .Build();
  SchemaTypeConfigProto type_d =
      SchemaTypeConfigBuilder()
          .SetType("D")
          .AddProperty(
              PropertyConfigBuilder()
                  .SetName("e")
                  .SetCardinality(CARDINALITY_OPTIONAL)
                  .SetDataTypeDocument("E", /*index_nested_properties=*/true))
          .Build();
  SchemaTypeConfigProto type_e =
      SchemaTypeConfigBuilder()
          .SetType("E")
          .AddProperty(
              PropertyConfigBuilder()
                  .SetName("f")
                  .SetCardinality(CARDINALITY_OPTIONAL)
                  .SetDataTypeDocument("F", /*index_nested_properties=*/true))
          .Build();
  SchemaTypeConfigProto type_f =
      SchemaTypeConfigBuilder()
          .SetType("F")
          .AddProperty(PropertyConfigBuilder()
                           .SetName("text")
                           .SetCardinality(CARDINALITY_OPTIONAL)
                           .SetDataTypeString(MATCH_EXACT, TOKENIZER_PLAIN))
          .Build();

  // Provide these in reverse alphabetical (also child-parent) order:
  //   F, E, D, C, B, A
  SchemaProto schema = SchemaBuilder()
                           .AddType(type_f)
                           .AddType(type_e)
                           .AddType(type_d)
                           .AddType(type_c)
                           .AddType(type_b)
                           .AddType(type_a)
                           .Build();
  ICING_ASSERT_OK_AND_ASSIGN(SchemaUtil::DependencyMap d_map,
                             SchemaUtil::Validate(schema));
  EXPECT_THAT(d_map, testing::SizeIs(5));
  EXPECT_THAT(d_map["F"],
              testing::UnorderedElementsAre("A", "B", "C", "D", "E"));
  EXPECT_THAT(d_map["E"], testing::UnorderedElementsAre("A", "B", "C", "D"));
  EXPECT_THAT(d_map["D"], testing::UnorderedElementsAre("A", "B"));
  EXPECT_THAT(d_map["C"], testing::UnorderedElementsAre("A", "B"));
  EXPECT_THAT(d_map["B"], testing::UnorderedElementsAre("A"));
}

TEST(SchemaUtilTest, DependencyGraphMixedOrder) {
  // Create a schema with the following dependencies:
  //         C
  //       /   \
  // A - B       E - F
  //       \   /
  //         D
  SchemaTypeConfigProto type_a =
      SchemaTypeConfigBuilder()
          .SetType("A")
          .AddProperty(
              PropertyConfigBuilder()
                  .SetName("b")
                  .SetCardinality(CARDINALITY_OPTIONAL)
                  .SetDataTypeDocument("B", /*index_nested_properties=*/true))
          .Build();
  SchemaTypeConfigProto type_b =
      SchemaTypeConfigBuilder()
          .SetType("B")
          .AddProperty(
              PropertyConfigBuilder()
                  .SetName("c")
                  .SetCardinality(CARDINALITY_OPTIONAL)
                  .SetDataTypeDocument("C", /*index_nested_properties=*/true))
          .AddProperty(
              PropertyConfigBuilder()
                  .SetName("d")
                  .SetCardinality(CARDINALITY_OPTIONAL)
                  .SetDataTypeDocument("D", /*index_nested_properties=*/true))
          .Build();
  SchemaTypeConfigProto type_c =
      SchemaTypeConfigBuilder()
          .SetType("C")
          .AddProperty(
              PropertyConfigBuilder()
                  .SetName("e")
                  .SetCardinality(CARDINALITY_OPTIONAL)
                  .SetDataTypeDocument("E", /*index_nested_properties=*/true))
          .Build();
  SchemaTypeConfigProto type_d =
      SchemaTypeConfigBuilder()
          .SetType("D")
          .AddProperty(
              PropertyConfigBuilder()
                  .SetName("e")
                  .SetCardinality(CARDINALITY_OPTIONAL)
                  .SetDataTypeDocument("E", /*index_nested_properties=*/true))
          .Build();
  SchemaTypeConfigProto type_e =
      SchemaTypeConfigBuilder()
          .SetType("E")
          .AddProperty(
              PropertyConfigBuilder()
                  .SetName("f")
                  .SetCardinality(CARDINALITY_OPTIONAL)
                  .SetDataTypeDocument("F", /*index_nested_properties=*/true))
          .Build();
  SchemaTypeConfigProto type_f =
      SchemaTypeConfigBuilder()
          .SetType("F")
          .AddProperty(PropertyConfigBuilder()
                           .SetName("text")
                           .SetCardinality(CARDINALITY_OPTIONAL)
                           .SetDataTypeString(MATCH_EXACT, TOKENIZER_PLAIN))
          .Build();

  // Provide these in a random order: C, E, F, A, B, D
  SchemaProto schema = SchemaBuilder()
                           .AddType(type_c)
                           .AddType(type_e)
                           .AddType(type_f)
                           .AddType(type_a)
                           .AddType(type_b)
                           .AddType(type_d)
                           .Build();
  ICING_ASSERT_OK_AND_ASSIGN(SchemaUtil::DependencyMap d_map,
                             SchemaUtil::Validate(schema));
  EXPECT_THAT(d_map, testing::SizeIs(5));
  EXPECT_THAT(d_map["F"],
              testing::UnorderedElementsAre("A", "B", "C", "D", "E"));
  EXPECT_THAT(d_map["E"], testing::UnorderedElementsAre("A", "B", "C", "D"));
  EXPECT_THAT(d_map["D"], testing::UnorderedElementsAre("A", "B"));
  EXPECT_THAT(d_map["C"], testing::UnorderedElementsAre("A", "B"));
  EXPECT_THAT(d_map["B"], testing::UnorderedElementsAre("A"));
}

TEST(SchemaUtilTest, TopLevelCycle) {
  // Create a schema with the following dependencies:
  // A - B - B - B - B....
  SchemaTypeConfigProto type_a =
      SchemaTypeConfigBuilder()
          .SetType("A")
          .AddProperty(
              PropertyConfigBuilder()
                  .SetName("b")
                  .SetCardinality(CARDINALITY_OPTIONAL)
                  .SetDataTypeDocument("B", /*index_nested_properties=*/true))
          .Build();
  SchemaTypeConfigProto type_b =
      SchemaTypeConfigBuilder()
          .SetType("B")
          .AddProperty(
              PropertyConfigBuilder()
                  .SetName("b")
                  .SetCardinality(CARDINALITY_OPTIONAL)
                  .SetDataTypeDocument("B", /*index_nested_properties=*/true))
          .Build();

  SchemaProto schema = SchemaBuilder().AddType(type_a).AddType(type_b).Build();
  EXPECT_THAT(SchemaUtil::Validate(schema),
              StatusIs(libtextclassifier3::StatusCode::INVALID_ARGUMENT,
                       HasSubstr("Infinite loop")));
}

TEST(SchemaUtilTest, MultiLevelCycle) {
  // Create a schema with the following dependencies:
  // A - B - C - A - B - C - A ...
  SchemaTypeConfigProto type_a =
      SchemaTypeConfigBuilder()
          .SetType("A")
          .AddProperty(
              PropertyConfigBuilder()
                  .SetName("b")
                  .SetCardinality(CARDINALITY_OPTIONAL)
                  .SetDataTypeDocument("B", /*index_nested_properties=*/true))
          .Build();
  SchemaTypeConfigProto type_b =
      SchemaTypeConfigBuilder()
          .SetType("B")
          .AddProperty(
              PropertyConfigBuilder()
                  .SetName("c")
                  .SetCardinality(CARDINALITY_OPTIONAL)
                  .SetDataTypeDocument("C", /*index_nested_properties=*/true))
          .Build();
  SchemaTypeConfigProto type_c =
      SchemaTypeConfigBuilder()
          .SetType("C")
          .AddProperty(
              PropertyConfigBuilder()
                  .SetName("a")
                  .SetCardinality(CARDINALITY_OPTIONAL)
                  .SetDataTypeDocument("A", /*index_nested_properties=*/true))
          .Build();

  SchemaProto schema =
      SchemaBuilder().AddType(type_a).AddType(type_b).AddType(type_c).Build();
  EXPECT_THAT(SchemaUtil::Validate(schema),
              StatusIs(libtextclassifier3::StatusCode::INVALID_ARGUMENT));
}

TEST(SchemaUtilTest, NonExistentType) {
  // Create a schema with the following dependencies:
  // A - B - C - X (does not exist)
  SchemaTypeConfigProto type_a =
      SchemaTypeConfigBuilder()
          .SetType("A")
          .AddProperty(
              PropertyConfigBuilder()
                  .SetName("b")
                  .SetCardinality(CARDINALITY_OPTIONAL)
                  .SetDataTypeDocument("B", /*index_nested_properties=*/true))
          .Build();
  SchemaTypeConfigProto type_b =
      SchemaTypeConfigBuilder()
          .SetType("B")
          .AddProperty(
              PropertyConfigBuilder()
                  .SetName("c")
                  .SetCardinality(CARDINALITY_OPTIONAL)
                  .SetDataTypeDocument("C", /*index_nested_properties=*/true))
          .Build();
  SchemaTypeConfigProto type_c =
      SchemaTypeConfigBuilder()
          .SetType("C")
          .AddProperty(
              PropertyConfigBuilder()
                  .SetName("x")
                  .SetCardinality(CARDINALITY_OPTIONAL)
                  .SetDataTypeDocument("X", /*index_nested_properties=*/true))
          .Build();

  SchemaProto schema =
      SchemaBuilder().AddType(type_a).AddType(type_b).AddType(type_c).Build();
  EXPECT_THAT(SchemaUtil::Validate(schema),
              StatusIs(libtextclassifier3::StatusCode::INVALID_ARGUMENT));
}

TEST(SchemaUtilTest, EmptySchemaProtoIsValid) {
  SchemaProto schema;
  ICING_ASSERT_OK(SchemaUtil::Validate(schema));
}

TEST(SchemaUtilTest, Valid_Nested) {
  SchemaProto schema =
      SchemaBuilder()
          .AddType(SchemaTypeConfigBuilder()
                       .SetType(kEmailType)
                       .AddProperty(PropertyConfigBuilder()
                                        .SetName("subject")
                                        .SetDataType(TYPE_STRING)
                                        .SetCardinality(CARDINALITY_REQUIRED))
                       .AddProperty(PropertyConfigBuilder()
                                        .SetName("sender")
                                        .SetDataTypeDocument(
                                            kPersonType,
                                            /*index_nested_properties=*/true)
                                        .SetCardinality(CARDINALITY_REPEATED)))
          .AddType(SchemaTypeConfigBuilder()
                       .SetType(kPersonType)
                       .AddProperty(PropertyConfigBuilder()
                                        .SetName("name")
                                        .SetDataType(TYPE_STRING)
                                        .SetCardinality(CARDINALITY_REQUIRED)))
          .Build();

  ICING_ASSERT_OK(SchemaUtil::Validate(schema));
}

TEST(SchemaUtilTest, ClearedPropertyConfigsIsValid) {
  // No property fields is technically ok, but probably not realistic.
  SchemaProto schema =
      SchemaBuilder()
          .AddType(SchemaTypeConfigBuilder().SetType(kEmailType))
          .Build();
  ICING_ASSERT_OK(SchemaUtil::Validate(schema));
}

TEST(SchemaUtilTest, ClearedSchemaTypeIsInvalid) {
  SchemaProto schema =
      SchemaBuilder().AddType(SchemaTypeConfigBuilder()).Build();
  ASSERT_THAT(SchemaUtil::Validate(schema),
              StatusIs(libtextclassifier3::StatusCode::INVALID_ARGUMENT));
}

TEST(SchemaUtilTest, EmptySchemaTypeIsInvalid) {
  SchemaProto schema =
      SchemaBuilder().AddType(SchemaTypeConfigBuilder().SetType("")).Build();

  ASSERT_THAT(SchemaUtil::Validate(schema),
              StatusIs(libtextclassifier3::StatusCode::INVALID_ARGUMENT));
}

TEST(SchemaUtilTest, AnySchemaTypeOk) {
  SchemaProto schema = SchemaBuilder()
                           .AddType(SchemaTypeConfigBuilder().SetType(
                               "abc123!@#$%^&*()_-+=[{]}|\\;:'\",<.>?你好"))
                           .Build();

  ICING_ASSERT_OK(SchemaUtil::Validate(schema));
}

TEST(SchemaUtilTest, ClearedPropertyNameIsInvalid) {
  SchemaProto schema =
      SchemaBuilder()
          .AddType(SchemaTypeConfigBuilder()
                       .SetType(kEmailType)
                       .AddProperty(PropertyConfigBuilder()
                                        .SetName("foo")
                                        .SetDataType(TYPE_STRING)
                                        .SetCardinality(CARDINALITY_REQUIRED)))
          .Build();
  schema.mutable_types(0)->mutable_properties(0)->clear_property_name();
  ASSERT_THAT(SchemaUtil::Validate(schema),
              StatusIs(libtextclassifier3::StatusCode::INVALID_ARGUMENT));
}

TEST(SchemaUtilTest, EmptyPropertyNameIsInvalid) {
  SchemaProto schema =
      SchemaBuilder()
          .AddType(SchemaTypeConfigBuilder()
                       .SetType(kEmailType)
                       .AddProperty(PropertyConfigBuilder()
                                        .SetName("")
                                        .SetDataType(TYPE_STRING)
                                        .SetCardinality(CARDINALITY_REQUIRED)))
          .Build();

  ASSERT_THAT(SchemaUtil::Validate(schema),
              StatusIs(libtextclassifier3::StatusCode::INVALID_ARGUMENT));
}

TEST(SchemaUtilTest, NonAlphanumericPropertyNameIsInvalid) {
  SchemaProto schema =
      SchemaBuilder()
          .AddType(SchemaTypeConfigBuilder()
                       .SetType(kEmailType)
                       .AddProperty(PropertyConfigBuilder()
                                        .SetName("a_b")
                                        .SetDataType(TYPE_STRING)
                                        .SetCardinality(CARDINALITY_REQUIRED)))
          .Build();

  ASSERT_THAT(SchemaUtil::Validate(schema),
              StatusIs(libtextclassifier3::StatusCode::INVALID_ARGUMENT));
}

TEST(SchemaUtilTest, AlphanumericPropertyNameOk) {
  SchemaProto schema =
      SchemaBuilder()
          .AddType(SchemaTypeConfigBuilder()
                       .SetType(kEmailType)
                       .AddProperty(PropertyConfigBuilder()
                                        .SetName("abc123")
                                        .SetDataType(TYPE_STRING)
                                        .SetCardinality(CARDINALITY_REQUIRED)))
          .Build();

  ICING_ASSERT_OK(SchemaUtil::Validate(schema));
}

TEST(SchemaUtilTest, DuplicatePropertyNameIsInvalid) {
  SchemaProto schema =
      SchemaBuilder()
          .AddType(SchemaTypeConfigBuilder()
                       .SetType(kEmailType)
                       .AddProperty(PropertyConfigBuilder()
                                        .SetName("DuplicatedProperty")
                                        .SetDataType(TYPE_STRING)
                                        .SetCardinality(CARDINALITY_REQUIRED))
                       .AddProperty(PropertyConfigBuilder()
                                        .SetName("DuplicatedProperty")
                                        .SetDataType(TYPE_STRING)
                                        .SetCardinality(CARDINALITY_REQUIRED)))
          .Build();
  ASSERT_THAT(SchemaUtil::Validate(schema),
              StatusIs(libtextclassifier3::StatusCode::ALREADY_EXISTS));
}

TEST(SchemaUtilTest, ClearedDataTypeIsInvalid) {
  SchemaProto schema =
      SchemaBuilder()
          .AddType(SchemaTypeConfigBuilder()
                       .SetType(kEmailType)
                       .AddProperty(PropertyConfigBuilder()
                                        .SetName("NewProperty")
                                        .SetDataType(TYPE_STRING)
                                        .SetCardinality(CARDINALITY_REQUIRED)))
          .Build();
  schema.mutable_types(0)->mutable_properties(0)->clear_data_type();
  ASSERT_THAT(SchemaUtil::Validate(schema),
              StatusIs(libtextclassifier3::StatusCode::INVALID_ARGUMENT));
}

TEST(SchemaUtilTest, UnknownDataTypeIsInvalid) {
  SchemaProto schema =
      SchemaBuilder()
          .AddType(
              SchemaTypeConfigBuilder()
                  .SetType(kEmailType)
                  .AddProperty(
                      PropertyConfigBuilder()
                          .SetName("NewProperty")
                          .SetDataType(PropertyConfigProto::DataType::UNKNOWN)
                          .SetCardinality(CARDINALITY_REQUIRED)))
          .Build();
  ASSERT_THAT(SchemaUtil::Validate(schema),
              StatusIs(libtextclassifier3::StatusCode::INVALID_ARGUMENT));
}

TEST(SchemaUtilTest, ClearedCardinalityIsInvalid) {
  SchemaProto schema =
      SchemaBuilder()
          .AddType(SchemaTypeConfigBuilder()
                       .SetType(kEmailType)
                       .AddProperty(PropertyConfigBuilder()
                                        .SetName("NewProperty")
                                        .SetDataType(TYPE_STRING)
                                        .SetCardinality(CARDINALITY_REQUIRED)))
          .Build();
  schema.mutable_types(0)->mutable_properties(0)->clear_cardinality();
  ASSERT_THAT(SchemaUtil::Validate(schema),
              StatusIs(libtextclassifier3::StatusCode::INVALID_ARGUMENT));
}

TEST(SchemaUtilTest, UnknownCardinalityIsInvalid) {
  SchemaProto schema =
      SchemaBuilder()
          .AddType(SchemaTypeConfigBuilder()
                       .SetType(kEmailType)
                       .AddProperty(PropertyConfigBuilder()
                                        .SetName("NewProperty")
                                        .SetDataType(TYPE_STRING)
                                        .SetCardinality(CARDINALITY_UNKNOWN)))
          .Build();
  ASSERT_THAT(SchemaUtil::Validate(schema),
              StatusIs(libtextclassifier3::StatusCode::INVALID_ARGUMENT));
}

TEST(SchemaUtilTest, ClearedPropertySchemaTypeIsInvalid) {
  SchemaProto schema =
      SchemaBuilder()
          .AddType(SchemaTypeConfigBuilder()
                       .SetType(kEmailType)
                       .AddProperty(PropertyConfigBuilder()
                                        .SetName("NewProperty")
                                        .SetDataType(TYPE_DOCUMENT)
                                        .SetCardinality(CARDINALITY_REPEATED)))
          .Build();
  ASSERT_THAT(SchemaUtil::Validate(schema),
              StatusIs(libtextclassifier3::StatusCode::INVALID_ARGUMENT));
}

TEST(SchemaUtilTest, Invalid_EmptyPropertySchemaType) {
  SchemaProto schema =
      SchemaBuilder()
          .AddType(SchemaTypeConfigBuilder()
                       .SetType(kEmailType)
                       .AddProperty(PropertyConfigBuilder()
                                        .SetName("NewProperty")
                                        .SetDataTypeDocument(
                                            /*schema_type=*/"",
                                            /*index_nested_properties=*/true)
                                        .SetCardinality(CARDINALITY_REQUIRED)))
          .Build();

  ASSERT_THAT(SchemaUtil::Validate(schema),
              StatusIs(libtextclassifier3::StatusCode::INVALID_ARGUMENT));
}

TEST(SchemaUtilTest, NoMatchingSchemaTypeIsInvalid) {
  SchemaProto schema =
      SchemaBuilder()
          .AddType(SchemaTypeConfigBuilder()
                       .SetType(kEmailType)
                       .AddProperty(PropertyConfigBuilder()
                                        .SetName("NewProperty")
                                        .SetDataTypeDocument(
                                            /*schema_type=*/"NewSchemaType",
                                            /*index_nested_properties=*/true)
                                        .SetCardinality(CARDINALITY_REQUIRED)))
          .Build();

  ASSERT_THAT(SchemaUtil::Validate(schema),
              StatusIs(libtextclassifier3::StatusCode::INVALID_ARGUMENT,
                       HasSubstr("Undefined 'schema_type'")));
}

TEST(SchemaUtilTest, NewOptionalPropertyIsCompatible) {
  // Configure old schema
  SchemaProto old_schema =
      SchemaBuilder()
          .AddType(SchemaTypeConfigBuilder()
                       .SetType(kEmailType)
                       .AddProperty(PropertyConfigBuilder()
                                        .SetName("prop1")
                                        .SetDataType(TYPE_STRING)
                                        .SetCardinality(CARDINALITY_REQUIRED)))
          .Build();

  // Configure new schema with an optional field, not considered incompatible
  // since it's fine if old data doesn't have this optional field
  SchemaProto new_schema_with_optional =
      SchemaBuilder()
          .AddType(SchemaTypeConfigBuilder()
                       .SetType(kEmailType)
                       .AddProperty(PropertyConfigBuilder()
                                        .SetName("prop1")
                                        .SetDataType(TYPE_STRING)
                                        .SetCardinality(CARDINALITY_REQUIRED))
                       .AddProperty(PropertyConfigBuilder()
                                        .SetName("NewOptional")
                                        .SetDataType(TYPE_DOUBLE)
                                        .SetCardinality(CARDINALITY_OPTIONAL)))
          .Build();

  SchemaUtil::SchemaDelta schema_delta;
<<<<<<< HEAD
=======
  schema_delta.schema_types_changed_fully_compatible.insert(kEmailType);
>>>>>>> 251c137b
  SchemaUtil::DependencyMap no_dependencies_map;
  EXPECT_THAT(SchemaUtil::ComputeCompatibilityDelta(
                  old_schema, new_schema_with_optional, no_dependencies_map),
              Eq(schema_delta));
}

TEST(SchemaUtilTest, NewRequiredPropertyIsIncompatible) {
  // Configure old schema
  SchemaProto old_schema =
      SchemaBuilder()
          .AddType(SchemaTypeConfigBuilder()
                       .SetType(kEmailType)
                       .AddProperty(PropertyConfigBuilder()
                                        .SetName("prop1")
                                        .SetDataType(TYPE_STRING)
                                        .SetCardinality(CARDINALITY_REQUIRED)))
          .Build();

  // Configure new schema with a required field, considered incompatible since
  // old data won't have this required field
  SchemaProto new_schema_with_required =
      SchemaBuilder()
          .AddType(SchemaTypeConfigBuilder()
                       .SetType(kEmailType)
                       .AddProperty(PropertyConfigBuilder()
                                        .SetName("prop1")
                                        .SetDataType(TYPE_STRING)
                                        .SetCardinality(CARDINALITY_REQUIRED))
                       .AddProperty(PropertyConfigBuilder()
                                        .SetName("NewRequired")
                                        .SetDataType(TYPE_DOUBLE)
                                        .SetCardinality(CARDINALITY_REQUIRED)))
          .Build();

  SchemaUtil::SchemaDelta schema_delta;
  schema_delta.schema_types_incompatible.emplace(kEmailType);
  SchemaUtil::DependencyMap no_dependencies_map;
  EXPECT_THAT(SchemaUtil::ComputeCompatibilityDelta(
                  old_schema, new_schema_with_required, no_dependencies_map),
              Eq(schema_delta));
}

TEST(SchemaUtilTest, NewSchemaMissingPropertyIsIncompatible) {
  // Configure old schema
  SchemaProto old_schema =
      SchemaBuilder()
          .AddType(SchemaTypeConfigBuilder()
                       .SetType(kEmailType)
                       .AddProperty(PropertyConfigBuilder()
                                        .SetName("prop1")
                                        .SetDataType(TYPE_STRING)
                                        .SetCardinality(CARDINALITY_REQUIRED))
                       .AddProperty(PropertyConfigBuilder()
                                        .SetName("OldOptional")
                                        .SetDataType(TYPE_INT)
                                        .SetCardinality(CARDINALITY_OPTIONAL)))
          .Build();

  // Configure new schema, new schema needs to at least have all the
  // previously defined properties
  SchemaProto new_schema =
      SchemaBuilder()
          .AddType(SchemaTypeConfigBuilder()
                       .SetType(kEmailType)
                       .AddProperty(PropertyConfigBuilder()
                                        .SetName("prop1")
                                        .SetDataType(TYPE_STRING)
                                        .SetCardinality(CARDINALITY_REQUIRED)))
          .Build();

  SchemaUtil::SchemaDelta schema_delta;
  schema_delta.schema_types_incompatible.emplace(kEmailType);
  SchemaUtil::DependencyMap no_dependencies_map;
  EXPECT_THAT(SchemaUtil::ComputeCompatibilityDelta(old_schema, new_schema,
                                                    no_dependencies_map),
              Eq(schema_delta));
}

TEST(SchemaUtilTest, CompatibilityOfDifferentCardinalityOk) {
  // Configure less restrictive schema based on cardinality
  SchemaProto less_restrictive_schema =
      SchemaBuilder()
          .AddType(SchemaTypeConfigBuilder()
                       .SetType(kEmailType)
                       .AddProperty(PropertyConfigBuilder()
                                        .SetName("Property")
                                        .SetDataType(TYPE_INT)
                                        .SetCardinality(CARDINALITY_REPEATED)))
          .Build();

  // Configure more restrictive schema based on cardinality
  SchemaProto more_restrictive_schema =
      SchemaBuilder()
          .AddType(SchemaTypeConfigBuilder()
                       .SetType(kEmailType)
                       .AddProperty(PropertyConfigBuilder()
                                        .SetName("Property")
                                        .SetDataType(TYPE_INT)
                                        .SetCardinality(CARDINALITY_OPTIONAL)))
          .Build();

  // We can't have a new schema be more restrictive, REPEATED->OPTIONAL
  SchemaUtil::SchemaDelta incompatible_schema_delta;
  incompatible_schema_delta.schema_types_incompatible.emplace(kEmailType);
  SchemaUtil::DependencyMap no_dependencies_map;
  EXPECT_THAT(SchemaUtil::ComputeCompatibilityDelta(
                  /*old_schema=*/less_restrictive_schema,
                  /*new_schema=*/more_restrictive_schema, no_dependencies_map),
              Eq(incompatible_schema_delta));

  // We can have the new schema be less restrictive, OPTIONAL->REPEATED;
  SchemaUtil::SchemaDelta compatible_schema_delta;
  compatible_schema_delta.schema_types_changed_fully_compatible.insert(
      kEmailType);
  EXPECT_THAT(SchemaUtil::ComputeCompatibilityDelta(
                  /*old_schema=*/more_restrictive_schema,
                  /*new_schema=*/less_restrictive_schema, no_dependencies_map),
              Eq(compatible_schema_delta));
}

TEST(SchemaUtilTest, DifferentDataTypeIsIncompatible) {
  // Configure old schema, with an int64_t property
  SchemaProto old_schema =
      SchemaBuilder()
          .AddType(SchemaTypeConfigBuilder()
                       .SetType(kEmailType)
                       .AddProperty(PropertyConfigBuilder()
                                        .SetName("Property")
                                        .SetDataType(TYPE_INT)
                                        .SetCardinality(CARDINALITY_REPEATED)))
          .Build();

  // Configure new schema, with a double property
  SchemaProto new_schema =
      SchemaBuilder()
          .AddType(SchemaTypeConfigBuilder()
                       .SetType(kEmailType)
                       .AddProperty(PropertyConfigBuilder()
                                        .SetName("Property")
                                        .SetDataType(TYPE_DOUBLE)
                                        .SetCardinality(CARDINALITY_REPEATED)))
          .Build();

  SchemaUtil::SchemaDelta schema_delta;
  schema_delta.schema_types_incompatible.emplace(kEmailType);
  SchemaUtil::DependencyMap no_dependencies_map;
  EXPECT_THAT(SchemaUtil::ComputeCompatibilityDelta(old_schema, new_schema,
                                                    no_dependencies_map),
              Eq(schema_delta));
}

TEST(SchemaUtilTest, DifferentSchemaTypeIsIncompatible) {
  // Configure old schema, where Property is supposed to be a Person type
  SchemaProto old_schema =
      SchemaBuilder()
          .AddType(SchemaTypeConfigBuilder()
                       .SetType(kPersonType)
                       .AddProperty(PropertyConfigBuilder()
                                        .SetName("prop")
                                        .SetDataType(TYPE_INT)
                                        .SetCardinality(CARDINALITY_REPEATED)))
          .AddType(SchemaTypeConfigBuilder()
                       .SetType(kMessageType)
                       .AddProperty(PropertyConfigBuilder()
                                        .SetName("prop")
                                        .SetDataType(TYPE_INT)
                                        .SetCardinality(CARDINALITY_REPEATED)))
          .AddType(SchemaTypeConfigBuilder()
                       .SetType(kEmailType)
                       .AddProperty(PropertyConfigBuilder()
                                        .SetName("Property")
                                        .SetDataTypeDocument(
                                            kPersonType,
                                            /*index_nested_properties=*/true)
                                        .SetCardinality(CARDINALITY_REPEATED)))
          .Build();

  // Configure new schema, where Property is supposed to be an Email type
  SchemaProto new_schema =
      SchemaBuilder()
          .AddType(SchemaTypeConfigBuilder()
                       .SetType(kPersonType)
                       .AddProperty(PropertyConfigBuilder()
                                        .SetName("prop")
                                        .SetDataType(TYPE_INT)
                                        .SetCardinality(CARDINALITY_REPEATED)))
          .AddType(SchemaTypeConfigBuilder()
                       .SetType(kMessageType)
                       .AddProperty(PropertyConfigBuilder()
                                        .SetName("prop")
                                        .SetDataType(TYPE_INT)
                                        .SetCardinality(CARDINALITY_REPEATED)))
          .AddType(SchemaTypeConfigBuilder()
                       .SetType(kEmailType)
                       .AddProperty(PropertyConfigBuilder()
                                        .SetName("Property")
                                        .SetDataTypeDocument(
                                            kMessageType,
                                            /*index_nested_properties=*/true)
                                        .SetCardinality(CARDINALITY_REPEATED)))
          .Build();

  SchemaUtil::SchemaDelta schema_delta;
  schema_delta.schema_types_incompatible.emplace(kEmailType);
  // kEmailType depends on kMessageType
  SchemaUtil::DependencyMap dependencies_map = {{kMessageType, {kEmailType}}};
  SchemaUtil::SchemaDelta actual = SchemaUtil::ComputeCompatibilityDelta(
      old_schema, new_schema, dependencies_map);
  EXPECT_THAT(actual, Eq(schema_delta));
<<<<<<< HEAD
  EXPECT_THAT(actual.index_incompatible, testing::IsFalse());
=======
>>>>>>> 251c137b
  EXPECT_THAT(actual.schema_types_incompatible,
              testing::ElementsAre(kEmailType));
  EXPECT_THAT(actual.schema_types_deleted, testing::IsEmpty());
}

TEST(SchemaUtilTest, ChangingIndexedPropertiesMakesIndexIncompatible) {
  // Configure old schema
  SchemaProto schema_with_indexed_property =
      SchemaBuilder()
          .AddType(SchemaTypeConfigBuilder()
                       .SetType(kPersonType)
                       .AddProperty(
                           PropertyConfigBuilder()
                               .SetName("Property")
                               .SetDataTypeString(MATCH_EXACT, TOKENIZER_PLAIN)
                               .SetCardinality(CARDINALITY_OPTIONAL)))
          .Build();

  // Configure new schema
  SchemaProto schema_with_unindexed_property =
      SchemaBuilder()
          .AddType(SchemaTypeConfigBuilder()
                       .SetType(kPersonType)
                       .AddProperty(
                           PropertyConfigBuilder()
                               .SetName("Property")
                               .SetDataTypeString(MATCH_UNKNOWN, TOKENIZER_NONE)
                               .SetCardinality(CARDINALITY_OPTIONAL)))
          .Build();

  SchemaUtil::SchemaDelta schema_delta;
  schema_delta.schema_types_index_incompatible.insert(kPersonType);

  // New schema gained a new indexed property.
  SchemaUtil::DependencyMap no_dependencies_map;
  EXPECT_THAT(SchemaUtil::ComputeCompatibilityDelta(
                  schema_with_indexed_property, schema_with_unindexed_property,
                  no_dependencies_map),
              Eq(schema_delta));

  // New schema lost an indexed property.
  EXPECT_THAT(SchemaUtil::ComputeCompatibilityDelta(
                  schema_with_indexed_property, schema_with_unindexed_property,
                  no_dependencies_map),
              Eq(schema_delta));
}

TEST(SchemaUtilTest, AddingNewIndexedPropertyMakesIndexIncompatible) {
  // Configure old schema
  SchemaProto old_schema =
      SchemaBuilder()
          .AddType(SchemaTypeConfigBuilder()
                       .SetType(kPersonType)
                       .AddProperty(
                           PropertyConfigBuilder()
                               .SetName("Property")
                               .SetDataTypeString(MATCH_EXACT, TOKENIZER_PLAIN)
                               .SetCardinality(CARDINALITY_OPTIONAL)))
          .Build();

  // Configure new schema
  SchemaProto new_schema =
      SchemaBuilder()
          .AddType(SchemaTypeConfigBuilder()
                       .SetType(kPersonType)
                       .AddProperty(
                           PropertyConfigBuilder()
                               .SetName("Property")
                               .SetDataTypeString(MATCH_EXACT, TOKENIZER_PLAIN)
                               .SetCardinality(CARDINALITY_OPTIONAL))
                       .AddProperty(
                           PropertyConfigBuilder()
                               .SetName("NewIndexedProperty")
                               .SetDataTypeString(MATCH_EXACT, TOKENIZER_PLAIN)
                               .SetCardinality(CARDINALITY_OPTIONAL)))
          .Build();

  SchemaUtil::SchemaDelta schema_delta;
<<<<<<< HEAD
  schema_delta.index_incompatible = true;
=======
  schema_delta.schema_types_index_incompatible.insert(kPersonType);
>>>>>>> 251c137b
  SchemaUtil::DependencyMap no_dependencies_map;
  EXPECT_THAT(SchemaUtil::ComputeCompatibilityDelta(old_schema, new_schema,
                                                    no_dependencies_map),
              Eq(schema_delta));
}

TEST(SchemaUtilTest, AddingTypeIsCompatible) {
  // Can add a new type, existing data isn't incompatible, since none of them
  // are of this new schema type
  SchemaProto old_schema =
      SchemaBuilder()
          .AddType(SchemaTypeConfigBuilder()
                       .SetType(kPersonType)
                       .AddProperty(
                           PropertyConfigBuilder()
                               .SetName("Property")
                               .SetDataTypeString(MATCH_EXACT, TOKENIZER_PLAIN)
                               .SetCardinality(CARDINALITY_OPTIONAL)))
          .Build();

  SchemaProto new_schema =
      SchemaBuilder()
          .AddType(SchemaTypeConfigBuilder()
                       .SetType(kPersonType)
                       .AddProperty(
                           PropertyConfigBuilder()
                               .SetName("Property")
                               .SetDataTypeString(MATCH_EXACT, TOKENIZER_PLAIN)
                               .SetCardinality(CARDINALITY_OPTIONAL)))
          .AddType(SchemaTypeConfigBuilder()
                       .SetType(kEmailType)
                       .AddProperty(
                           PropertyConfigBuilder()
                               .SetName("Property")
                               .SetDataTypeString(MATCH_EXACT, TOKENIZER_PLAIN)
                               .SetCardinality(CARDINALITY_OPTIONAL)))
          .Build();

  SchemaUtil::SchemaDelta schema_delta;
<<<<<<< HEAD
=======
  schema_delta.schema_types_new.insert(kEmailType);
>>>>>>> 251c137b
  SchemaUtil::DependencyMap no_dependencies_map;
  EXPECT_THAT(SchemaUtil::ComputeCompatibilityDelta(old_schema, new_schema,
                                                    no_dependencies_map),
              Eq(schema_delta));
}

TEST(SchemaUtilTest, DeletingTypeIsNoted) {
  // Can't remove an old type, new schema needs to at least have all the
  // previously defined schema otherwise the Documents of the missing schema
  // are invalid
  SchemaProto old_schema =
      SchemaBuilder()
          .AddType(SchemaTypeConfigBuilder()
                       .SetType(kPersonType)
                       .AddProperty(
                           PropertyConfigBuilder()
                               .SetName("Property")
                               .SetDataTypeString(MATCH_EXACT, TOKENIZER_PLAIN)
                               .SetCardinality(CARDINALITY_OPTIONAL)))
          .AddType(SchemaTypeConfigBuilder()
                       .SetType(kEmailType)
                       .AddProperty(
                           PropertyConfigBuilder()
                               .SetName("Property")
                               .SetDataTypeString(MATCH_EXACT, TOKENIZER_PLAIN)
                               .SetCardinality(CARDINALITY_OPTIONAL)))
          .Build();

  SchemaProto new_schema =
      SchemaBuilder()
          .AddType(SchemaTypeConfigBuilder()
                       .SetType(kEmailType)
                       .AddProperty(
                           PropertyConfigBuilder()
                               .SetName("Property")
                               .SetDataTypeString(MATCH_EXACT, TOKENIZER_PLAIN)
                               .SetCardinality(CARDINALITY_OPTIONAL)))
          .Build();

  SchemaUtil::SchemaDelta schema_delta;
  schema_delta.schema_types_deleted.emplace(kPersonType);
  SchemaUtil::DependencyMap no_dependencies_map;
  EXPECT_THAT(SchemaUtil::ComputeCompatibilityDelta(old_schema, new_schema,
                                                    no_dependencies_map),
              Eq(schema_delta));
}

TEST(SchemaUtilTest, DeletingPropertyAndChangingProperty) {
  SchemaProto old_schema =
      SchemaBuilder()
          .AddType(SchemaTypeConfigBuilder()
                       .SetType(kEmailType)
                       .AddProperty(PropertyConfigBuilder()
                                        .SetName("Property1")
                                        .SetDataType(TYPE_STRING)
                                        .SetCardinality(CARDINALITY_OPTIONAL))
                       .AddProperty(
                           PropertyConfigBuilder()
                               .SetName("Property2")
                               .SetDataTypeString(MATCH_EXACT, TOKENIZER_PLAIN)
                               .SetCardinality(CARDINALITY_REQUIRED)))
          .Build();

  // Remove Property2 and make Property1 indexed now. Removing Property2 should
  // be incompatible.
  SchemaProto new_schema =
      SchemaBuilder()
          .AddType(SchemaTypeConfigBuilder()
                       .SetType(kEmailType)
                       .AddProperty(
                           PropertyConfigBuilder()
                               .SetName("Property1")
                               .SetDataTypeString(MATCH_EXACT, TOKENIZER_PLAIN)
                               .SetCardinality(CARDINALITY_OPTIONAL)))
          .Build();

  SchemaUtil::SchemaDelta schema_delta;
  schema_delta.schema_types_incompatible.emplace(kEmailType);
<<<<<<< HEAD
  schema_delta.index_incompatible = true;
=======
  schema_delta.schema_types_index_incompatible.emplace(kEmailType);
>>>>>>> 251c137b
  SchemaUtil::DependencyMap no_dependencies_map;
  SchemaUtil::SchemaDelta actual = SchemaUtil::ComputeCompatibilityDelta(
      old_schema, new_schema, no_dependencies_map);
  EXPECT_THAT(actual, Eq(schema_delta));
}

TEST(SchemaUtilTest, IndexNestedDocumentsIndexIncompatible) {
  // Make two schemas. One that sets index_nested_properties to false and one
  // that sets it to true.
  SchemaTypeConfigProto email_type_config =
      SchemaTypeConfigBuilder()
          .SetType(kEmailType)
          .AddProperty(PropertyConfigBuilder()
                           .SetName("subject")
                           .SetDataTypeString(MATCH_EXACT, TOKENIZER_PLAIN)
                           .SetCardinality(CARDINALITY_OPTIONAL))
          .Build();
  SchemaProto no_nested_index_schema =
      SchemaBuilder()
          .AddType(email_type_config)
          .AddType(SchemaTypeConfigBuilder()
                       .SetType(kPersonType)
                       .AddProperty(PropertyConfigBuilder()
                                        .SetName("emails")
                                        .SetDataTypeDocument(
                                            kEmailType,
                                            /*index_nested_properties=*/false)
                                        .SetCardinality(CARDINALITY_REPEATED)))
          .Build();

  SchemaProto nested_index_schema =
      SchemaBuilder()
          .AddType(email_type_config)
          .AddType(SchemaTypeConfigBuilder()
                       .SetType(kPersonType)
                       .AddProperty(
                           PropertyConfigBuilder()
                               .SetName("emails")
                               .SetDataTypeDocument(
                                   kEmailType, /*index_nested_properties=*/true)
                               .SetCardinality(CARDINALITY_REPEATED)))
          .Build();

  // Going from index_nested_properties=false to index_nested_properties=true
  // should make kPersonType index_incompatible. kEmailType should be
  // unaffected.
  SchemaUtil::SchemaDelta schema_delta;
<<<<<<< HEAD
  schema_delta.index_incompatible = true;
=======
  schema_delta.schema_types_index_incompatible.emplace(kPersonType);
>>>>>>> 251c137b
  SchemaUtil::DependencyMap dependencies_map = {{kEmailType, {kPersonType}}};
  SchemaUtil::SchemaDelta actual = SchemaUtil::ComputeCompatibilityDelta(
      no_nested_index_schema, nested_index_schema, dependencies_map);
  EXPECT_THAT(actual, Eq(schema_delta));

  // Going from index_nested_properties=true to index_nested_properties=false
  // should also make kPersonType index_incompatible. kEmailType should be
  // unaffected.
  actual = SchemaUtil::ComputeCompatibilityDelta(
      nested_index_schema, no_nested_index_schema, dependencies_map);
  EXPECT_THAT(actual, Eq(schema_delta));
}

TEST(SchemaUtilTest, ValidateStringIndexingConfigShouldHaveTermMatchType) {
  SchemaProto schema =
      SchemaBuilder()
          .AddType(SchemaTypeConfigBuilder().SetType("MyType").AddProperty(
              PropertyConfigBuilder()
                  .SetName("Foo")
                  .SetDataTypeString(MATCH_UNKNOWN, TOKENIZER_PLAIN)
                  .SetCardinality(CARDINALITY_REQUIRED)))
          .Build();

  // Error if we don't set a term match type
  EXPECT_THAT(SchemaUtil::Validate(schema),
              StatusIs(libtextclassifier3::StatusCode::INVALID_ARGUMENT));

  // Passes once we set a term match type
  schema = SchemaBuilder()
               .AddType(SchemaTypeConfigBuilder().SetType("MyType").AddProperty(
                   PropertyConfigBuilder()
                       .SetName("Foo")
                       .SetDataTypeString(MATCH_EXACT, TOKENIZER_PLAIN)
                       .SetCardinality(CARDINALITY_REQUIRED)))
               .Build();
  EXPECT_THAT(SchemaUtil::Validate(schema), IsOk());
}

TEST(SchemaUtilTest, ValidateStringIndexingConfigShouldHaveTokenizer) {
  SchemaProto schema =
      SchemaBuilder()
          .AddType(SchemaTypeConfigBuilder().SetType("MyType").AddProperty(
              PropertyConfigBuilder()
                  .SetName("Foo")
                  .SetDataTypeString(MATCH_EXACT, TOKENIZER_NONE)
                  .SetCardinality(CARDINALITY_REQUIRED)))
          .Build();

  // Error if we don't set a tokenizer type
  EXPECT_THAT(SchemaUtil::Validate(schema),
              StatusIs(libtextclassifier3::StatusCode::INVALID_ARGUMENT));

  // Passes once we set a tokenizer type
  schema = SchemaBuilder()
               .AddType(SchemaTypeConfigBuilder().SetType("MyType").AddProperty(
                   PropertyConfigBuilder()
                       .SetName("Foo")
                       .SetDataTypeString(MATCH_EXACT, TOKENIZER_PLAIN)
                       .SetCardinality(CARDINALITY_REQUIRED)))
               .Build();
  EXPECT_THAT(SchemaUtil::Validate(schema), IsOk());
}

TEST(SchemaUtilTest, MultipleReferencesToSameNestedSchemaOk) {
  SchemaProto schema =
      SchemaBuilder()
          .AddType(SchemaTypeConfigBuilder().SetType("ChildSchema"))
          .AddType(SchemaTypeConfigBuilder()
                       .SetType("ParentSchema")
                       .AddProperty(PropertyConfigBuilder()
                                        .SetName("ChildProperty1")
                                        .SetDataTypeDocument(
                                            "ChildSchema",
                                            /*index_nested_properties=*/true)
                                        .SetCardinality(CARDINALITY_REPEATED))
                       .AddProperty(PropertyConfigBuilder()
                                        .SetName("ChildProperty2")
                                        .SetDataTypeDocument(
                                            "ChildSchema",
                                            /*index_nested_properties=*/true)
                                        .SetCardinality(CARDINALITY_REPEATED)))
          .Build();

  EXPECT_THAT(SchemaUtil::Validate(schema), IsOk());
}

TEST(SchemaUtilTest, InvalidSelfReference) {
  // Create a schema with a self-reference cycle in it: OwnSchema -> OwnSchema
  SchemaProto schema =
      SchemaBuilder()
          .AddType(SchemaTypeConfigBuilder()
                       .SetType("OwnSchema")
                       .AddProperty(PropertyConfigBuilder()
                                        .SetName("NestedDocument")
                                        .SetDataTypeDocument(
                                            "OwnSchema",
                                            /*index_nested_properties=*/true)
                                        .SetCardinality(CARDINALITY_OPTIONAL)))
          .Build();

  EXPECT_THAT(SchemaUtil::Validate(schema),
              StatusIs(libtextclassifier3::StatusCode::INVALID_ARGUMENT,
                       HasSubstr("Infinite loop")));
}

TEST(SchemaUtilTest, InvalidSelfReferenceEvenWithOtherProperties) {
  // Create a schema with a self-reference cycle in it: OwnSchema -> OwnSchema
  SchemaProto schema =
      SchemaBuilder()
          .AddType(SchemaTypeConfigBuilder()
                       .SetType("OwnSchema")
                       .AddProperty(PropertyConfigBuilder()
                                        .SetName("NestedDocument")
                                        .SetDataTypeDocument(
                                            "OwnSchema",
                                            /*index_nested_properties=*/true)
                                        .SetCardinality(CARDINALITY_OPTIONAL))
                       .AddProperty(
                           PropertyConfigBuilder()
                               .SetName("SomeString")
                               .SetDataTypeString(MATCH_PREFIX, TOKENIZER_PLAIN)
                               .SetCardinality(CARDINALITY_OPTIONAL)))
          .Build();

  EXPECT_THAT(SchemaUtil::Validate(schema),
              StatusIs(libtextclassifier3::StatusCode::INVALID_ARGUMENT,
                       HasSubstr("Infinite loop")));
}

TEST(SchemaUtilTest, InvalidInfiniteLoopTwoDegrees) {
  // Create a schema for the parent schema
  SchemaProto schema =
      SchemaBuilder()
          .AddType(
              SchemaTypeConfigBuilder()
                  .SetType("A")
                  // Reference schema B, so far so good
                  .AddProperty(PropertyConfigBuilder()
                                   .SetName("NestedDocument")
                                   .SetDataTypeDocument(
                                       "B", /*index_nested_properties=*/true)
                                   .SetCardinality(CARDINALITY_OPTIONAL)))
          // Create the child schema
          .AddType(
              SchemaTypeConfigBuilder()
                  .SetType("B")
                  // Reference the schema A, causing an infinite loop of
                  // references.
                  .AddProperty(PropertyConfigBuilder()
                                   .SetName("NestedDocument")
                                   .SetDataTypeDocument(
                                       "A", /*index_nested_properties=*/true)
                                   .SetCardinality(CARDINALITY_REPEATED)))
          .Build();

  // Two degrees of referencing: A -> B -> A
  EXPECT_THAT(SchemaUtil::Validate(schema),
              StatusIs(libtextclassifier3::StatusCode::INVALID_ARGUMENT,
                       HasSubstr("Infinite loop")));
}

TEST(SchemaUtilTest, InvalidInfiniteLoopThreeDegrees) {
  SchemaProto schema =
      SchemaBuilder()
          // Create a schema for the parent schema
          .AddType(
              SchemaTypeConfigBuilder()
                  .SetType("A")
                  // Reference schema B, so far so good
                  .AddProperty(PropertyConfigBuilder()
                                   .SetName("NestedDocument")
                                   .SetDataTypeDocument(
                                       "B", /*index_nested_properties=*/true)
                                   .SetCardinality(CARDINALITY_OPTIONAL)))
          // Create the child schema
          .AddType(
              SchemaTypeConfigBuilder()
                  .SetType("B")
                  // Reference schema C, so far so good
                  .AddProperty(PropertyConfigBuilder()
                                   .SetName("NestedDocument")
                                   .SetDataTypeDocument(
                                       "C", /*index_nested_properties=*/true)
                                   .SetCardinality(CARDINALITY_REPEATED)))
          // Create the child schema
          .AddType(
              SchemaTypeConfigBuilder()
                  .SetType("C")
                  // Reference schema C, so far so good
                  .AddProperty(PropertyConfigBuilder()
                                   .SetName("NestedDocument")
                                   .SetDataTypeDocument(
                                       "A", /*index_nested_properties=*/true)
                                   .SetCardinality(CARDINALITY_REPEATED)))
          .Build();

  // Three degrees of referencing: A -> B -> C -> A
  EXPECT_THAT(SchemaUtil::Validate(schema),
              StatusIs(libtextclassifier3::StatusCode::INVALID_ARGUMENT,
                       HasSubstr("Infinite loop")));
}

}  // namespace

}  // namespace lib
}  // namespace icing<|MERGE_RESOLUTION|>--- conflicted
+++ resolved
@@ -705,10 +705,7 @@
           .Build();
 
   SchemaUtil::SchemaDelta schema_delta;
-<<<<<<< HEAD
-=======
   schema_delta.schema_types_changed_fully_compatible.insert(kEmailType);
->>>>>>> 251c137b
   SchemaUtil::DependencyMap no_dependencies_map;
   EXPECT_THAT(SchemaUtil::ComputeCompatibilityDelta(
                   old_schema, new_schema_with_optional, no_dependencies_map),
@@ -918,10 +915,6 @@
   SchemaUtil::SchemaDelta actual = SchemaUtil::ComputeCompatibilityDelta(
       old_schema, new_schema, dependencies_map);
   EXPECT_THAT(actual, Eq(schema_delta));
-<<<<<<< HEAD
-  EXPECT_THAT(actual.index_incompatible, testing::IsFalse());
-=======
->>>>>>> 251c137b
   EXPECT_THAT(actual.schema_types_incompatible,
               testing::ElementsAre(kEmailType));
   EXPECT_THAT(actual.schema_types_deleted, testing::IsEmpty());
@@ -1000,11 +993,7 @@
           .Build();
 
   SchemaUtil::SchemaDelta schema_delta;
-<<<<<<< HEAD
-  schema_delta.index_incompatible = true;
-=======
   schema_delta.schema_types_index_incompatible.insert(kPersonType);
->>>>>>> 251c137b
   SchemaUtil::DependencyMap no_dependencies_map;
   EXPECT_THAT(SchemaUtil::ComputeCompatibilityDelta(old_schema, new_schema,
                                                     no_dependencies_map),
@@ -1044,10 +1033,7 @@
           .Build();
 
   SchemaUtil::SchemaDelta schema_delta;
-<<<<<<< HEAD
-=======
   schema_delta.schema_types_new.insert(kEmailType);
->>>>>>> 251c137b
   SchemaUtil::DependencyMap no_dependencies_map;
   EXPECT_THAT(SchemaUtil::ComputeCompatibilityDelta(old_schema, new_schema,
                                                     no_dependencies_map),
@@ -1126,11 +1112,7 @@
 
   SchemaUtil::SchemaDelta schema_delta;
   schema_delta.schema_types_incompatible.emplace(kEmailType);
-<<<<<<< HEAD
-  schema_delta.index_incompatible = true;
-=======
   schema_delta.schema_types_index_incompatible.emplace(kEmailType);
->>>>>>> 251c137b
   SchemaUtil::DependencyMap no_dependencies_map;
   SchemaUtil::SchemaDelta actual = SchemaUtil::ComputeCompatibilityDelta(
       old_schema, new_schema, no_dependencies_map);
@@ -1178,11 +1160,7 @@
   // should make kPersonType index_incompatible. kEmailType should be
   // unaffected.
   SchemaUtil::SchemaDelta schema_delta;
-<<<<<<< HEAD
-  schema_delta.index_incompatible = true;
-=======
   schema_delta.schema_types_index_incompatible.emplace(kPersonType);
->>>>>>> 251c137b
   SchemaUtil::DependencyMap dependencies_map = {{kEmailType, {kPersonType}}};
   SchemaUtil::SchemaDelta actual = SchemaUtil::ComputeCompatibilityDelta(
       no_nested_index_schema, nested_index_schema, dependencies_map);
