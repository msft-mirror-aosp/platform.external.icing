--- conflicted
+++ resolved
@@ -476,12 +476,9 @@
 
     // If there is a different number of properties, then there must have been a
     // change.
-<<<<<<< HEAD
-=======
     bool has_property_changed =
         old_type_config.properties_size() !=
         new_schema_type_and_config->second.properties_size();
->>>>>>> 251c137b
     bool is_incompatible = false;
     bool is_index_incompatible = false;
     for (const auto& old_property_config : old_type_config.properties()) {
@@ -586,11 +583,6 @@
     }
 
     if (is_index_incompatible) {
-<<<<<<< HEAD
-      schema_delta.index_incompatible = true;
-    }
-
-=======
       // If this type is index incompatible, then every type that depends on it
       // might also be index incompatible. Use the dependency map to mark those
       // ones as index incompatible too.
@@ -623,7 +615,6 @@
   schema_delta.schema_types_new.reserve(new_type_config_map.size());
   for (auto& kvp : new_type_config_map) {
     schema_delta.schema_types_new.insert(std::move(kvp.first));
->>>>>>> 251c137b
   }
 
   return schema_delta;
