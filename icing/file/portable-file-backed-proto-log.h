// Copyright (C) 2021 Google LLC
//
// Licensed under the Apache License, Version 2.0 (the "License");
// you may not use this file except in compliance with the License.
// You may obtain a copy of the License at
//
//      http://www.apache.org/licenses/LICENSE-2.0
//
// Unless required by applicable law or agreed to in writing, software
// distributed under the License is distributed on an "AS IS" BASIS,
// WITHOUT WARRANTIES OR CONDITIONS OF ANY KIND, either express or implied.
// See the License for the specific language governing permissions and
// limitations under the License.

// File-backed log of protos with append-only writes and position based reads.
//
// There should only be one instance of a PortableFileBackedProtoLog of the same
// file at a time; using multiple instances at the same time may lead to
// undefined behavior.
//
// The entire checksum is computed on initialization to verify the contents are
// valid. On failure, the log will be truncated to the last verified state when
// PersistToDisk() was called. If the log cannot successfully restore the last
// state due to disk corruption or some other inconsistency, then the entire log
// will be lost.
//
// Each proto written to the file will have a metadata written just before it.
// The metadata consists of
//   {
//     1 bytes of kProtoMagic;
//     3 bytes of the proto size
//     n bytes of the proto itself
//   }
//
// All metadata is written in a portable format, encoded with htonl before
// writing to file and decoded with ntohl when reading from file.
//
// Example usage:
//   ICING_ASSERT_OK_AND_ASSIGN(auto create_result,
//       PortableFileBackedProtoLog<DocumentProto>::Create(filesystem,
//       file_path_,
//                                                  options));
//   auto proto_log = create_result.proto_log;
//
//   Document document;
//   document.set_namespace("com.google.android.example");
//   document.set_uri("www.google.com");
//
//   int64_t document_offset = proto_log->WriteProto(document));
//   Document same_document = proto_log->ReadProto(document_offset));
//   proto_log->PersistToDisk();

#ifndef ICING_FILE_PORTABLE_FILE_BACKED_PROTO_LOG_H_
#define ICING_FILE_PORTABLE_FILE_BACKED_PROTO_LOG_H_

#include <cstddef>
#include <cstdint>
#include <cstring>
#include <memory>
#include <string>
#include <string_view>
#include <utility>
#include <vector>

#include "icing/text_classifier/lib3/utils/base/status.h"
#include "icing/text_classifier/lib3/utils/base/statusor.h"
#include "icing/absl_ports/canonical_errors.h"
#include "icing/absl_ports/str_cat.h"
#include "icing/file/filesystem.h"
#include "icing/file/memory-mapped-file.h"
#include "icing/legacy/core/icing-string-util.h"
#include "icing/portable/endian.h"
#include "icing/portable/gzip_stream.h"
#include "icing/portable/platform.h"
#include "icing/portable/zlib.h"
#include "icing/util/bit-util.h"
#include "icing/util/crc32.h"
#include "icing/util/data-loss.h"
#include "icing/util/logging.h"
#include "icing/util/status-macros.h"
#include <google/protobuf/io/zero_copy_stream_impl_lite.h>

namespace icing {
namespace lib {

template <typename ProtoT>
class PortableFileBackedProtoLog {
 public:
  struct Options {
    // Whether to compress each proto before writing to the proto log.
    bool compress;

    // Byte-size limit for each proto written to the store. This does not
    // include the bytes needed for the metadata of each proto.
    //
    // NOTE: Currently, we only support protos up to 16MiB. We store the proto
    // size in 3 bytes within the metadata.
    //
    // NOTE: This limit is only enforced for future writes. If the store
    // previously had a higher limit, then reading older entries could return
    // larger protos.
    //
    // NOTE: The max_proto_size is the upper limit for input protos into the
    // ProtoLog. Even if the proto is larger than max_proto_size, but compresses
    // to a smaller size, ProtoLog will not accept it. Protos that result in a
    // compressed size larger than max_proto_size are also not accepted.
    const int32_t max_proto_size;

    // Level of compression if enabled, NO_COMPRESSION = 0, BEST_SPEED = 1,
    // BEST_COMPRESSION = 9
    const int32_t compression_level;

    // Must specify values for options.
    Options() = delete;
    explicit Options(
        bool compress_in, const int32_t max_proto_size_in = kMaxProtoSize,
        const int32_t compression_level_in = kDeflateCompressionLevel)
        : compress(compress_in),
          max_proto_size(max_proto_size_in),
          compression_level(compression_level_in) {}
  };

  // Our internal max for protos.
  //
  // WARNING: Changing this to a larger number may invalidate our assumption
  // that that proto size can safely be stored in the last 3 bytes of the proto
  // header.
  static constexpr int kMaxProtoSize = (1 << 24) - 1;  // 16MiB
  static_assert(kMaxProtoSize <= 0x00FFFFFF,
                "kMaxProtoSize doesn't fit in 3 bytes");

  // Level of compression, BEST_SPEED = 1, BEST_COMPRESSION = 9
  static constexpr int kDeflateCompressionLevel = 3;

  // Number of bytes we reserve for the heading at the beginning of the proto
  // log. We reserve this so the header can grow without running into the
  // contents of the proto log, triggering an unnecessary migration of the data.
  static constexpr int kHeaderReservedBytes = 256;

  // Header stored at the beginning of the file before the rest of the log
  // contents. Stores metadata on the log.
  class Header {
   public:
    static constexpr int32_t kMagic = 0xf4c6f67a;

    static constexpr int32_t kFileFormatVersion = 0;

    uint32_t CalculateHeaderChecksum() const {
      Crc32 crc;

      // Get a string_view of all the fields of the Header, excluding the
      // magic_nbytes_ and header_checksum_nbytes_
      std::string_view header_str(
          reinterpret_cast<const char*>(this) +
              offsetof(Header, header_checksum_nbytes_) +
              sizeof(header_checksum_nbytes_),
          sizeof(Header) - sizeof(magic_nbytes_) -
              sizeof(header_checksum_nbytes_));
      crc.Append(header_str);
      return crc.Get();
    }

    int32_t GetMagic() const { return GNetworkToHostL(magic_nbytes_); }

    void SetMagic(int32_t magic_in) {
      magic_nbytes_ = GHostToNetworkL(magic_in);
    }

    int32_t GetFileFormatVersion() const {
      return GNetworkToHostL(file_format_version_nbytes_);
    }

    void SetFileFormatVersion(int32_t file_format_version_in) {
      file_format_version_nbytes_ = GHostToNetworkL(file_format_version_in);
    }

    int32_t GetMaxProtoSize() const {
      return GNetworkToHostL(max_proto_size_nbytes_);
    }

    void SetMaxProtoSize(int32_t max_proto_size_in) {
      max_proto_size_nbytes_ = GHostToNetworkL(max_proto_size_in);
    }

    int32_t GetLogChecksum() const {
      return GNetworkToHostL(log_checksum_nbytes_);
    }

    void SetLogChecksum(int32_t log_checksum_in) {
      log_checksum_nbytes_ = GHostToNetworkL(log_checksum_in);
    }

    int64_t GetRewindOffset() const {
      return GNetworkToHostLL(rewind_offset_nbytes_);
    }

    void SetRewindOffset(int64_t rewind_offset_in) {
      rewind_offset_nbytes_ = GHostToNetworkLL(rewind_offset_in);
    }

    int32_t GetHeaderChecksum() const {
      return GNetworkToHostL(header_checksum_nbytes_);
    }

    void SetHeaderChecksum(int32_t header_checksum_in) {
      header_checksum_nbytes_ = GHostToNetworkL(header_checksum_in);
    }

    bool GetCompressFlag() const { return GetFlag(kCompressBit); }

    void SetCompressFlag(bool compress) { SetFlag(kCompressBit, compress); }

    bool GetDirtyFlag() const { return GetFlag(kDirtyBit); }

    void SetDirtyFlag(bool dirty) { SetFlag(kDirtyBit, dirty); }

   private:
    // The least-significant bit offset at which the compress flag is stored in
    // 'flags_nbytes_'. Represents whether the protos in the log are compressed
    // or not.
    static constexpr int32_t kCompressBit = 0;

    // The least-significant bit offset at which the dirty flag is stored in
    // 'flags'. Represents whether the checksummed portion of the log has been
    // modified after the last checksum was computed.
    static constexpr int32_t kDirtyBit = 1;

    bool GetFlag(int offset) const {
      return bit_util::BitfieldGet(flags_, offset, /*len=*/1);
    }

    void SetFlag(int offset, bool value) {
      bit_util::BitfieldSet(value, offset, /*len=*/1, &flags_);
    }

    // Holds the magic as a quick sanity check against file corruption.
    //
    // Field is in network-byte order.
    int32_t magic_nbytes_ = GHostToNetworkL(kMagic);

    // Must be at the beginning after kMagic. Contains the crc checksum of
    // the following fields.
    //
    // Field is in network-byte order.
    uint32_t header_checksum_nbytes_ = 0;

    // Last known good offset at which the log and its checksum were updated.
    // If we crash between writing to the log and updating the checksum, we can
    // try to rewind the log to this offset and verify the checksum is still
    // valid instead of throwing away the entire log.
    //
    // Field is in network-byte order.
    int64_t rewind_offset_nbytes_ = GHostToNetworkLL(kHeaderReservedBytes);

    // Version number tracking how we serialize the file to disk. If we change
    // how/what we write to disk, this version should be updated and this class
    // should handle a migration.
    //
    // Currently at kFileFormatVersion.
    //
    // Field is in network-byte order.
    int32_t file_format_version_nbytes_ = 0;

    // The maximum proto size that can be written to the log.
    //
    // Field is in network-byte order.
    int32_t max_proto_size_nbytes_ = 0;

    // Checksum of the log elements, doesn't include the header fields.
    //
    // Field is in network-byte order.
    uint32_t log_checksum_nbytes_ = 0;

    // Bits are used to hold various flags.
    //   Lowest bit is whether the protos are compressed or not.
    //
    // Field is only 1 byte, so is byte-order agnostic.
    uint8_t flags_ = 0;

    // NOTE: New fields should *almost always* be added to the end here. Since
    // this class may have already been written to disk, appending fields
    // increases the chances that changes are backwards-compatible.
  };
  static_assert(sizeof(Header) <= kHeaderReservedBytes,
                "Header has grown past our reserved bytes!");

  struct CreateResult {
    // A successfully initialized log.
    std::unique_ptr<PortableFileBackedProtoLog<ProtoT>> proto_log;

    // The data status after initializing from a previous state. Data loss can
    // happen if the file is corrupted or some previously added data was
    // unpersisted. This may be used to signal that any derived data off of the
    // proto log may need to be regenerated.
    DataLoss data_loss = DataLoss::NONE;

    // Whether the proto log had to recalculate the checksum to check its
    // integrity. This can be avoided if no changes were made or the log was
    // able to update its checksum before shutting down. But it may have to
    // recalculate if it's unclear if we crashed after updating the log, but
    // before updating our checksum.
    bool recalculated_checksum = false;

    bool has_data_loss() {
      return data_loss == DataLoss::PARTIAL || data_loss == DataLoss::COMPLETE;
    }
  };

  // Factory method to create, initialize, and return a
  // PortableFileBackedProtoLog. Will create the file if it doesn't exist.
  //
  // If on re-initialization the log detects disk corruption or some previously
  // added data was unpersisted, the log will rewind to the last-good state. The
  // log saves these checkpointed "good" states when PersistToDisk() is called
  // or the log is safely destructed. If the log rewinds successfully to the
  // last-good state, then the returned CreateResult.data_loss indicates
  // whether it has a data loss and what kind of data loss it is (partial or
  // complete) so that any derived data may know that it needs to be updated. If
  // the log re-initializes successfully without any data loss,
  // CreateResult.data_loss will be NONE.
  //
  // Params:
  //   filesystem: Handles system level calls
  //   file_path: Path of the underlying file. Directory of the file should
  //   already exist
  //   options: Configuration options for the proto log
  //
  // Returns:
  //   PortableFileBackedProtoLog::CreateResult on success
  //   INVALID_ARGUMENT on an invalid option
  //   INTERNAL_ERROR on IO error
  static libtextclassifier3::StatusOr<CreateResult> Create(
      const Filesystem* filesystem, const std::string& file_path,
      const Options& options);

  // Not copyable
  PortableFileBackedProtoLog(const PortableFileBackedProtoLog&) = delete;
  PortableFileBackedProtoLog& operator=(const PortableFileBackedProtoLog&) =
      delete;

  // This will update the checksum of the log as well.
  ~PortableFileBackedProtoLog();

  // Writes the serialized proto to the underlying file. Writes are applied
  // directly to the underlying file. Users do not need to sync the file after
  // writing.
  //
  // Returns:
  //   Offset of the newly appended proto in file on success
  //   INVALID_ARGUMENT if proto is too large, as decided by
  //     Options.max_proto_size
  //   INTERNAL_ERROR on IO error
  libtextclassifier3::StatusOr<int64_t> WriteProto(const ProtoT& proto);

  // Reads out a proto located at file_offset from the file.
  //
  // Returns:
  //   A proto on success
  //   NOT_FOUND if the proto at the given offset has been erased
  //   OUT_OF_RANGE_ERROR if file_offset exceeds file size
  //   INTERNAL_ERROR on IO error
  libtextclassifier3::StatusOr<ProtoT> ReadProto(int64_t file_offset) const;

  // Erases the data of a proto located at file_offset from the file.
  //
  // Returns:
  //   OK on success
  //   OUT_OF_RANGE_ERROR if file_offset exceeds file size
  //   INTERNAL_ERROR on IO error
  libtextclassifier3::Status EraseProto(int64_t file_offset);

  // Calculates and returns the disk usage in bytes. Rounds up to the nearest
  // block size.
  //
  // Returns:
  //   Disk usage on success
  //   INTERNAL_ERROR on IO error
  libtextclassifier3::StatusOr<int64_t> GetDiskUsage() const;

  // Returns the file size of all the elements held in the log. File size is in
  // bytes. This excludes the size of any internal metadata of the log, e.g. the
  // log's header.
  //
  // Returns:
  //   File size on success
  //   INTERNAL_ERROR on IO error
  libtextclassifier3::StatusOr<int64_t> GetElementsFileSize() const;

  // An iterator helping to find offsets of all the protos in file.
  // Example usage:
  //
  // while (iterator.Advance().ok()) {
  //   int64_t offset = iterator.GetOffset();
  //   // Do something
  // }
  class Iterator {
   public:
    Iterator(const Filesystem& filesystem, const std::string& file_path,
             int64_t initial_offset);

    // Advances to the position of next proto whether it has been erased or not.
    //
    // Returns:
    //   OK on success
    //   OUT_OF_RANGE_ERROR if it reaches the end
    //   INTERNAL_ERROR on IO error
    libtextclassifier3::Status Advance();

    // Returns the file offset of current proto.
    int64_t GetOffset();

   private:
    static constexpr int64_t kInvalidOffset = -1;
    // Used to read proto metadata
    MemoryMappedFile mmapped_file_;
    // Offset of first proto
    int64_t initial_offset_;
    int64_t current_offset_;
    int64_t file_size_;
  };

  // Returns an iterator of current proto log. The caller needs to keep the
  // proto log unchanged while using the iterator, otherwise unexpected
  // behaviors could happen.
  Iterator GetIterator();

  // Persists all changes since initialization or the last call to
  // PersistToDisk(). Any changes that aren't persisted may be lost if the
  // system fails to close safely.
  //
  // Example use case:
  //
  //   Document document;
  //   document.set_namespace("com.google.android.example");
  //   document.set_uri("www.google.com");
  //
  //   {
  //     ICING_ASSERT_OK_AND_ASSIGN(auto create_result,
  //         PortableFileBackedProtoLog<DocumentProto>::Create(filesystem,
  //         file_path,
  //                                                    options));
  //     auto proto_log = std::move(create_result.proto_log);
  //
  //     int64_t document_offset = proto_log->WriteProto(document));
  //
  //     // We lose the document here since it wasn't persisted.
  //     // *SYSTEM CRASH*
  //   }
  //
  //   {
  //     // Can still successfully create after a crash since the log can
  //     // rewind/truncate to recover into a previously good state
  //     ICING_ASSERT_OK_AND_ASSIGN(auto create_result,
  //         PortableFileBackedProtoLog<DocumentProto>::Create(filesystem,
  //         file_path,
  //                                                    options));
  //     auto proto_log = std::move(create_result.proto_log);
  //
  //     // Lost the proto since we didn't PersistToDisk before the crash
  //     proto_log->ReadProto(document_offset)); // INVALID_ARGUMENT error
  //
  //     int64_t document_offset = proto_log->WriteProto(document));
  //
  //     // Persisted this time, so we should be ok.
  //     ICING_ASSERT_OK(proto_log->PersistToDisk());
  //   }
  //
  //   {
  //     ICING_ASSERT_OK_AND_ASSIGN(auto create_result,
  //         PortableFileBackedProtoLog<DocumentProto>::Create(filesystem,
  //         file_path,
  //                                                    options));
  //     auto proto_log = std::move(create_result.proto_log);
  //
  //     // SUCCESS
  //     Document same_document = proto_log->ReadProto(document_offset));
  //   }
  //
  // NOTE: Since all protos are already written to the file directly, this
  // just updates the checksum and rewind position. Without these updates,
  // future initializations will truncate the file and discard unpersisted
  // changes.
  //
  // Returns:
  //   OK on success
  //   INTERNAL_ERROR on IO error
  libtextclassifier3::Status PersistToDisk();

  // Calculates the checksum of the log contents. Excludes the header content.
  //
  // Returns:
  //   Crc of the log content
  //   INTERNAL_ERROR on IO error
  libtextclassifier3::StatusOr<Crc32> ComputeChecksum();

 private:
  // Object can only be instantiated via the ::Create factory.
  PortableFileBackedProtoLog(const Filesystem* filesystem,
                             const std::string& file_path,
                             std::unique_ptr<Header> header,
                             int32_t compression_level);

  // Initializes a new proto log.
  //
  // Returns:
  //   std::unique_ptr<CreateResult> on success
  //   INTERNAL_ERROR on IO error
  static libtextclassifier3::StatusOr<CreateResult> InitializeNewFile(
      const Filesystem* filesystem, const std::string& file_path,
      const Options& options);

  // Verifies that the existing proto log is in a good state. If not in a good
  // state, then the proto log may be truncated to the last good state and
  // content will be lost.
  //
  // Returns:
  //   std::unique_ptr<CreateResult> on success
  //   INTERNAL_ERROR on IO error or internal inconsistencies in the file
  //   INVALID_ARGUMENT_ERROR if options aren't consistent with previous
  //     instances
  static libtextclassifier3::StatusOr<CreateResult> InitializeExistingFile(
      const Filesystem* filesystem, const std::string& file_path,
      const Options& options, int64_t file_size);

  // Takes an initial checksum and updates it with the content between `start`
  // and `end` offsets in the file.
  //
  // Returns:
  //   Crc of the content between `start`, inclusive, and `end`, exclusive.
  //   INTERNAL_ERROR on IO error
  //   INVALID_ARGUMENT_ERROR if start and end aren't within the file size
  static libtextclassifier3::StatusOr<Crc32> ComputeChecksum(
      const Filesystem* filesystem, const std::string& file_path,
      Crc32 initial_crc, int64_t start, int64_t end);

  // Reads out the metadata of a proto located at file_offset from the file.
  // Metadata will be returned in host byte order endianness.
  //
  // Returns:
  //   Proto's metadata on success
  //   OUT_OF_RANGE_ERROR if file_offset exceeds file_size
  //   INTERNAL_ERROR if the metadata is invalid or any IO errors happen
  static libtextclassifier3::StatusOr<int32_t> ReadProtoMetadata(
      MemoryMappedFile* mmapped_file, int64_t file_offset, int64_t file_size);

  // Writes metadata of a proto to the fd. Takes in a host byte order endianness
  // metadata and converts it into a portable metadata before writing.
  //
  // Returns:
  //   OK on success
  //   INTERNAL_ERROR on any IO errors
  static libtextclassifier3::Status WriteProtoMetadata(
      const Filesystem* filesystem, int fd, int32_t host_order_metadata);

  static bool IsEmptyBuffer(const char* buffer, int size) {
    return std::all_of(buffer, buffer + size,
                       [](const char byte) { return byte == 0; });
  }

  // Helper function to get stored proto size from the metadata.
  // Metadata format: 8 bits magic + 24 bits size
  static int GetProtoSize(int metadata) { return metadata & 0x00FFFFFF; }

  // Helper function to get stored proto magic from the metadata.
  // Metadata format: 8 bits magic + 24 bits size
  static uint8_t GetProtoMagic(int metadata) { return metadata >> 24; }

  // Magic number added in front of every proto. Used when reading out protos
  // as a first check for corruption in each entry in the file. Even if there is
  // a corruption, the best we can do is roll back to our last recovery point
  // and throw away un-flushed data. We can discard/reuse this byte if needed so
  // that we have 4 bytes to store the size of protos, and increase the size of
  // protos we support.
  static constexpr uint8_t kProtoMagic = 0x5C;

  // Chunks of the file to mmap at a time, so we don't mmap the entire file.
  // Only used on 32-bit devices
  static constexpr int kMmapChunkSize = 4 * 1024 * 1024;  // 4MiB

  ScopedFd fd_;
  const Filesystem* const filesystem_;
  const std::string file_path_;
  std::unique_ptr<Header> header_;
  const int32_t compression_level_;
};

template <typename ProtoT>
PortableFileBackedProtoLog<ProtoT>::PortableFileBackedProtoLog(
    const Filesystem* filesystem, const std::string& file_path,
    std::unique_ptr<Header> header, int32_t compression_level)
    : filesystem_(filesystem),
      file_path_(file_path),
      header_(std::move(header)),
      compression_level_(compression_level) {
  fd_.reset(filesystem_->OpenForAppend(file_path.c_str()));
}

template <typename ProtoT>
PortableFileBackedProtoLog<ProtoT>::~PortableFileBackedProtoLog() {
  if (!PersistToDisk().ok()) {
    ICING_LOG(WARNING) << "Error persisting to disk during destruction of "
                          "PortableFileBackedProtoLog: "
                       << file_path_;
  }
}

template <typename ProtoT>
libtextclassifier3::StatusOr<
    typename PortableFileBackedProtoLog<ProtoT>::CreateResult>
PortableFileBackedProtoLog<ProtoT>::Create(const Filesystem* filesystem,
                                           const std::string& file_path,
                                           const Options& options) {
  if (options.max_proto_size <= 0) {
    return absl_ports::InvalidArgumentError(IcingStringUtil::StringPrintf(
        "options.max_proto_size must be greater than 0, was %d",
        options.max_proto_size));
  }

  // Since we store the proto_size in 3 bytes, we can only support protos of up
  // to 16MiB.
  if (options.max_proto_size > kMaxProtoSize) {
    return absl_ports::InvalidArgumentError(IcingStringUtil::StringPrintf(
        "options.max_proto_size must be under 16MiB, was %d",
        options.max_proto_size));
  }

  if (options.compression_level < 0 || options.compression_level > 9) {
    return absl_ports::InvalidArgumentError(IcingStringUtil::StringPrintf(
        "options.compression_level must be between 0 and 9 inclusive, was %d",
        options.compression_level));
  }

  if (!filesystem->FileExists(file_path.c_str())) {
    return InitializeNewFile(filesystem, file_path, options);
  }

  int64_t file_size = filesystem->GetFileSize(file_path.c_str());
  if (file_size == Filesystem::kBadFileSize) {
    return absl_ports::InternalError(
        absl_ports::StrCat("Bad file size '", file_path, "'"));
  }

  if (file_size == 0) {
    return InitializeNewFile(filesystem, file_path, options);
  }

  return InitializeExistingFile(filesystem, file_path, options, file_size);
}

template <typename ProtoT>
libtextclassifier3::StatusOr<
    typename PortableFileBackedProtoLog<ProtoT>::CreateResult>
PortableFileBackedProtoLog<ProtoT>::InitializeNewFile(
    const Filesystem* filesystem, const std::string& file_path,
    const Options& options) {
  // Grow to the minimum reserved bytes for the header.
  if (!filesystem->Truncate(file_path.c_str(), kHeaderReservedBytes)) {
    return absl_ports::InternalError(
        absl_ports::StrCat("Failed to initialize file size: ", file_path));
  }

  // Create the header
  std::unique_ptr<Header> header = std::make_unique<Header>();
  header->SetCompressFlag(options.compress);
  header->SetMaxProtoSize(options.max_proto_size);
  header->SetHeaderChecksum(header->CalculateHeaderChecksum());

  if (!filesystem->Write(file_path.c_str(), header.get(), sizeof(Header))) {
    return absl_ports::InternalError(
        absl_ports::StrCat("Failed to write header for file: ", file_path));
  }

  CreateResult create_result = {
      std::unique_ptr<PortableFileBackedProtoLog<ProtoT>>(
          new PortableFileBackedProtoLog<ProtoT>(filesystem, file_path,
                                                 std::move(header),
                                                 options.compression_level)),
      /*data_loss=*/DataLoss::NONE, /*recalculated_checksum=*/false};

  return create_result;
}

template <typename ProtoT>
libtextclassifier3::StatusOr<
    typename PortableFileBackedProtoLog<ProtoT>::CreateResult>
PortableFileBackedProtoLog<ProtoT>::InitializeExistingFile(
    const Filesystem* filesystem, const std::string& file_path,
    const Options& options, int64_t file_size) {
  bool header_changed = false;
  if (file_size < kHeaderReservedBytes) {
    return absl_ports::InternalError(
        absl_ports::StrCat("File header too short for: ", file_path));
  }

  std::unique_ptr<Header> header = std::make_unique<Header>();
  if (!filesystem->PRead(file_path.c_str(), header.get(), sizeof(Header),
                         /*offset=*/0)) {
    return absl_ports::InternalError(
        absl_ports::StrCat("Failed to read header for file: ", file_path));
  }

  // Make sure the header is still valid before we use any of its values. This
  // is covered by the header_checksum check below, but this is a quick check
  // that can save us from an extra crc computation.
  if (header->GetMagic() != Header::kMagic) {
    return absl_ports::InternalError(
        absl_ports::StrCat("Invalid header kMagic for file: ", file_path));
  }

  if (header->GetHeaderChecksum() != header->CalculateHeaderChecksum()) {
    return absl_ports::InternalError(
        absl_ports::StrCat("Invalid header checksum for: ", file_path));
  }

  if (header->GetFileFormatVersion() != Header::kFileFormatVersion) {
    // If this changes, we might need to handle a migration rather than throwing
    // an error.
    return absl_ports::InternalError(
        absl_ports::StrCat("Invalid header file format version: ", file_path));
  }

  if (header->GetCompressFlag() != options.compress) {
    return absl_ports::InvalidArgumentError(IcingStringUtil::StringPrintf(
        "Inconsistent compress option, expected %d, actual %d",
        header->GetCompressFlag(), options.compress));
  }

  int32_t existing_max_proto_size = header->GetMaxProtoSize();
  if (existing_max_proto_size > options.max_proto_size) {
    return absl_ports::InvalidArgumentError(IcingStringUtil::StringPrintf(
        "Max proto size cannot be smaller than previous "
        "instantiations, previous size %d, wanted size %d",
        header->GetMaxProtoSize(), options.max_proto_size));
  } else if (existing_max_proto_size < options.max_proto_size) {
    // It's fine if our new max size is greater than our previous one. Existing
    // data is still valid.
    header->SetMaxProtoSize(options.max_proto_size);
    header_changed = true;
  }

  DataLoss data_loss = DataLoss::NONE;

  // If we have any documents in our tail, get rid of them since they're not in
  // our checksum. Our checksum reflects content up to the rewind offset.
  if (file_size > header->GetRewindOffset()) {
    if (!filesystem->Truncate(file_path.c_str(), header->GetRewindOffset())) {
      return absl_ports::InternalError(IcingStringUtil::StringPrintf(
          "Failed to truncate '%s' to size %lld", file_path.data(),
          static_cast<long long>(header->GetRewindOffset())));
    }
    data_loss = DataLoss::PARTIAL;
  }

  bool recalculated_checksum = false;

  // If our dirty flag is set, that means we might have crashed in the middle of
  // erasing a proto. This could have happened anywhere between:
  //   A. Set dirty flag to true and update header checksum
  //   B. Erase the proto
  //   C. Set dirty flag to false, update log checksum, update header checksum
  //
  // Scenario 1: We went down between A and B. Maybe our dirty flag is a
  // false alarm and we can keep all our data.
  //
  // Scenario 2: We went down between B and C. Our data is compromised and
  // we need to throw everything out.
  if (header->GetDirtyFlag()) {
    // Recompute the log's checksum to detect which scenario we're in.
    ICING_ASSIGN_OR_RETURN(
        Crc32 calculated_log_checksum,
        ComputeChecksum(filesystem, file_path, Crc32(),
                        /*start=*/kHeaderReservedBytes, /*end=*/file_size));

    if (header->GetLogChecksum() != calculated_log_checksum.Get()) {
      // Still doesn't match, we're in Scenario 2. Throw out all our data now
      // and initialize as a new instance.
      ICING_ASSIGN_OR_RETURN(CreateResult create_result,
                             InitializeNewFile(filesystem, file_path, options));
      create_result.data_loss = DataLoss::COMPLETE;
      create_result.recalculated_checksum = true;
      return create_result;
    }
    // Otherwise we're good, checksum matches our contents so continue
    // initializing like normal.
    recalculated_checksum = true;

    // Update our header.
    header->SetDirtyFlag(false);
    header_changed = true;
  }

  if (header_changed) {
    header->SetHeaderChecksum(header->CalculateHeaderChecksum());

    if (!filesystem->PWrite(file_path.c_str(), /*offset=*/0, header.get(),
                            sizeof(Header))) {
      return absl_ports::InternalError(
          absl_ports::StrCat("Failed to update header to: ", file_path));
    }
  }

  CreateResult create_result = {
      std::unique_ptr<PortableFileBackedProtoLog<ProtoT>>(
          new PortableFileBackedProtoLog<ProtoT>(filesystem, file_path,
                                                 std::move(header),
                                                 options.compression_level)),
      data_loss, recalculated_checksum};

  return create_result;
}

template <typename ProtoT>
libtextclassifier3::StatusOr<Crc32>
PortableFileBackedProtoLog<ProtoT>::ComputeChecksum(
    const Filesystem* filesystem, const std::string& file_path,
    Crc32 initial_crc, int64_t start, int64_t end) {
  ICING_ASSIGN_OR_RETURN(
      MemoryMappedFile mmapped_file,
      MemoryMappedFile::Create(*filesystem, file_path,
                               MemoryMappedFile::Strategy::READ_ONLY));
  Crc32 new_crc(initial_crc.Get());

  if (start < 0) {
    return absl_ports::InvalidArgumentError(IcingStringUtil::StringPrintf(
        "Starting checksum offset of file '%s' must be greater than 0, was "
        "%lld",
        file_path.c_str(), static_cast<long long>(start)));
  }

  if (end < start) {
    return absl_ports::InvalidArgumentError(IcingStringUtil::StringPrintf(
        "Ending checksum offset of file '%s' must be greater than start "
        "'%lld', was '%lld'",
        file_path.c_str(), static_cast<long long>(start),
        static_cast<long long>(end)));
  }

  int64_t file_size = filesystem->GetFileSize(file_path.c_str());
  if (end > file_size) {
    return absl_ports::InvalidArgumentError(IcingStringUtil::StringPrintf(
        "Ending checksum offset of file '%s' must be within "
        "file size of %lld, was %lld",
        file_path.c_str(), static_cast<long long>(file_size),
        static_cast<long long>(end)));
  }

  Architecture architecture = GetArchitecture();
  switch (architecture) {
    case Architecture::BIT_64: {
      // Don't mmap in chunks here since mmapping can be harmful on 64-bit
      // devices where mmap/munmap calls need the mmap write semaphore, which
      // blocks mmap/munmap/mprotect and all page faults from executing while
      // they run. On 64-bit devices, this doesn't actually load into memory, it
      // just makes the file faultable. So the whole file should be ok.
      // b/185822878.
      ICING_RETURN_IF_ERROR(mmapped_file.Remap(start, end - start));
      auto mmap_str = std::string_view(mmapped_file.region(), end - start);
      new_crc.Append(mmap_str);
      break;
    }
    case Architecture::BIT_32:
      [[fallthrough]];
    case Architecture::UNKNOWN: {
      // 32-bit devices only have 4GB of RAM. Mmap in chunks to not use up too
      // much memory at once. If we're unknown, then also chunk it because we're
      // not sure what the device can handle.
      for (int i = start; i < end; i += kMmapChunkSize) {
        // Don't read past the file size.
        int next_chunk_size = kMmapChunkSize;
        if ((i + kMmapChunkSize) >= end) {
          next_chunk_size = end - i;
        }

        ICING_RETURN_IF_ERROR(mmapped_file.Remap(i, next_chunk_size));

        auto mmap_str =
            std::string_view(mmapped_file.region(), next_chunk_size);
        new_crc.Append(mmap_str);
      }
      break;
    }
  }

  return new_crc;
}

template <typename ProtoT>
libtextclassifier3::StatusOr<int64_t>
PortableFileBackedProtoLog<ProtoT>::WriteProto(const ProtoT& proto) {
  int64_t proto_size = proto.ByteSizeLong();
  int32_t host_order_metadata;
  int64_t current_position = filesystem_->GetCurrentPosition(fd_.get());

  if (proto_size > header_->GetMaxProtoSize()) {
    return absl_ports::InvalidArgumentError(IcingStringUtil::StringPrintf(
        "proto_size, %lld, was too large to write. Max is %d",
        static_cast<long long>(proto_size), header_->GetMaxProtoSize()));
  }

  // At this point, we've guaranteed that proto_size is under kMaxProtoSize
  // (see
  // ::Create), so we can safely store it in an int.
  int final_size = 0;

  std::string proto_str;
  google::protobuf::io::StringOutputStream proto_stream(&proto_str);

  if (header_->GetCompressFlag()) {
    protobuf_ports::GzipOutputStream::Options options;
    options.format = protobuf_ports::GzipOutputStream::ZLIB;
    options.compression_level = compression_level_;

    protobuf_ports::GzipOutputStream compressing_stream(&proto_stream, options);

    bool success = proto.SerializeToZeroCopyStream(&compressing_stream) &&
                   compressing_stream.Close();

    if (!success) {
      return absl_ports::InternalError("Error compressing proto.");
    }

    final_size = proto_str.size();

    // In case the compressed proto is larger than the original proto, we also
    // can't write it.
    if (final_size > header_->GetMaxProtoSize()) {
      return absl_ports::InvalidArgumentError(IcingStringUtil::StringPrintf(
          "Compressed proto size, %d, was greater than "
          "max_proto_size, %d",
          final_size, header_->GetMaxProtoSize()));
    }
  } else {
    // Serialize the proto directly into the write buffer at an offset of the
    // metadata.
    proto.SerializeToZeroCopyStream(&proto_stream);
    final_size = proto_str.size();
  }

  // 1st byte for magic, next 3 bytes for proto size.
  host_order_metadata = (kProtoMagic << 24) | final_size;

  // Actually write metadata, has to be done after we know the possibly
  // compressed proto size
  ICING_RETURN_IF_ERROR(
      WriteProtoMetadata(filesystem_, fd_.get(), host_order_metadata));

  // Write the serialized proto
  if (!filesystem_->Write(fd_.get(), proto_str.data(), proto_str.size())) {
    return absl_ports::InternalError(
        absl_ports::StrCat("Failed to write proto to: ", file_path_));
  }

  return current_position;
}

template <typename ProtoT>
libtextclassifier3::StatusOr<ProtoT>
PortableFileBackedProtoLog<ProtoT>::ReadProto(int64_t file_offset) const {
  int64_t file_size = filesystem_->GetFileSize(fd_.get());
  MemoryMappedFile mmapped_file(*filesystem_, file_path_,
                                MemoryMappedFile::Strategy::READ_ONLY);
  if (file_offset >= file_size) {
    // file_size points to the next byte to write at, so subtract one to get
    // the inclusive, actual size of file.
    return absl_ports::OutOfRangeError(
        IcingStringUtil::StringPrintf("Trying to read from a location, %lld, "
                                      "out of range of the file size, %lld",
                                      static_cast<long long>(file_offset),
                                      static_cast<long long>(file_size - 1)));
  }

  // Read out the metadata
  ICING_ASSIGN_OR_RETURN(
      int32_t metadata,
      ReadProtoMetadata(&mmapped_file, file_offset, file_size));

  // Copy out however many bytes it says the proto is
  int stored_size = GetProtoSize(metadata);

  ICING_RETURN_IF_ERROR(
      mmapped_file.Remap(file_offset + sizeof(metadata), stored_size));

  if (IsEmptyBuffer(mmapped_file.region(), mmapped_file.region_size())) {
    return absl_ports::NotFoundError("The proto data has been erased.");
  }

<<<<<<< HEAD
  google::protobuf::io::ArrayInputStream proto_stream(
      mmapped_file.mutable_region(), stored_size);
=======
  google::protobuf::io::ArrayInputStream proto_stream(buf.get(), stored_size);
>>>>>>> a81a0c8c

  // Deserialize proto
  ProtoT proto;
  if (header_->GetCompressFlag()) {
    protobuf_ports::GzipInputStream decompress_stream(&proto_stream);
    proto.ParseFromZeroCopyStream(&decompress_stream);
  } else {
    proto.ParseFromZeroCopyStream(&proto_stream);
  }

  return proto;
}

template <typename ProtoT>
libtextclassifier3::Status PortableFileBackedProtoLog<ProtoT>::EraseProto(
    int64_t file_offset) {
  int64_t file_size = filesystem_->GetFileSize(fd_.get());
  if (file_offset >= file_size) {
    // file_size points to the next byte to write at, so subtract one to get
    // the inclusive, actual size of file.
    return absl_ports::OutOfRangeError(IcingStringUtil::StringPrintf(
        "Trying to erase data at a location, %lld, "
        "out of range of the file size, %lld",
        static_cast<long long>(file_offset),
        static_cast<long long>(file_size - 1)));
  }

  MemoryMappedFile mmapped_file(
      *filesystem_, file_path_,
      MemoryMappedFile::Strategy::READ_WRITE_AUTO_SYNC);

  // Read out the metadata
  ICING_ASSIGN_OR_RETURN(
      int32_t metadata,
      ReadProtoMetadata(&mmapped_file, file_offset, file_size));

  ICING_RETURN_IF_ERROR(mmapped_file.Remap(file_offset + sizeof(metadata),
                                           GetProtoSize(metadata)));

  // We need to update the crc checksum if the erased area is before the
  // rewind position.
  int32_t new_crc;
  int64_t erased_proto_offset = file_offset + sizeof(metadata);
  if (erased_proto_offset < header_->GetRewindOffset()) {
    // Set to "dirty" before we start writing anything.
    header_->SetDirtyFlag(true);
    header_->SetHeaderChecksum(header_->CalculateHeaderChecksum());
    if (!filesystem_->PWrite(fd_.get(), /*offset=*/0, header_.get(),
                             sizeof(Header))) {
      return absl_ports::InternalError(absl_ports::StrCat(
          "Failed to update dirty bit of header to: ", file_path_));
    }

    // We need to calculate [original string xor 0s].
    // The xored string is the same as the original string because 0 xor 0 =
    // 0, 1 xor 0 = 1.
    const std::string_view xored_str(mmapped_file.region(),
                                     mmapped_file.region_size());

    Crc32 crc(header_->GetLogChecksum());
    ICING_ASSIGN_OR_RETURN(
        new_crc, crc.UpdateWithXor(
                     xored_str,
                     /*full_data_size=*/header_->GetRewindOffset() -
                         kHeaderReservedBytes,
                     /*position=*/erased_proto_offset - kHeaderReservedBytes));
  }

  // Clear the region.
  memset(mmapped_file.mutable_region(), '\0', mmapped_file.region_size());

  // If we cleared something in our checksummed area, we should update our
  // checksum and reset our dirty bit.
  if (erased_proto_offset < header_->GetRewindOffset()) {
    header_->SetDirtyFlag(false);
    header_->SetLogChecksum(new_crc);
    header_->SetHeaderChecksum(header_->CalculateHeaderChecksum());

    if (!filesystem_->PWrite(fd_.get(), /*offset=*/0, header_.get(),
                             sizeof(Header))) {
      return absl_ports::InternalError(
          absl_ports::StrCat("Failed to update header to: ", file_path_));
    }
  }

  return libtextclassifier3::Status::OK;
}

template <typename ProtoT>
libtextclassifier3::StatusOr<int64_t>
PortableFileBackedProtoLog<ProtoT>::GetDiskUsage() const {
  int64_t size = filesystem_->GetDiskUsage(file_path_.c_str());
  if (size == Filesystem::kBadFileSize) {
    return absl_ports::InternalError("Failed to get disk usage of proto log");
  }
  return size;
}

template <typename ProtoT>
libtextclassifier3::StatusOr<int64_t>
PortableFileBackedProtoLog<ProtoT>::GetElementsFileSize() const {
  int64_t total_file_size = filesystem_->GetFileSize(file_path_.c_str());
  if (total_file_size == Filesystem::kBadFileSize) {
    return absl_ports::InternalError(
        "Failed to get file size of elments in the proto log");
  }
  return total_file_size - kHeaderReservedBytes;
}

template <typename ProtoT>
PortableFileBackedProtoLog<ProtoT>::Iterator::Iterator(
    const Filesystem& filesystem, const std::string& file_path,
    int64_t initial_offset)
    : mmapped_file_(filesystem, file_path,
                    MemoryMappedFile::Strategy::READ_ONLY),
      initial_offset_(initial_offset),
      current_offset_(kInvalidOffset),
      file_size_(filesystem.GetFileSize(file_path.c_str())) {
  if (file_size_ == Filesystem::kBadFileSize) {
    // Fails all Advance() calls
    file_size_ = 0;
  }
}

template <typename ProtoT>
libtextclassifier3::Status
PortableFileBackedProtoLog<ProtoT>::Iterator::Advance() {
  if (current_offset_ == kInvalidOffset) {
    // First Advance() call
    current_offset_ = initial_offset_;
  } else {
    // Jumps to the next proto position
    ICING_ASSIGN_OR_RETURN(
        int32_t metadata,
        ReadProtoMetadata(&mmapped_file_, current_offset_, file_size_));
    current_offset_ += sizeof(metadata) + GetProtoSize(metadata);
  }

  if (current_offset_ < file_size_) {
    return libtextclassifier3::Status::OK;
  } else {
    return absl_ports::OutOfRangeError(IcingStringUtil::StringPrintf(
        "The next proto offset, %lld, is out of file range [0, %lld)",
        static_cast<long long>(current_offset_),
        static_cast<long long>(file_size_)));
  }
}

template <typename ProtoT>
int64_t PortableFileBackedProtoLog<ProtoT>::Iterator::GetOffset() {
  return current_offset_;
}

template <typename ProtoT>
typename PortableFileBackedProtoLog<ProtoT>::Iterator
PortableFileBackedProtoLog<ProtoT>::GetIterator() {
  return Iterator(*filesystem_, file_path_,
                  /*initial_offset=*/kHeaderReservedBytes);
}

template <typename ProtoT>
libtextclassifier3::StatusOr<int32_t>
PortableFileBackedProtoLog<ProtoT>::ReadProtoMetadata(
    MemoryMappedFile* mmapped_file, int64_t file_offset, int64_t file_size) {
  // Checks file_offset
  if (file_offset >= file_size) {
    return absl_ports::OutOfRangeError(IcingStringUtil::StringPrintf(
        "offset, %lld, is out of file range [0, %lld)",
        static_cast<long long>(file_offset),
        static_cast<long long>(file_size)));
  }
  int32_t portable_metadata;
  int metadata_size = sizeof(portable_metadata);
  if (file_offset + metadata_size >= file_size) {
    return absl_ports::InternalError(IcingStringUtil::StringPrintf(
        "Wrong metadata offset %lld, metadata doesn't fit in "
        "with file range [0, %lld)",
        static_cast<long long>(file_offset),
        static_cast<long long>(file_size)));
  }

  // Reads metadata
  ICING_RETURN_IF_ERROR(mmapped_file->Remap(file_offset, metadata_size));
  memcpy(&portable_metadata, mmapped_file->region(), metadata_size);

  // Need to switch it back to host order endianness after reading from disk.
  int32_t host_order_metadata = GNetworkToHostL(portable_metadata);

  // Checks magic number
  uint8_t stored_k_proto_magic = GetProtoMagic(host_order_metadata);
  if (stored_k_proto_magic != kProtoMagic) {
    return absl_ports::InternalError(IcingStringUtil::StringPrintf(
        "Failed to read kProtoMagic, expected %d, actual %d", kProtoMagic,
        stored_k_proto_magic));
  }

  return host_order_metadata;
}

template <typename ProtoT>
libtextclassifier3::Status
PortableFileBackedProtoLog<ProtoT>::WriteProtoMetadata(
    const Filesystem* filesystem, int fd, int32_t host_order_metadata) {
  // Convert it into portable endian format before writing to disk
  int32_t portable_metadata = GHostToNetworkL(host_order_metadata);
  int portable_metadata_size = sizeof(portable_metadata);

  // Write metadata
  if (!filesystem->Write(fd, &portable_metadata, portable_metadata_size)) {
    return absl_ports::InternalError(
        absl_ports::StrCat("Failed to write proto metadata."));
  }

  return libtextclassifier3::Status::OK;
}

template <typename ProtoT>
libtextclassifier3::Status PortableFileBackedProtoLog<ProtoT>::PersistToDisk() {
  int64_t file_size = filesystem_->GetFileSize(file_path_.c_str());
  if (file_size == header_->GetRewindOffset()) {
    // No new protos appended, don't need to update the checksum.
    return libtextclassifier3::Status::OK;
  }

  ICING_ASSIGN_OR_RETURN(Crc32 crc, ComputeChecksum());

  header_->SetLogChecksum(crc.Get());
  header_->SetRewindOffset(file_size);
  header_->SetHeaderChecksum(header_->CalculateHeaderChecksum());

  if (!filesystem_->PWrite(fd_.get(), /*offset=*/0, header_.get(),
                           sizeof(Header)) ||
      !filesystem_->DataSync(fd_.get())) {
    return absl_ports::InternalError(
        absl_ports::StrCat("Failed to update header to: ", file_path_));
  }

  return libtextclassifier3::Status::OK;
}

template <typename ProtoT>
libtextclassifier3::StatusOr<Crc32>
PortableFileBackedProtoLog<ProtoT>::ComputeChecksum() {
  int64_t file_size = filesystem_->GetFileSize(file_path_.c_str());
  int64_t new_content_size = file_size - header_->GetRewindOffset();
  Crc32 crc;
  if (new_content_size == 0) {
    // No new protos appended, return cached checksum
    return Crc32(header_->GetLogChecksum());
  } else if (new_content_size < 0) {
    // File shrunk, recalculate the entire checksum.
    ICING_ASSIGN_OR_RETURN(
        crc,
        ComputeChecksum(filesystem_, file_path_, Crc32(),
                        /*start=*/kHeaderReservedBytes, /*end=*/file_size));
  } else {
    // Append new changes to the existing checksum.
    ICING_ASSIGN_OR_RETURN(
        crc, ComputeChecksum(
                 filesystem_, file_path_, Crc32(header_->GetLogChecksum()),
                 /*start=*/header_->GetRewindOffset(), /*end=*/file_size));
  }
  return crc;
}

}  // namespace lib
}  // namespace icing

#endif  // ICING_FILE_PORTABLE_FILE_BACKED_PROTO_LOG_H_<|MERGE_RESOLUTION|>--- conflicted
+++ resolved
@@ -143,6 +143,8 @@
    public:
     static constexpr int32_t kMagic = 0xf4c6f67a;
 
+    // We should go directly from 0 to 2 the next time we have to change the
+    // format.
     static constexpr int32_t kFileFormatVersion = 0;
 
     uint32_t CalculateHeaderChecksum() const {
@@ -301,7 +303,7 @@
     // before updating our checksum.
     bool recalculated_checksum = false;
 
-    bool has_data_loss() {
+    bool has_data_loss() const {
       return data_loss == DataLoss::PARTIAL || data_loss == DataLoss::COMPLETE;
     }
   };
@@ -395,8 +397,7 @@
   // }
   class Iterator {
    public:
-    Iterator(const Filesystem& filesystem, const std::string& file_path,
-             int64_t initial_offset);
+    Iterator(const Filesystem& filesystem, int fd, int64_t initial_offset);
 
     // Advances to the position of next proto whether it has been erased or not.
     //
@@ -412,11 +413,12 @@
    private:
     static constexpr int64_t kInvalidOffset = -1;
     // Used to read proto metadata
-    MemoryMappedFile mmapped_file_;
     // Offset of first proto
+    const Filesystem* const filesystem_;
     int64_t initial_offset_;
     int64_t current_offset_;
     int64_t file_size_;
+    int fd_;
   };
 
   // Returns an iterator of current proto log. The caller needs to keep the
@@ -533,7 +535,7 @@
       const Filesystem* filesystem, const std::string& file_path,
       Crc32 initial_crc, int64_t start, int64_t end);
 
-  // Reads out the metadata of a proto located at file_offset from the file.
+  // Reads out the metadata of a proto located at file_offset from the fd.
   // Metadata will be returned in host byte order endianness.
   //
   // Returns:
@@ -541,7 +543,8 @@
   //   OUT_OF_RANGE_ERROR if file_offset exceeds file_size
   //   INTERNAL_ERROR if the metadata is invalid or any IO errors happen
   static libtextclassifier3::StatusOr<int32_t> ReadProtoMetadata(
-      MemoryMappedFile* mmapped_file, int64_t file_offset, int64_t file_size);
+      const Filesystem* const filesystem, int fd, int64_t file_offset,
+      int64_t file_size);
 
   // Writes metadata of a proto to the fd. Takes in a host byte order endianness
   // metadata and converts it into a portable metadata before writing.
@@ -957,39 +960,36 @@
 libtextclassifier3::StatusOr<ProtoT>
 PortableFileBackedProtoLog<ProtoT>::ReadProto(int64_t file_offset) const {
   int64_t file_size = filesystem_->GetFileSize(fd_.get());
-  MemoryMappedFile mmapped_file(*filesystem_, file_path_,
-                                MemoryMappedFile::Strategy::READ_ONLY);
-  if (file_offset >= file_size) {
-    // file_size points to the next byte to write at, so subtract one to get
-    // the inclusive, actual size of file.
+  // Read out the metadata
+  if (file_size == Filesystem::kBadFileSize) {
+    return absl_ports::OutOfRangeError("Unable to correctly read size.");
+  }
+  ICING_ASSIGN_OR_RETURN(
+      int32_t metadata,
+      ReadProtoMetadata(filesystem_, fd_.get(), file_offset, file_size));
+
+  // Copy out however many bytes it says the proto is
+  int stored_size = GetProtoSize(metadata);
+  file_offset += sizeof(metadata);
+
+  // Read the compressed proto out.
+  if (file_offset + stored_size > file_size) {
     return absl_ports::OutOfRangeError(
         IcingStringUtil::StringPrintf("Trying to read from a location, %lld, "
                                       "out of range of the file size, %lld",
                                       static_cast<long long>(file_offset),
                                       static_cast<long long>(file_size - 1)));
   }
-
-  // Read out the metadata
-  ICING_ASSIGN_OR_RETURN(
-      int32_t metadata,
-      ReadProtoMetadata(&mmapped_file, file_offset, file_size));
-
-  // Copy out however many bytes it says the proto is
-  int stored_size = GetProtoSize(metadata);
-
-  ICING_RETURN_IF_ERROR(
-      mmapped_file.Remap(file_offset + sizeof(metadata), stored_size));
-
-  if (IsEmptyBuffer(mmapped_file.region(), mmapped_file.region_size())) {
+  auto buf = std::make_unique<char[]>(stored_size);
+  if (!filesystem_->PRead(fd_.get(), buf.get(), stored_size, file_offset)) {
+    return absl_ports::InternalError("");
+  }
+
+  if (IsEmptyBuffer(buf.get(), stored_size)) {
     return absl_ports::NotFoundError("The proto data has been erased.");
   }
 
-<<<<<<< HEAD
-  google::protobuf::io::ArrayInputStream proto_stream(
-      mmapped_file.mutable_region(), stored_size);
-=======
   google::protobuf::io::ArrayInputStream proto_stream(buf.get(), stored_size);
->>>>>>> a81a0c8c
 
   // Deserialize proto
   ProtoT proto;
@@ -1007,33 +1007,29 @@
 libtextclassifier3::Status PortableFileBackedProtoLog<ProtoT>::EraseProto(
     int64_t file_offset) {
   int64_t file_size = filesystem_->GetFileSize(fd_.get());
-  if (file_offset >= file_size) {
-    // file_size points to the next byte to write at, so subtract one to get
-    // the inclusive, actual size of file.
-    return absl_ports::OutOfRangeError(IcingStringUtil::StringPrintf(
-        "Trying to erase data at a location, %lld, "
-        "out of range of the file size, %lld",
-        static_cast<long long>(file_offset),
-        static_cast<long long>(file_size - 1)));
-  }
-
-  MemoryMappedFile mmapped_file(
-      *filesystem_, file_path_,
-      MemoryMappedFile::Strategy::READ_WRITE_AUTO_SYNC);
-
-  // Read out the metadata
+  if (file_size == Filesystem::kBadFileSize) {
+    return absl_ports::OutOfRangeError("Unable to correctly read size.");
+  }
+
   ICING_ASSIGN_OR_RETURN(
       int32_t metadata,
-      ReadProtoMetadata(&mmapped_file, file_offset, file_size));
-
-  ICING_RETURN_IF_ERROR(mmapped_file.Remap(file_offset + sizeof(metadata),
-                                           GetProtoSize(metadata)));
+      ReadProtoMetadata(filesystem_, fd_.get(), file_offset, file_size));
+  // Copy out however many bytes it says the proto is
+  int stored_size = GetProtoSize(metadata);
+  file_offset += sizeof(metadata);
+  if (file_offset + stored_size > file_size) {
+    return absl_ports::OutOfRangeError(
+        IcingStringUtil::StringPrintf("Trying to read from a location, %lld, "
+                                      "out of range of the file size, %lld",
+                                      static_cast<long long>(file_offset),
+                                      static_cast<long long>(file_size - 1)));
+  }
+  auto buf = std::make_unique<char[]>(stored_size);
 
   // We need to update the crc checksum if the erased area is before the
   // rewind position.
   int32_t new_crc;
-  int64_t erased_proto_offset = file_offset + sizeof(metadata);
-  if (erased_proto_offset < header_->GetRewindOffset()) {
+  if (file_offset < header_->GetRewindOffset()) {
     // Set to "dirty" before we start writing anything.
     header_->SetDirtyFlag(true);
     header_->SetHeaderChecksum(header_->CalculateHeaderChecksum());
@@ -1046,24 +1042,30 @@
     // We need to calculate [original string xor 0s].
     // The xored string is the same as the original string because 0 xor 0 =
     // 0, 1 xor 0 = 1.
-    const std::string_view xored_str(mmapped_file.region(),
-                                     mmapped_file.region_size());
+    // Read the compressed proto out.
+    if (!filesystem_->PRead(fd_.get(), buf.get(), stored_size, file_offset)) {
+      return absl_ports::InternalError("");
+    }
+    const std::string_view xored_str(buf.get(), stored_size);
 
     Crc32 crc(header_->GetLogChecksum());
     ICING_ASSIGN_OR_RETURN(
-        new_crc, crc.UpdateWithXor(
-                     xored_str,
-                     /*full_data_size=*/header_->GetRewindOffset() -
-                         kHeaderReservedBytes,
-                     /*position=*/erased_proto_offset - kHeaderReservedBytes));
+        new_crc,
+        crc.UpdateWithXor(xored_str,
+                          /*full_data_size=*/header_->GetRewindOffset() -
+                              kHeaderReservedBytes,
+                          /*position=*/file_offset - kHeaderReservedBytes));
   }
 
   // Clear the region.
-  memset(mmapped_file.mutable_region(), '\0', mmapped_file.region_size());
+  memset(buf.get(), '\0', stored_size);
+  if (!filesystem_->PWrite(fd_.get(), file_offset, buf.get(), stored_size)) {
+    return absl_ports::InternalError("");
+  }
 
   // If we cleared something in our checksummed area, we should update our
   // checksum and reset our dirty bit.
-  if (erased_proto_offset < header_->GetRewindOffset()) {
+  if (file_offset < header_->GetRewindOffset()) {
     header_->SetDirtyFlag(false);
     header_->SetLogChecksum(new_crc);
     header_->SetHeaderChecksum(header_->CalculateHeaderChecksum());
@@ -1101,13 +1103,12 @@
 
 template <typename ProtoT>
 PortableFileBackedProtoLog<ProtoT>::Iterator::Iterator(
-    const Filesystem& filesystem, const std::string& file_path,
-    int64_t initial_offset)
-    : mmapped_file_(filesystem, file_path,
-                    MemoryMappedFile::Strategy::READ_ONLY),
+    const Filesystem& filesystem, int fd, int64_t initial_offset)
+    : filesystem_(&filesystem),
       initial_offset_(initial_offset),
       current_offset_(kInvalidOffset),
-      file_size_(filesystem.GetFileSize(file_path.c_str())) {
+      fd_(fd) {
+  file_size_ = filesystem_->GetFileSize(fd_);
   if (file_size_ == Filesystem::kBadFileSize) {
     // Fails all Advance() calls
     file_size_ = 0;
@@ -1124,7 +1125,7 @@
     // Jumps to the next proto position
     ICING_ASSIGN_OR_RETURN(
         int32_t metadata,
-        ReadProtoMetadata(&mmapped_file_, current_offset_, file_size_));
+        ReadProtoMetadata(filesystem_, fd_, current_offset_, file_size_));
     current_offset_ += sizeof(metadata) + GetProtoSize(metadata);
   }
 
@@ -1146,14 +1147,15 @@
 template <typename ProtoT>
 typename PortableFileBackedProtoLog<ProtoT>::Iterator
 PortableFileBackedProtoLog<ProtoT>::GetIterator() {
-  return Iterator(*filesystem_, file_path_,
+  return Iterator(*filesystem_, fd_.get(),
                   /*initial_offset=*/kHeaderReservedBytes);
 }
 
 template <typename ProtoT>
 libtextclassifier3::StatusOr<int32_t>
 PortableFileBackedProtoLog<ProtoT>::ReadProtoMetadata(
-    MemoryMappedFile* mmapped_file, int64_t file_offset, int64_t file_size) {
+    const Filesystem* const filesystem, int fd, int64_t file_offset,
+    int64_t file_size) {
   // Checks file_offset
   if (file_offset >= file_size) {
     return absl_ports::OutOfRangeError(IcingStringUtil::StringPrintf(
@@ -1171,9 +1173,9 @@
         static_cast<long long>(file_size)));
   }
 
-  // Reads metadata
-  ICING_RETURN_IF_ERROR(mmapped_file->Remap(file_offset, metadata_size));
-  memcpy(&portable_metadata, mmapped_file->region(), metadata_size);
+  if (!filesystem->PRead(fd, &portable_metadata, metadata_size, file_offset)) {
+    return absl_ports::InternalError("");
+  }
 
   // Need to switch it back to host order endianness after reading from disk.
   int32_t host_order_metadata = GNetworkToHostL(portable_metadata);
