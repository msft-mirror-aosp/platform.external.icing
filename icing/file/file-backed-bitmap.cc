// Copyright (C) 2019 Google LLC
//
// Licensed under the Apache License, Version 2.0 (the "License");
// you may not use this file except in compliance with the License.
// You may obtain a copy of the License at
//
//      http://www.apache.org/licenses/LICENSE-2.0
//
// Unless required by applicable law or agreed to in writing, software
// distributed under the License is distributed on an "AS IS" BASIS,
// WITHOUT WARRANTIES OR CONDITIONS OF ANY KIND, either express or implied.
// See the License for the specific language governing permissions and
// limitations under the License.

#include "icing/file/file-backed-bitmap.h"

#include <cstdint>

#include "icing/text_classifier/lib3/utils/base/status.h"
#include "icing/text_classifier/lib3/utils/base/statusor.h"
#include "icing/absl_ports/canonical_errors.h"
#include "icing/absl_ports/str_cat.h"
#include "icing/file/filesystem.h"
#include "icing/file/memory-mapped-file.h"
#include "icing/legacy/core/icing-string-util.h"
#include "icing/util/crc32.h"
#include "icing/util/logging.h"
#include "icing/util/math-util.h"
#include "icing/util/status-macros.h"

namespace icing {
namespace lib {

int FileBackedBitmap::GetBlockCapacity(int num_blocks) {
  // The first block has a lower capacity due to the Header.
  const int capacity_bytes = kBlockByteSize * num_blocks - kHeaderByteSize;
  return capacity_bytes * 8;
}

libtextclassifier3::StatusOr<std::unique_ptr<FileBackedBitmap>>
FileBackedBitmap::Create(const Filesystem* filesystem,
                         std::string_view file_path,
                         MemoryMappedFile::Strategy mmap_strategy) {
  if (mmap_strategy == MemoryMappedFile::Strategy::READ_WRITE_MANUAL_SYNC) {
    return absl_ports::UnimplementedError(
        "FileBackedBitmap currently doesn't support READ_WRITE_MANUAL_SYNC "
        "mmap strategy.");
  }

  ICING_ASSIGN_OR_RETURN(
      MemoryMappedFile mmapper,
      MemoryMappedFile::Create(*filesystem, file_path, mmap_strategy));

  auto bitmap = std::unique_ptr<FileBackedBitmap>(
      new FileBackedBitmap(filesystem, file_path, std::move(mmapper)));

  // TODO(b/144458732): Implement a more robust version of TC_RETURN_IF_ERROR
  // that can support error logging.
  libtextclassifier3::Status status = bitmap->Initialize();
  if (!status.ok()) {
    ICING_LOG(ERROR) << status.error_message();
    return status;
  }
  return bitmap;
}

FileBackedBitmap::FileBackedBitmap(const Filesystem* filesystem,
                                   std::string_view file_path,
                                   MemoryMappedFile&& mmapper)
    : filesystem_(filesystem),
      file_path_(file_path),
      mmapper_(std::make_unique<MemoryMappedFile>(std::move(mmapper))) {}

FileBackedBitmap::~FileBackedBitmap() {
  // Only update if we have auto_sync setup, otherwise the checksum will be
  // updated when the client calls PersistToDisk
  if (mmapper_->strategy() ==
      MemoryMappedFile::Strategy::READ_WRITE_AUTO_SYNC) {
    // Any valid, initialized file should at least have 1 block.
    if (mmapper_->region_size() >= kBlockByteSize &&
        header().version == kCurrentVersion &&
        header().state == Header::ChecksumState::kStale) {
      if (!PersistToDisk().ok()) {
        ICING_LOG(WARNING)
            << "Failed to persist bitmap to disk while destructing "
            << file_path_;
      }
    }
  }
}

const FileBackedBitmap::Header& FileBackedBitmap::header() const {
  return reinterpret_cast<const Header&>(*mmapper_->region());
}

FileBackedBitmap::Header* FileBackedBitmap::mutable_header() {
  return reinterpret_cast<Header*>(mmapper_->mutable_region());
}

libtextclassifier3::Status FileBackedBitmap::FileBackedBitmap::Initialize() {
  ICING_VLOG(1) << "Initialize bitmap file: " << file_path_;

  const bool is_new_bitmap = !filesystem_->FileExists(file_path_.c_str());

  int64_t file_size = 0;
  if (is_new_bitmap) {
    file_size = kBlockByteSize;
    if (!filesystem_->Grow(file_path_.c_str(), file_size)) {
      return absl_ports::InternalError(IcingStringUtil::StringPrintf(
          "Unable to create a minimal bitmap; "
          "filename: %s; target size: %lld",
          file_path_.c_str(), static_cast<long long>(file_size)));
    }

    ICING_VLOG(1) << "Creating new bitmap in file: " << file_path_
                  << " of size: " << file_size;
  } else {
    file_size = filesystem_->GetFileSize(file_path_.c_str());
    if (file_size == Filesystem::kBadFileSize) {
      return absl_ports::InternalError(IcingStringUtil::StringPrintf(
          "File corrupted; filename: %s; size: %lld.", file_path_.c_str(),
          static_cast<long long>(file_size)));
    }

    ICING_VLOG(1) << "Loading bitmap from  file: " << file_path_
                  << " of size: " << file_size;
  }

  // TODO(b/144458732): Implement a more robust version of TC_RETURN_IF_ERROR
  // that can support error logging.
  libtextclassifier3::Status status = mmapper_->Remap(0, file_size);
  if (!status.ok()) {
    ICING_LOG(ERROR) << status.error_message();
    return status;
  }

  if (is_new_bitmap) {
    mutable_header()->version = kCurrentVersion;
    mutable_header()->state = Header::ChecksumState::kStale;
    mutable_header()->checksum = 0;

    return mmapper_->PersistToDisk();
  }

  if (header().state == Header::ChecksumState::kStale) {
    return absl_ports::InternalError(absl_ports::StrCat(
        "File corrupted, has partially flushed data; filename: ", file_path_));
  }

  if (header().checksum != ComputeChecksum()) {
    return absl_ports::InternalError(absl_ports::StrCat(
        "File corrupted, checksum doesn't match; filename: ", file_path_));
  }

  if (header().version != kCurrentVersion) {
    return UpgradeToCurrentVersion();
  }

  return libtextclassifier3::Status::OK;
}

libtextclassifier3::Status FileBackedBitmap::UpgradeToCurrentVersion() {
  // Currently, only 1 format is supported.
  return absl_ports::InternalError(IcingStringUtil::StringPrintf(
      "File corrupted, mismatched version; filename: %s; %d vs %d.",
      file_path_.c_str(), header().version, kCurrentVersion));
}

libtextclassifier3::Status FileBackedBitmap::SetWord(int word_index,
                                                     Word word) {
  if (word_index >= NumBits() / kNumWordBits) {
    ICING_LOG(ERROR) << "word_index: " << word_index
                     << ", number of words: " << NumBits() / kNumWordBits;
    return absl_ports::InternalError("Trying to access invalid memory");
  }

  Word* bitmap_data =
      reinterpret_cast<Word*>(mmapper_->mutable_region() + kHeaderByteSize);

  bitmap_data[word_index] = word;

  return libtextclassifier3::Status::OK;
}

libtextclassifier3::StatusOr<FileBackedBitmap::Word> FileBackedBitmap::GetWord(
    int word_index) const {
  if (word_index >= NumBits() / kNumWordBits) {
    ICING_LOG(ERROR) << "word_index: " << word_index
                     << ", number of words: " << NumBits() / kNumWordBits;
    return absl_ports::InternalError("Trying to access invalid memory");
  }

  const Word* bitmap_data = reinterpret_cast<const Word*>(
      mmapper_->mutable_region() + kHeaderByteSize);
  return bitmap_data[word_index];
}

int FileBackedBitmap::NumBits() const {
  return (mmapper_->region_size() - kHeaderByteSize) * 8;
}

libtextclassifier3::Status FileBackedBitmap::Set(int bit_index,
                                                 bool bit_value) {
  if (bit_index >= NumBits()) {
    // TODO(b/144458732): Implement a more robust version of TC_RETURN_IF_ERROR
    // that can support error logging.
    libtextclassifier3::Status status = GrowTo(bit_index);
    if (!status.ok()) {
      ICING_LOG(ERROR) << status.error_message();
      return status;
    }

    if (!bit_value) {
      // All newly added bits are set to false.
      return libtextclassifier3::Status::OK;
    }
  }

  // Figure out which word needs to be modified.
  const int word_index = bit_index / kNumWordBits;
  const int word_mask = 1u << (bit_index % kNumWordBits);

  ICING_ASSIGN_OR_RETURN(Word old_word, GetWord(word_index));
  Word new_word = bit_value ? (old_word | word_mask) : old_word & ~word_mask;
  if (new_word != old_word) {
    ICING_RETURN_IF_ERROR(SetWord(word_index, new_word));
    mutable_header()->state = Header::ChecksumState::kStale;
  }

  return libtextclassifier3::Status::OK;
}

libtextclassifier3::StatusOr<bool> FileBackedBitmap::Get(int bit_index) const {
  if (bit_index >= NumBits()) {
    return absl_ports::OutOfRangeError(IcingStringUtil::StringPrintf(
        "Bitmap file %s is of size %d and can't read bit_index %d.",
        file_path_.c_str(), NumBits(), bit_index));
  }

  const Word word_index = bit_index / kNumWordBits;
  const Word word_mask = 1u << (bit_index % kNumWordBits);

  ICING_ASSIGN_OR_RETURN(Word word, GetWord(word_index));
  return word & word_mask;
}

size_t FileBackedBitmap::FileSizeForBits(int num_bits) {
  const int word_index = num_bits / kNumWordBits;
  size_t new_file_size = kHeaderByteSize + (word_index + 1) * sizeof(Word);
  return math_util::RoundUpTo(new_file_size,
                              static_cast<size_t>(kBlockByteSize));
}

libtextclassifier3::Status FileBackedBitmap::GrowTo(int new_num_bits) {
  if (new_num_bits > kMaxNumBits) {
    return absl_ports::ResourceExhaustedError(IcingStringUtil::StringPrintf(
        "Bitmap file %s has a max-capacity of %d bits and cannot fit %d bits",
        file_path_.c_str(), kMaxNumBits, new_num_bits));
  }

  const size_t new_file_size = FileSizeForBits(new_num_bits);
  if (!filesystem_->Grow(file_path_.c_str(), new_file_size)) {
    return absl_ports::InternalError(
        IcingStringUtil::StringPrintf("Growing file %s to new size %zd failed",
                                      file_path_.c_str(), new_file_size));
  }

  // TODO(b/144458732): Implement a more robust version of TC_RETURN_IF_ERROR
  // that can support error logging.
  libtextclassifier3::Status status = mmapper_->Remap(0, new_file_size);
  if (!status.ok()) {
    ICING_LOG(ERROR) << status.error_message();
    return status;
  }

<<<<<<< HEAD
  ICING_VLOG(1) << IcingStringUtil::StringPrintf(
      "Grew file %s to new size %zd", file_path_.c_str(), new_file_size);
=======
  ICING_VLOG(1) << "Grew file " << file_path_ << " to new size "
                << new_file_size;
>>>>>>> a81a0c8c
  mutable_header()->state = Header::ChecksumState::kStale;
  return libtextclassifier3::Status::OK;
}

libtextclassifier3::Status FileBackedBitmap::TruncateTo(int new_num_bits) {
  if (new_num_bits > NumBits()) {
    return libtextclassifier3::Status::OK;
  }

  const size_t new_file_size = FileSizeForBits(new_num_bits);
  // TODO(b/144458732): Implement a more robust version of TC_RETURN_IF_ERROR
  // that can support error logging.
  libtextclassifier3::Status status = mmapper_->Remap(0, new_file_size);
  if (!status.ok()) {
    ICING_LOG(ERROR) << status.error_message();
    return status;
  }
  if (!filesystem_->Truncate(file_path_.c_str(), new_file_size)) {
    return absl_ports::InternalError(IcingStringUtil::StringPrintf(
        "Truncating file %s to new size %zd failed", file_path_.c_str(),
        new_file_size));
  }

  const int word_index = new_num_bits / kNumWordBits;
  // Mask to only keep bits <= new_num_bits and clear everything else.
  const Word word_mask = (1u << (new_num_bits % kNumWordBits)) - 1;

  ICING_ASSIGN_OR_RETURN(Word old_word, GetWord(word_index));
  Word new_word = old_word & word_mask;
  ICING_RETURN_IF_ERROR(SetWord(word_index, new_word));

  // TODO(cassiewang) It might be worth replacing this with memset().
  const int num_words = NumBits() / kNumWordBits;
  for (int i = word_index + 1; i < num_words; ++i) {
    ICING_RETURN_IF_ERROR(SetWord(i, 0));
  }

  mutable_header()->state = Header::ChecksumState::kStale;
  return libtextclassifier3::Status::OK;
}

libtextclassifier3::Status FileBackedBitmap::PersistToDisk() {
  mutable_header()->checksum = ComputeChecksum();
  mutable_header()->state = Header::ChecksumState::kFresh;
  return mmapper_->PersistToDisk();
}

uint32_t FileBackedBitmap::ComputeChecksum() const {
  std::string_view bitmap_bytes(mmapper_->region() + kHeaderByteSize,
                                NumBits() / 8);
  return Crc32().Append(bitmap_bytes);
}

}  // namespace lib
}  // namespace icing<|MERGE_RESOLUTION|>--- conflicted
+++ resolved
@@ -54,7 +54,7 @@
   auto bitmap = std::unique_ptr<FileBackedBitmap>(
       new FileBackedBitmap(filesystem, file_path, std::move(mmapper)));
 
-  // TODO(b/144458732): Implement a more robust version of TC_RETURN_IF_ERROR
+  // TODO(b/216487496): Implement a more robust version of TC_RETURN_IF_ERROR
   // that can support error logging.
   libtextclassifier3::Status status = bitmap->Initialize();
   if (!status.ok()) {
@@ -126,7 +126,7 @@
                   << " of size: " << file_size;
   }
 
-  // TODO(b/144458732): Implement a more robust version of TC_RETURN_IF_ERROR
+  // TODO(b/216487496): Implement a more robust version of TC_RETURN_IF_ERROR
   // that can support error logging.
   libtextclassifier3::Status status = mmapper_->Remap(0, file_size);
   if (!status.ok()) {
@@ -202,7 +202,7 @@
 libtextclassifier3::Status FileBackedBitmap::Set(int bit_index,
                                                  bool bit_value) {
   if (bit_index >= NumBits()) {
-    // TODO(b/144458732): Implement a more robust version of TC_RETURN_IF_ERROR
+    // TODO(b/216487496): Implement a more robust version of TC_RETURN_IF_ERROR
     // that can support error logging.
     libtextclassifier3::Status status = GrowTo(bit_index);
     if (!status.ok()) {
@@ -265,7 +265,7 @@
                                       file_path_.c_str(), new_file_size));
   }
 
-  // TODO(b/144458732): Implement a more robust version of TC_RETURN_IF_ERROR
+  // TODO(b/216487496): Implement a more robust version of TC_RETURN_IF_ERROR
   // that can support error logging.
   libtextclassifier3::Status status = mmapper_->Remap(0, new_file_size);
   if (!status.ok()) {
@@ -273,13 +273,8 @@
     return status;
   }
 
-<<<<<<< HEAD
-  ICING_VLOG(1) << IcingStringUtil::StringPrintf(
-      "Grew file %s to new size %zd", file_path_.c_str(), new_file_size);
-=======
   ICING_VLOG(1) << "Grew file " << file_path_ << " to new size "
                 << new_file_size;
->>>>>>> a81a0c8c
   mutable_header()->state = Header::ChecksumState::kStale;
   return libtextclassifier3::Status::OK;
 }
@@ -290,7 +285,7 @@
   }
 
   const size_t new_file_size = FileSizeForBits(new_num_bits);
-  // TODO(b/144458732): Implement a more robust version of TC_RETURN_IF_ERROR
+  // TODO(b/216487496): Implement a more robust version of TC_RETURN_IF_ERROR
   // that can support error logging.
   libtextclassifier3::Status status = mmapper_->Remap(0, new_file_size);
   if (!status.ok()) {
