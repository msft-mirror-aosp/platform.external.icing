// Copyright (C) 2019 Google LLC
//
// Licensed under the Apache License, Version 2.0 (the "License");
// you may not use this file except in compliance with the License.
// You may obtain a copy of the License at
//
//      http://www.apache.org/licenses/LICENSE-2.0
//
// Unless required by applicable law or agreed to in writing, software
// distributed under the License is distributed on an "AS IS" BASIS,
// WITHOUT WARRANTIES OR CONDITIONS OF ANY KIND, either express or implied.
// See the License for the specific language governing permissions and
// limitations under the License.

#include "icing/file/file-backed-vector.h"

#include <unistd.h>

#include <algorithm>
#include <cerrno>
#include <cstdint>
#include <memory>
#include <string_view>
#include <vector>

<<<<<<< HEAD
#include "knowledge/cerebra/sense/text_classifier/lib3/utils/base/status.h"
#include "testing/base/public/gmock.h"
#include "testing/base/public/gunit.h"
#include "third_party/icing/file/filesystem.h"
#include "third_party/icing/file/memory-mapped-file.h"
#include "third_party/icing/file/mock-filesystem.h"
#include "third_party/icing/testing/common-matchers.h"
#include "third_party/icing/testing/tmp-directory.h"
#include "third_party/icing/util/crc32.h"
#include "third_party/icing/util/logging.h"
=======
#include "icing/text_classifier/lib3/utils/base/status.h"
#include "gmock/gmock.h"
#include "gtest/gtest.h"
#include "icing/file/filesystem.h"
#include "icing/file/memory-mapped-file.h"
#include "icing/file/mock-filesystem.h"
#include "icing/testing/common-matchers.h"
#include "icing/testing/tmp-directory.h"
#include "icing/util/crc32.h"
#include "icing/util/logging.h"
>>>>>>> deb05dbc

using ::testing::Eq;
using ::testing::IsTrue;
using ::testing::Pointee;
using ::testing::Return;

namespace icing {
namespace lib {

namespace {

class FileBackedVectorTest : public testing::Test {
 protected:
  void SetUp() override {
    file_path_ = GetTestTempDir() + "/test.array";
    fd_ = filesystem_.OpenForWrite(file_path_.c_str());
    ASSERT_NE(-1, fd_);
    ASSERT_TRUE(filesystem_.Truncate(fd_, 0));
  }

  void TearDown() override {
    close(fd_);
    filesystem_.DeleteFile(file_path_.c_str());
  }

  // Helper method to loop over some data and insert into the vector at some idx
  template <typename T>
  void Insert(FileBackedVector<T>* vector, int32_t idx, std::string data) {
    for (int i = 0; i < data.length(); ++i) {
      ICING_ASSERT_OK(vector->Set(idx + i, data.at(i)));
    }
  }

  // Helper method to retrieve data from the beginning of the vector
  template <typename T>
  std::string_view Get(FileBackedVector<T>* vector, int32_t expected_len) {
    return Get(vector, 0, expected_len);
  }

  template <typename T>
  std::string_view Get(FileBackedVector<T>* vector, int32_t idx,
                       int32_t expected_len) {
    return std::string_view(vector->array() + idx, expected_len);
  }

  const Filesystem& filesystem() const { return filesystem_; }

  Filesystem filesystem_;
  std::string file_path_;
  int fd_;
};

TEST_F(FileBackedVectorTest, Create) {
  {
    // Create a vector for a new file
    ICING_ASSERT_OK_AND_ASSIGN(
        auto vector, FileBackedVector<char>::Create(
                         filesystem_, file_path_,
                         MemoryMappedFile::Strategy::READ_WRITE_AUTO_SYNC));
  }

  {
    // We can create it again based on the same file.
    ICING_ASSERT_OK_AND_ASSIGN(
        auto vector, FileBackedVector<char>::Create(
                         filesystem_, file_path_,
                         MemoryMappedFile::Strategy::READ_WRITE_AUTO_SYNC));
  }
}

TEST_F(FileBackedVectorTest, SimpleShared) {
  // Create a vector and add some data.
  ICING_ASSERT_OK_AND_ASSIGN(
      std::unique_ptr<FileBackedVector<char>> vector,
      FileBackedVector<char>::Create(
          filesystem_, file_path_,
          MemoryMappedFile::Strategy::READ_WRITE_AUTO_SYNC));
  EXPECT_THAT(vector->ComputeChecksum(), IsOkAndHolds(Crc32(0)));

  std::string expected = "abcde";
  Insert(vector.get(), 0, expected);
  EXPECT_EQ(expected.length(), vector->num_elements());
  EXPECT_EQ(expected, Get(vector.get(), expected.length()));

  uint32_t good_crc_value = 1134899064U;
  const Crc32 good_crc(good_crc_value);
  // Explicit call to update the crc does update the value
  EXPECT_THAT(vector->ComputeChecksum(), IsOkAndHolds(good_crc));

  // PersistToDisk does nothing bad.
  ICING_EXPECT_OK(vector->PersistToDisk());

  // Close out the old vector to ensure everything persists properly before we
  // reassign it
  vector.reset();

  // Write a bad crc, this would be a mismatch compared to the computed crc of
  // the contents on reinitialization.
  uint32_t bad_crc_value = 123;
  filesystem_.PWrite(file_path_.data(),
                     offsetof(FileBackedVector<char>::Header, vector_checksum),
                     &bad_crc_value, sizeof(bad_crc_value));

  ASSERT_THAT(FileBackedVector<char>::Create(
                  filesystem_, file_path_,
                  MemoryMappedFile::Strategy::READ_WRITE_AUTO_SYNC),
              StatusIs(libtextclassifier3::StatusCode::FAILED_PRECONDITION));

  // Get it back into an ok state
  filesystem_.PWrite(file_path_.data(),
                     offsetof(FileBackedVector<char>::Header, vector_checksum),
                     &good_crc_value, sizeof(good_crc_value));
  ICING_ASSERT_OK_AND_ASSIGN(
      vector, FileBackedVector<char>::Create(
                  filesystem_, file_path_,
                  MemoryMappedFile::Strategy::READ_WRITE_AUTO_SYNC));

  EXPECT_EQ(expected, Get(vector.get(), expected.length()));

  // Close out the old vector to ensure everything persists properly before we
  // reassign it
  vector.reset();

  // Can reinitialize it safely
  ICING_ASSERT_OK_AND_ASSIGN(
      vector, FileBackedVector<char>::Create(
                  filesystem_, file_path_,
                  MemoryMappedFile::Strategy::READ_WRITE_AUTO_SYNC));

  // Truncate the content
  ICING_EXPECT_OK(vector->TruncateTo(0));

  // Crc is cleared after truncation and reset to 0.
  EXPECT_THAT(vector->ComputeChecksum(), IsOkAndHolds(Crc32(0)));
  EXPECT_EQ(0u, vector->num_elements());
}

TEST_F(FileBackedVectorTest, Get) {
  // Create a vector and add some data.
  ICING_ASSERT_OK_AND_ASSIGN(
      std::unique_ptr<FileBackedVector<char>> vector,
      FileBackedVector<char>::Create(
          filesystem_, file_path_,
          MemoryMappedFile::Strategy::READ_WRITE_AUTO_SYNC));

  EXPECT_THAT(vector->ComputeChecksum(), IsOkAndHolds(Crc32(0)));

  std::string expected = "abc";
  Insert(vector.get(), 0, expected);
  EXPECT_EQ(expected.length(), vector->num_elements());

  EXPECT_THAT(vector->Get(0), IsOkAndHolds(Pointee(Eq('a'))));
  EXPECT_THAT(vector->Get(1), IsOkAndHolds(Pointee(Eq('b'))));
  EXPECT_THAT(vector->Get(2), IsOkAndHolds(Pointee(Eq('c'))));

  // Out of bounds error
  EXPECT_THAT(vector->Get(3),
              StatusIs(libtextclassifier3::StatusCode::OUT_OF_RANGE));
  EXPECT_THAT(vector->Get(-1),
              StatusIs(libtextclassifier3::StatusCode::OUT_OF_RANGE));
}

TEST_F(FileBackedVectorTest, IncrementalCrc_NonOverlappingChanges) {
  int num_elements = 1000;
  int incremental_size = 3;
  // Create an array with some data.
  ICING_ASSERT_OK_AND_ASSIGN(
      std::unique_ptr<FileBackedVector<char>> vector,
      FileBackedVector<char>::Create(
          filesystem_, file_path_,
          MemoryMappedFile::Strategy::READ_WRITE_AUTO_SYNC));

  Insert(vector.get(), 0, std::string(num_elements, 'a'));
  EXPECT_THAT(vector->ComputeChecksum(), IsOkAndHolds(Crc32(2620640643U)));

  // Non-overlapping changes to the array, with increasing intervals
  // between updating the checksum. Validate by mapping another array on top.
  uint32_t next_update = 2;
  for (uint32_t i = 0; i < num_elements; i += incremental_size) {
    Insert(vector.get(), i, std::string(incremental_size, 'b'));

    if (i >= next_update) {
      ICING_ASSERT_OK_AND_ASSIGN(Crc32 incremental_crc,
                                 vector->ComputeChecksum());
      ICING_LOG(INFO) << "Now crc @" << incremental_crc.Get();

      Crc32 full_crc;
      std::string_view reconstructed_view =
          std::string_view(vector->array(), vector->num_elements());
      full_crc.Append(reconstructed_view);

      ASSERT_EQ(incremental_crc, full_crc);
      next_update *= 2;
    }
  }

  for (uint32_t i = 0; i < num_elements; ++i) {
    EXPECT_THAT(vector->Get(i), IsOkAndHolds(Pointee(Eq('b'))));
  }
}

TEST_F(FileBackedVectorTest, IncrementalCrc_OverlappingChanges) {
  int num_elements = 1000;
  int incremental_size = 3;
  // Create an array with some data.
  ICING_ASSERT_OK_AND_ASSIGN(
      std::unique_ptr<FileBackedVector<char>> vector,
      FileBackedVector<char>::Create(
          filesystem_, file_path_,
          MemoryMappedFile::Strategy::READ_WRITE_AUTO_SYNC));

  Insert(vector.get(), 0, std::string(num_elements, 'a'));
  EXPECT_THAT(vector->ComputeChecksum(), IsOkAndHolds(Crc32(2620640643U)));

  // Overlapping changes to the array, with increasing intervals
  // between updating the checksum. Validate by mapping another array on top.
  uint32_t next_update = 2;
  for (uint32_t i = 0; i < num_elements; i++) {
    Insert(vector.get(), i, std::string(incremental_size, 'b'));

    if (i >= next_update) {
      ICING_ASSERT_OK_AND_ASSIGN(Crc32 incremental_crc,
                                 vector->ComputeChecksum());
      ICING_LOG(INFO) << "Now crc @" << incremental_crc.Get();

      Crc32 full_crc;
      std::string_view reconstructed_view =
          std::string_view(vector->array(), vector->num_elements());
      full_crc.Append(reconstructed_view);

      ASSERT_EQ(incremental_crc, full_crc);
      next_update *= 2;
    }
  }
  for (uint32_t i = 0; i < num_elements; ++i) {
    EXPECT_THAT(vector->Get(i), IsOkAndHolds(Pointee(Eq('b'))));
  }
}

TEST_F(FileBackedVectorTest, Grow) {
  // This is the same value as FileBackedVector::kMaxNumElts
  constexpr int32_t kMaxNumElts = 1U << 20;

  ASSERT_TRUE(filesystem_.Truncate(fd_, 0));

  // Create an array and add some data.
  ICING_ASSERT_OK_AND_ASSIGN(
      std::unique_ptr<FileBackedVector<char>> vector,
      FileBackedVector<char>::Create(
          filesystem_, file_path_,
          MemoryMappedFile::Strategy::READ_WRITE_AUTO_SYNC));
  EXPECT_THAT(vector->ComputeChecksum(), IsOkAndHolds(Crc32(0)));
  EXPECT_THAT(vector->Set(kMaxNumElts + 11, 'a'),
              StatusIs(libtextclassifier3::StatusCode::OUT_OF_RANGE));
  EXPECT_THAT(vector->Set(-1, 'a'),
              StatusIs(libtextclassifier3::StatusCode::OUT_OF_RANGE));

  uint32_t start = kMaxNumElts - 13;
  Insert(vector.get(), start, "abcde");

  // Crc works?
  const Crc32 good_crc(1134899064U);
  EXPECT_THAT(vector->ComputeChecksum(), IsOkAndHolds(good_crc));

  // PersistToDisk does nothing bad, and ensures the content is still there
  // after we recreate the vector
  ICING_EXPECT_OK(vector->PersistToDisk());

  // Close out the old vector to ensure everything persists properly before we
  // reassign it
  vector.reset();

  ICING_ASSERT_OK_AND_ASSIGN(
      vector, FileBackedVector<char>::Create(
                  filesystem_, file_path_,
                  MemoryMappedFile::Strategy::READ_WRITE_AUTO_SYNC));

  std::string expected = "abcde";
  EXPECT_EQ(expected, Get(vector.get(), start, expected.length()));
}

TEST_F(FileBackedVectorTest, GrowsInChunks) {
  // This is the same value as FileBackedVector::kGrowElements
  constexpr int32_t kGrowElements = 1U << 14;  // 16K

  ICING_ASSERT_OK_AND_ASSIGN(
      std::unique_ptr<FileBackedVector<int>> vector,
      FileBackedVector<int>::Create(
          filesystem_, file_path_,
          MemoryMappedFile::Strategy::READ_WRITE_AUTO_SYNC));

  // Our initial file size should just be the size of the header. Disk usage
  // will indicate that one block has been allocated, which contains the header.
  int header_size = sizeof(FileBackedVector<char>::Header);
  int page_size = getpagesize();
  EXPECT_THAT(filesystem_.GetFileSize(fd_), Eq(header_size));
  EXPECT_THAT(filesystem_.GetDiskUsage(fd_), Eq(page_size));

  // Once we add something though, we'll grow to be kGrowElements big. From this
  // point on, file size and disk usage should be the same because Growing will
  // explicitly allocate the number of blocks needed to accomodate the file.
  Insert(vector.get(), 0, "a");
  int file_size = kGrowElements * sizeof(int);
  EXPECT_THAT(filesystem_.GetFileSize(fd_), Eq(file_size));
  EXPECT_THAT(filesystem_.GetDiskUsage(fd_), Eq(file_size));

  // Should still be the same size, don't need to grow underlying file
  Insert(vector.get(), 1, "b");
  EXPECT_THAT(filesystem_.GetFileSize(fd_), Eq(file_size));
  EXPECT_THAT(filesystem_.GetDiskUsage(fd_), Eq(file_size));

  // Now we grow by a kGrowElements chunk, so the underlying file is 2
  // kGrowElements big
  file_size *= 2;
  Insert(vector.get(), 2, std::string(kGrowElements, 'c'));
  EXPECT_THAT(filesystem_.GetFileSize(fd_), Eq(file_size));
  EXPECT_THAT(filesystem_.GetDiskUsage(fd_), Eq(file_size));

  // Destroy/persist the contents.
  vector.reset();

  // Reinitialize
  ICING_ASSERT_OK_AND_ASSIGN(
      vector, FileBackedVector<int>::Create(
                  filesystem_, file_path_,
                  MemoryMappedFile::Strategy::READ_WRITE_AUTO_SYNC));

  // Should be the same file size as before
  EXPECT_THAT(filesystem_.GetFileSize(file_path_.c_str()),
              Eq(kGrowElements * 2 * sizeof(int)));
}

TEST_F(FileBackedVectorTest, Delete) {
  // Can delete even if there's nothing there
  ICING_EXPECT_OK(FileBackedVector<int64_t>::Delete(filesystem_, file_path_));

  // Create a vector and add some data.
  ICING_ASSERT_OK_AND_ASSIGN(
      std::unique_ptr<FileBackedVector<char>> vector,
      FileBackedVector<char>::Create(
          filesystem_, file_path_,
          MemoryMappedFile::Strategy::READ_WRITE_AUTO_SYNC));

  EXPECT_THAT(vector->ComputeChecksum(), IsOkAndHolds(Crc32(0)));

  std::string expected = "abcde";
  Insert(vector.get(), 0, expected);
  ASSERT_THAT(vector->ComputeChecksum(), IsOkAndHolds(Crc32(1134899064U)));
  ASSERT_EQ(expected.length(), vector->num_elements());

  // Close out the old vector to ensure everything persists properly before we
  // delete the underlying files
  vector.reset();

  ICING_EXPECT_OK(FileBackedVector<int64_t>::Delete(filesystem_, file_path_));

  EXPECT_FALSE(filesystem_.FileExists(file_path_.data()));

  // Can successfully create again.
  ICING_ASSERT_OK_AND_ASSIGN(
      vector, FileBackedVector<char>::Create(
                  filesystem_, file_path_,
                  MemoryMappedFile::Strategy::READ_WRITE_AUTO_SYNC));
}

TEST_F(FileBackedVectorTest, TruncateTo) {
  ICING_ASSERT_OK_AND_ASSIGN(
      std::unique_ptr<FileBackedVector<char>> vector,
      FileBackedVector<char>::Create(
          filesystem_, file_path_,
          MemoryMappedFile::Strategy::READ_WRITE_AUTO_SYNC));
  EXPECT_THAT(vector->ComputeChecksum(), IsOkAndHolds(Crc32(0)));

  Insert(vector.get(), 0, "A");
  Insert(vector.get(), 1, "Z");

  EXPECT_EQ(2, vector->num_elements());
  EXPECT_THAT(vector->ComputeChecksum(), IsOkAndHolds(Crc32(1658635950)));

  // Modify 1 element, out of 2 total elements. 1/2 changes exceeds the partial
  // crc limit, so our next checksum call will recompute the entire vector's
  // checksum.
  Insert(vector.get(), 1, "J");
  // We'll ignore everything after the 1st element, so the full vector's
  // checksum will only include "J".
  ICING_EXPECT_OK(vector->TruncateTo(1));
  EXPECT_EQ(1, vector->num_elements());
  EXPECT_THAT(vector->ComputeChecksum(), IsOkAndHolds(Crc32(31158534)));

  // Truncating clears the checksum and resets it to 0
  ICING_EXPECT_OK(vector->TruncateTo(0));
  EXPECT_EQ(0, vector->num_elements());
  EXPECT_THAT(vector->ComputeChecksum(), IsOkAndHolds(Crc32(0)));

  // Can't truncate past end.
  EXPECT_THAT(vector->TruncateTo(100),
              StatusIs(libtextclassifier3::StatusCode::OUT_OF_RANGE));

  // Must be greater than or equal to 0
  EXPECT_THAT(vector->TruncateTo(-1),
              StatusIs(libtextclassifier3::StatusCode::OUT_OF_RANGE));
}

TEST_F(FileBackedVectorTest, TruncateAndReReadFile) {
  {
    ICING_ASSERT_OK_AND_ASSIGN(
        std::unique_ptr<FileBackedVector<float>> vector,
        FileBackedVector<float>::Create(
            filesystem_, file_path_,
            MemoryMappedFile::Strategy::READ_WRITE_AUTO_SYNC));

    ICING_ASSERT_OK(vector->Set(0, 1.0));
    ICING_ASSERT_OK(vector->Set(1, 2.0));
    ICING_ASSERT_OK(vector->Set(2, 2.0));
    ICING_ASSERT_OK(vector->Set(3, 2.0));
    ICING_ASSERT_OK(vector->Set(4, 2.0));
  }  // Destroying the vector should trigger a checksum of the 5 elements

  {
    ICING_ASSERT_OK_AND_ASSIGN(
        std::unique_ptr<FileBackedVector<float>> vector,
        FileBackedVector<float>::Create(
            filesystem_, file_path_,
            MemoryMappedFile::Strategy::READ_WRITE_AUTO_SYNC));

    EXPECT_EQ(5, vector->num_elements());
    ICING_EXPECT_OK(vector->TruncateTo(4));
    EXPECT_EQ(4, vector->num_elements());
  }  // Destroying the vector should update the checksum to 4 elements

  // Creating again should double check that our checksum of 4 elements matches
  // what was previously saved.
  {
    ICING_ASSERT_OK_AND_ASSIGN(
        std::unique_ptr<FileBackedVector<float>> vector,
        FileBackedVector<float>::Create(
            filesystem_, file_path_,
            MemoryMappedFile::Strategy::READ_WRITE_AUTO_SYNC));

    EXPECT_EQ(vector->num_elements(), 4);
  }
}

TEST_F(FileBackedVectorTest, InitFileTooSmallForHeaderFails) {
  {
    // 1. Create a vector with a few elements.
    ICING_ASSERT_OK_AND_ASSIGN(
        std::unique_ptr<FileBackedVector<char>> vector,
        FileBackedVector<char>::Create(
            filesystem_, file_path_,
            MemoryMappedFile::Strategy::READ_WRITE_AUTO_SYNC));
    Insert(vector.get(), 0, "A");
    Insert(vector.get(), 1, "Z");
    ASSERT_THAT(vector->PersistToDisk(), IsOk());
  }

  // 2. Shrink the file to be smaller than the header.
  filesystem_.Truncate(fd_, sizeof(FileBackedVector<char>::Header) - 1);

  {
    // 3. Attempt to create the file and confirm that it fails.
    EXPECT_THAT(FileBackedVector<char>::Create(
                    filesystem_, file_path_,
                    MemoryMappedFile::Strategy::READ_WRITE_AUTO_SYNC),
                StatusIs(libtextclassifier3::StatusCode::INTERNAL));
  }
}

TEST_F(FileBackedVectorTest, InitWrongDataSizeFails) {
  {
    // 1. Create a vector with a few elements.
    ICING_ASSERT_OK_AND_ASSIGN(
        std::unique_ptr<FileBackedVector<char>> vector,
        FileBackedVector<char>::Create(
            filesystem_, file_path_,
            MemoryMappedFile::Strategy::READ_WRITE_AUTO_SYNC));
    Insert(vector.get(), 0, "A");
    Insert(vector.get(), 1, "Z");
    ASSERT_THAT(vector->PersistToDisk(), IsOk());
  }

  {
    // 2. Attempt to create the file with a different element size and confirm
    // that it fails.
    EXPECT_THAT(FileBackedVector<int>::Create(
                    filesystem_, file_path_,
                    MemoryMappedFile::Strategy::READ_WRITE_AUTO_SYNC),
                StatusIs(libtextclassifier3::StatusCode::INTERNAL));
  }
}

TEST_F(FileBackedVectorTest, InitCorruptHeaderFails) {
  {
    // 1. Create a vector with a few elements.
    ICING_ASSERT_OK_AND_ASSIGN(
        std::unique_ptr<FileBackedVector<char>> vector,
        FileBackedVector<char>::Create(
            filesystem_, file_path_,
            MemoryMappedFile::Strategy::READ_WRITE_AUTO_SYNC));
    Insert(vector.get(), 0, "A");
    Insert(vector.get(), 1, "Z");
    ASSERT_THAT(vector->PersistToDisk(), IsOk());
  }

  // 2. Modify the header, but don't update the checksum. This would be similar
  // to corruption of the header.
  FileBackedVector<char>::Header header;
  ASSERT_THAT(filesystem_.PRead(fd_, &header, sizeof(header), /*offset=*/0),
              IsTrue());
  header.num_elements = 1;
  ASSERT_THAT(filesystem_.PWrite(fd_, /*offset=*/0, &header, sizeof(header)),
              IsTrue());

  {
    // 3. Attempt to create the file with a header that doesn't match its
    // checksum and confirm that it fails.
    EXPECT_THAT(FileBackedVector<char>::Create(
                    filesystem_, file_path_,
                    MemoryMappedFile::Strategy::READ_WRITE_AUTO_SYNC),
                StatusIs(libtextclassifier3::StatusCode::FAILED_PRECONDITION));
  }
}

TEST_F(FileBackedVectorTest, InitHeaderElementSizeTooBigFails) {
  {
    // 1. Create a vector with a few elements.
    ICING_ASSERT_OK_AND_ASSIGN(
        std::unique_ptr<FileBackedVector<char>> vector,
        FileBackedVector<char>::Create(
            filesystem_, file_path_,
            MemoryMappedFile::Strategy::READ_WRITE_AUTO_SYNC));
    Insert(vector.get(), 0, "A");
    Insert(vector.get(), 1, "Z");
    ASSERT_THAT(vector->PersistToDisk(), IsOk());
  }

  // 2. Modify the header so that the number of elements exceeds the actual size
  // of the underlying file.
  FileBackedVector<char>::Header header;
  ASSERT_THAT(filesystem_.PRead(fd_, &header, sizeof(header), /*offset=*/0),
              IsTrue());
  int64_t file_size = filesystem_.GetFileSize(fd_);
  int64_t allocated_elements_size = file_size - sizeof(header);
  header.num_elements = (allocated_elements_size / sizeof(char)) + 1;
  header.header_checksum = header.CalculateHeaderChecksum();
  ASSERT_THAT(filesystem_.PWrite(fd_, /*offset=*/0, &header, sizeof(header)),
              IsTrue());

  {
    // 3. Attempt to create the file with num_elements that is larger than the
    // underlying file and confirm that it fails.
    EXPECT_THAT(FileBackedVector<char>::Create(
                    filesystem_, file_path_,
                    MemoryMappedFile::Strategy::READ_WRITE_AUTO_SYNC),
                StatusIs(libtextclassifier3::StatusCode::INTERNAL));
  }
}

TEST_F(FileBackedVectorTest, InitCorruptElementsFails) {
  {
    // 1. Create a vector with a few elements.
    ICING_ASSERT_OK_AND_ASSIGN(
        std::unique_ptr<FileBackedVector<char>> vector,
        FileBackedVector<char>::Create(
            filesystem_, file_path_,
            MemoryMappedFile::Strategy::READ_WRITE_AUTO_SYNC));
    Insert(vector.get(), 0, "A");
    Insert(vector.get(), 1, "Z");
    ASSERT_THAT(vector->PersistToDisk(), IsOk());
  }

  // 2. Overwrite the values of the first two elements.
  std::string corrupted_content = "BY";
  ASSERT_THAT(
      filesystem_.PWrite(fd_, /*offset=*/sizeof(FileBackedVector<char>::Header),
                         corrupted_content.c_str(), corrupted_content.length()),
      IsTrue());

  {
    // 3. Attempt to create the file with elements that don't match their
    // checksum and confirm that it fails.
    EXPECT_THAT(FileBackedVector<char>::Create(
                    filesystem_, file_path_,
                    MemoryMappedFile::Strategy::READ_WRITE_AUTO_SYNC),
                StatusIs(libtextclassifier3::StatusCode::FAILED_PRECONDITION));
  }
}

TEST_F(FileBackedVectorTest, InitNormalSucceeds) {
  {
    // 1. Create a vector with a few elements.
    ICING_ASSERT_OK_AND_ASSIGN(
        std::unique_ptr<FileBackedVector<char>> vector,
        FileBackedVector<char>::Create(
            filesystem_, file_path_,
            MemoryMappedFile::Strategy::READ_WRITE_AUTO_SYNC));
    Insert(vector.get(), 0, "A");
    Insert(vector.get(), 1, "Z");
    ASSERT_THAT(vector->PersistToDisk(), IsOk());
  }

  {
    // 2. Attempt to create the file with a completely valid header and elements
    // region. This should succeed.
    EXPECT_THAT(FileBackedVector<char>::Create(
                    filesystem_, file_path_,
                    MemoryMappedFile::Strategy::READ_WRITE_AUTO_SYNC),
                IsOk());
  }
}

TEST_F(FileBackedVectorTest, RemapFailureStillValidInstance) {
  auto mock_filesystem = std::make_unique<MockFilesystem>();
  ICING_ASSERT_OK_AND_ASSIGN(
      std::unique_ptr<FileBackedVector<int>> vector,
      FileBackedVector<int>::Create(
          *mock_filesystem, file_path_,
          MemoryMappedFile::Strategy::READ_WRITE_AUTO_SYNC));

  // 1. Write data to just before the first block resize. Running the test
  // locally has determined that we'll first resize at 65531st entry.
  constexpr int kResizingIndex = 16378;
  for (int i = 0; i < kResizingIndex; ++i) {
    ICING_ASSERT_OK(vector->Set(i, 7));
  }

  // 2. The next Set call should cause a resize and a remap. Make that remap
  // fail.
  int num_calls = 0;
<<<<<<< HEAD
  auto open_lambda = [this, &num_calls](const char* file_name){
=======
  auto open_lambda = [this, &num_calls](const char* file_name) {
>>>>>>> deb05dbc
    if (++num_calls == 2) {
      return -1;
    }
    return this->filesystem().OpenForWrite(file_name);
  };
  ON_CALL(*mock_filesystem, OpenForWrite(_)).WillByDefault(open_lambda);
  EXPECT_THAT(vector->Set(kResizingIndex, 7),
              StatusIs(libtextclassifier3::StatusCode::INTERNAL));

  // 3. We should still be able to call set correctly for earlier regions.
  ICING_EXPECT_OK(vector->Set(kResizingIndex / 2, 9));
  EXPECT_THAT(vector->Get(kResizingIndex / 2), IsOkAndHolds(Pointee(Eq(9))));
}

TEST_F(FileBackedVectorTest, BadFileSizeDuringGrowReturnsError) {
  auto mock_filesystem = std::make_unique<MockFilesystem>();
  ICING_ASSERT_OK_AND_ASSIGN(
      std::unique_ptr<FileBackedVector<int>> vector,
      FileBackedVector<int>::Create(
          *mock_filesystem, file_path_,
          MemoryMappedFile::Strategy::READ_WRITE_AUTO_SYNC));

  // At first, the vector is empty and has no mapping established. The first Set
  // call will cause a Grow.
  // During Grow, we will attempt to check the underlying file size to see if
  // growing is actually necessary. Return an error on the call to GetFileSize.
  ON_CALL(*mock_filesystem, GetFileSize(A<const char*>()))
      .WillByDefault(Return(Filesystem::kBadFileSize));

  // We should fail gracefully and return an INTERNAL error to indicate that
  // there was an issue retrieving the file size.
  EXPECT_THAT(vector->Set(0, 7),
              StatusIs(libtextclassifier3::StatusCode::INTERNAL));
}

}  // namespace

}  // namespace lib
}  // namespace icing<|MERGE_RESOLUTION|>--- conflicted
+++ resolved
@@ -23,18 +23,6 @@
 #include <string_view>
 #include <vector>
 
-<<<<<<< HEAD
-#include "knowledge/cerebra/sense/text_classifier/lib3/utils/base/status.h"
-#include "testing/base/public/gmock.h"
-#include "testing/base/public/gunit.h"
-#include "third_party/icing/file/filesystem.h"
-#include "third_party/icing/file/memory-mapped-file.h"
-#include "third_party/icing/file/mock-filesystem.h"
-#include "third_party/icing/testing/common-matchers.h"
-#include "third_party/icing/testing/tmp-directory.h"
-#include "third_party/icing/util/crc32.h"
-#include "third_party/icing/util/logging.h"
-=======
 #include "icing/text_classifier/lib3/utils/base/status.h"
 #include "gmock/gmock.h"
 #include "gtest/gtest.h"
@@ -45,7 +33,6 @@
 #include "icing/testing/tmp-directory.h"
 #include "icing/util/crc32.h"
 #include "icing/util/logging.h"
->>>>>>> deb05dbc
 
 using ::testing::Eq;
 using ::testing::IsTrue;
@@ -675,11 +662,7 @@
   // 2. The next Set call should cause a resize and a remap. Make that remap
   // fail.
   int num_calls = 0;
-<<<<<<< HEAD
-  auto open_lambda = [this, &num_calls](const char* file_name){
-=======
   auto open_lambda = [this, &num_calls](const char* file_name) {
->>>>>>> deb05dbc
     if (++num_calls == 2) {
       return -1;
     }
