// Copyright (C) 2019 Google LLC
//
// Licensed under the Apache License, Version 2.0 (the "License");
// you may not use this file except in compliance with the License.
// You may obtain a copy of the License at
//
//      http://www.apache.org/licenses/LICENSE-2.0
//
// Unless required by applicable law or agreed to in writing, software
// distributed under the License is distributed on an "AS IS" BASIS,
// WITHOUT WARRANTIES OR CONDITIONS OF ANY KIND, either express or implied.
// See the License for the specific language governing permissions and
// limitations under the License.

#include "icing/file/file-backed-vector.h"

#include <algorithm>
#include <cerrno>
#include <cstdint>
#include <memory>
#include <string_view>
#include <vector>

#include "gmock/gmock.h"
#include "gtest/gtest.h"
#include "icing/file/filesystem.h"
#include "icing/file/memory-mapped-file.h"
#include "icing/testing/common-matchers.h"
#include "icing/testing/tmp-directory.h"
#include "icing/util/crc32.h"
#include "icing/util/logging.h"

<<<<<<< HEAD
=======
using ::testing::ElementsAre;
>>>>>>> a81a0c8c
using ::testing::Eq;
using ::testing::IsTrue;
using ::testing::Pointee;
<<<<<<< HEAD
=======
using ::testing::SizeIs;
>>>>>>> a81a0c8c

namespace icing {
namespace lib {

namespace {

class FileBackedVectorTest : public testing::Test {
 protected:
  void SetUp() override {
    file_path_ = GetTestTempDir() + "/test.array";
    fd_ = filesystem_.OpenForWrite(file_path_.c_str());
    ASSERT_NE(-1, fd_);
    ASSERT_TRUE(filesystem_.Truncate(fd_, 0));
  }

  void TearDown() override {
    close(fd_);
    filesystem_.DeleteFile(file_path_.c_str());
  }

  // Helper method to loop over some data and insert into the vector at some idx
  template <typename T>
  void Insert(FileBackedVector<T>* vector, int32_t idx, std::string data) {
    for (int i = 0; i < data.length(); ++i) {
      ICING_ASSERT_OK(vector->Set(idx + i, data.at(i)));
    }
  }

  // Helper method to retrieve data from the beginning of the vector
  template <typename T>
  std::string_view Get(FileBackedVector<T>* vector, int32_t expected_len) {
    return Get(vector, 0, expected_len);
  }

  template <typename T>
  std::string_view Get(FileBackedVector<T>* vector, int32_t idx,
                       int32_t expected_len) {
    return std::string_view(vector->array() + idx, expected_len);
  }

  Filesystem filesystem_;
  std::string file_path_;
  int fd_;
};

TEST_F(FileBackedVectorTest, Create) {
  {
    // Create a vector for a new file
    ICING_ASSERT_OK_AND_ASSIGN(
        auto vector, FileBackedVector<char>::Create(
                         filesystem_, file_path_,
                         MemoryMappedFile::Strategy::READ_WRITE_AUTO_SYNC));
  }

  {
    // We can create it again based on the same file.
    ICING_ASSERT_OK_AND_ASSIGN(
        auto vector, FileBackedVector<char>::Create(
                         filesystem_, file_path_,
                         MemoryMappedFile::Strategy::READ_WRITE_AUTO_SYNC));
  }
}

TEST_F(FileBackedVectorTest, SimpleShared) {
  // Create a vector and add some data.
  ICING_ASSERT_OK_AND_ASSIGN(
      std::unique_ptr<FileBackedVector<char>> vector,
      FileBackedVector<char>::Create(
          filesystem_, file_path_,
          MemoryMappedFile::Strategy::READ_WRITE_AUTO_SYNC));
  EXPECT_THAT(vector->ComputeChecksum(), IsOkAndHolds(Crc32(0)));

  std::string expected = "abcde";
  Insert(vector.get(), 0, expected);
  EXPECT_EQ(expected.length(), vector->num_elements());
  EXPECT_EQ(expected, Get(vector.get(), expected.length()));

  uint32_t good_crc_value = 1134899064U;
  const Crc32 good_crc(good_crc_value);
  // Explicit call to update the crc does update the value
  EXPECT_THAT(vector->ComputeChecksum(), IsOkAndHolds(good_crc));

  // PersistToDisk does nothing bad.
  ICING_EXPECT_OK(vector->PersistToDisk());

  // Close out the old vector to ensure everything persists properly before we
  // reassign it
  vector.reset();

  // Write a bad crc, this would be a mismatch compared to the computed crc of
  // the contents on reinitialization.
  uint32_t bad_crc_value = 123;
  filesystem_.PWrite(file_path_.data(),
                     offsetof(FileBackedVector<char>::Header, vector_checksum),
                     &bad_crc_value, sizeof(bad_crc_value));

  ASSERT_THAT(FileBackedVector<char>::Create(
                  filesystem_, file_path_,
                  MemoryMappedFile::Strategy::READ_WRITE_AUTO_SYNC),
              StatusIs(libtextclassifier3::StatusCode::FAILED_PRECONDITION));

  // Get it back into an ok state
  filesystem_.PWrite(file_path_.data(),
                     offsetof(FileBackedVector<char>::Header, vector_checksum),
                     &good_crc_value, sizeof(good_crc_value));
  ICING_ASSERT_OK_AND_ASSIGN(
      vector, FileBackedVector<char>::Create(
                  filesystem_, file_path_,
                  MemoryMappedFile::Strategy::READ_WRITE_AUTO_SYNC));

  EXPECT_EQ(expected, Get(vector.get(), expected.length()));

  // Close out the old vector to ensure everything persists properly before we
  // reassign it
  vector.reset();

  // Can reinitialize it safely
  ICING_ASSERT_OK_AND_ASSIGN(
      vector, FileBackedVector<char>::Create(
                  filesystem_, file_path_,
                  MemoryMappedFile::Strategy::READ_WRITE_AUTO_SYNC));

  // Truncate the content
  ICING_EXPECT_OK(vector->TruncateTo(0));

  // Crc is cleared after truncation and reset to 0.
  EXPECT_THAT(vector->ComputeChecksum(), IsOkAndHolds(Crc32(0)));
  EXPECT_EQ(0u, vector->num_elements());
}

TEST_F(FileBackedVectorTest, Get) {
  // Create a vector and add some data.
  ICING_ASSERT_OK_AND_ASSIGN(
      std::unique_ptr<FileBackedVector<char>> vector,
      FileBackedVector<char>::Create(
          filesystem_, file_path_,
          MemoryMappedFile::Strategy::READ_WRITE_AUTO_SYNC));

  EXPECT_THAT(vector->ComputeChecksum(), IsOkAndHolds(Crc32(0)));

  std::string expected = "abc";
  Insert(vector.get(), 0, expected);
  EXPECT_EQ(expected.length(), vector->num_elements());

  EXPECT_THAT(vector->Get(0), IsOkAndHolds(Pointee(Eq('a'))));
  EXPECT_THAT(vector->Get(1), IsOkAndHolds(Pointee(Eq('b'))));
  EXPECT_THAT(vector->Get(2), IsOkAndHolds(Pointee(Eq('c'))));

  // Out of bounds error
  EXPECT_THAT(vector->Get(3),
              StatusIs(libtextclassifier3::StatusCode::OUT_OF_RANGE));
  EXPECT_THAT(vector->Get(-1),
              StatusIs(libtextclassifier3::StatusCode::OUT_OF_RANGE));
}

TEST_F(FileBackedVectorTest, IncrementalCrc_NonOverlappingChanges) {
  int num_elements = 1000;
  int incremental_size = 3;
  // Create an array with some data.
  ICING_ASSERT_OK_AND_ASSIGN(
      std::unique_ptr<FileBackedVector<char>> vector,
      FileBackedVector<char>::Create(
          filesystem_, file_path_,
          MemoryMappedFile::Strategy::READ_WRITE_AUTO_SYNC));

  Insert(vector.get(), 0, std::string(num_elements, 'a'));
  EXPECT_THAT(vector->ComputeChecksum(), IsOkAndHolds(Crc32(2620640643U)));

  // Non-overlapping changes to the array, with increasing intervals
  // between updating the checksum. Validate by mapping another array on top.
  uint32_t next_update = 2;
  for (uint32_t i = 0; i < num_elements; i += incremental_size) {
    Insert(vector.get(), i, std::string(incremental_size, 'b'));

    if (i >= next_update) {
      ICING_ASSERT_OK_AND_ASSIGN(Crc32 incremental_crc,
                                 vector->ComputeChecksum());
      ICING_LOG(INFO) << "Now crc @" << incremental_crc.Get();

      Crc32 full_crc;
      std::string_view reconstructed_view =
          std::string_view(vector->array(), vector->num_elements());
      full_crc.Append(reconstructed_view);

      ASSERT_EQ(incremental_crc, full_crc);
      next_update *= 2;
    }
  }

  for (uint32_t i = 0; i < num_elements; ++i) {
    EXPECT_THAT(vector->Get(i), IsOkAndHolds(Pointee(Eq('b'))));
  }
}

TEST_F(FileBackedVectorTest, IncrementalCrc_OverlappingChanges) {
  int num_elements = 1000;
  int incremental_size = 3;
  // Create an array with some data.
  ICING_ASSERT_OK_AND_ASSIGN(
      std::unique_ptr<FileBackedVector<char>> vector,
      FileBackedVector<char>::Create(
          filesystem_, file_path_,
          MemoryMappedFile::Strategy::READ_WRITE_AUTO_SYNC));

  Insert(vector.get(), 0, std::string(num_elements, 'a'));
  EXPECT_THAT(vector->ComputeChecksum(), IsOkAndHolds(Crc32(2620640643U)));

  // Overlapping changes to the array, with increasing intervals
  // between updating the checksum. Validate by mapping another array on top.
  uint32_t next_update = 2;
  for (uint32_t i = 0; i < num_elements; i++) {
    Insert(vector.get(), i, std::string(incremental_size, 'b'));

    if (i >= next_update) {
      ICING_ASSERT_OK_AND_ASSIGN(Crc32 incremental_crc,
                                 vector->ComputeChecksum());
      ICING_LOG(INFO) << "Now crc @" << incremental_crc.Get();

      Crc32 full_crc;
      std::string_view reconstructed_view =
          std::string_view(vector->array(), vector->num_elements());
      full_crc.Append(reconstructed_view);

      ASSERT_EQ(incremental_crc, full_crc);
      next_update *= 2;
    }
  }
  for (uint32_t i = 0; i < num_elements; ++i) {
    EXPECT_THAT(vector->Get(i), IsOkAndHolds(Pointee(Eq('b'))));
  }
}

TEST_F(FileBackedVectorTest, Grow) {
  // This is the same value as FileBackedVector::kMaxNumElts
  constexpr int32_t kMaxNumElts = 1U << 20;

  ASSERT_TRUE(filesystem_.Truncate(fd_, 0));

  // Create an array and add some data.
  ICING_ASSERT_OK_AND_ASSIGN(
      std::unique_ptr<FileBackedVector<char>> vector,
      FileBackedVector<char>::Create(
          filesystem_, file_path_,
          MemoryMappedFile::Strategy::READ_WRITE_AUTO_SYNC));
  EXPECT_THAT(vector->ComputeChecksum(), IsOkAndHolds(Crc32(0)));
  EXPECT_THAT(vector->Set(kMaxNumElts + 11, 'a'),
              StatusIs(libtextclassifier3::StatusCode::OUT_OF_RANGE));
  EXPECT_THAT(vector->Set(-1, 'a'),
              StatusIs(libtextclassifier3::StatusCode::OUT_OF_RANGE));

  uint32_t start = kMaxNumElts - 13;
  Insert(vector.get(), start, "abcde");

  // Crc works?
  const Crc32 good_crc(1134899064U);
  EXPECT_THAT(vector->ComputeChecksum(), IsOkAndHolds(good_crc));

  // PersistToDisk does nothing bad, and ensures the content is still there
  // after we recreate the vector
  ICING_EXPECT_OK(vector->PersistToDisk());

  // Close out the old vector to ensure everything persists properly before we
  // reassign it
  vector.reset();

  ICING_ASSERT_OK_AND_ASSIGN(
      vector, FileBackedVector<char>::Create(
                  filesystem_, file_path_,
                  MemoryMappedFile::Strategy::READ_WRITE_AUTO_SYNC));

  std::string expected = "abcde";
  EXPECT_EQ(expected, Get(vector.get(), start, expected.length()));
}

TEST_F(FileBackedVectorTest, GrowsInChunks) {
  // This is the same value as FileBackedVector::kGrowElements
  constexpr int32_t kGrowElements = 1U << 14;  // 16K

  ICING_ASSERT_OK_AND_ASSIGN(
      std::unique_ptr<FileBackedVector<int>> vector,
      FileBackedVector<int>::Create(
          filesystem_, file_path_,
          MemoryMappedFile::Strategy::READ_WRITE_AUTO_SYNC));

  // Our initial file size should just be the size of the header. Disk usage
  // will indicate that one block has been allocated, which contains the header.
  int header_size = sizeof(FileBackedVector<char>::Header);
  int page_size = getpagesize();
  EXPECT_THAT(filesystem_.GetFileSize(fd_), Eq(header_size));
  EXPECT_THAT(filesystem_.GetDiskUsage(fd_), Eq(page_size));

  // Once we add something though, we'll grow to be kGrowElements big. From this
  // point on, file size and disk usage should be the same because Growing will
  // explicitly allocate the number of blocks needed to accomodate the file.
  Insert(vector.get(), 0, "a");
  int file_size = kGrowElements * sizeof(int);
  EXPECT_THAT(filesystem_.GetFileSize(fd_), Eq(file_size));
  EXPECT_THAT(filesystem_.GetDiskUsage(fd_), Eq(file_size));

  // Should still be the same size, don't need to grow underlying file
  Insert(vector.get(), 1, "b");
  EXPECT_THAT(filesystem_.GetFileSize(fd_), Eq(file_size));
  EXPECT_THAT(filesystem_.GetDiskUsage(fd_), Eq(file_size));

  // Now we grow by a kGrowElements chunk, so the underlying file is 2
  // kGrowElements big
  file_size *= 2;
  Insert(vector.get(), 2, std::string(kGrowElements, 'c'));
  EXPECT_THAT(filesystem_.GetFileSize(fd_), Eq(file_size));
  EXPECT_THAT(filesystem_.GetDiskUsage(fd_), Eq(file_size));

  // Destroy/persist the contents.
  vector.reset();

  // Reinitialize
  ICING_ASSERT_OK_AND_ASSIGN(
      vector, FileBackedVector<int>::Create(
                  filesystem_, file_path_,
                  MemoryMappedFile::Strategy::READ_WRITE_AUTO_SYNC));

  // Should be the same file size as before
  EXPECT_THAT(filesystem_.GetFileSize(file_path_.c_str()),
              Eq(kGrowElements * 2 * sizeof(int)));
}

TEST_F(FileBackedVectorTest, Delete) {
  // Can delete even if there's nothing there
  ICING_EXPECT_OK(FileBackedVector<int64_t>::Delete(filesystem_, file_path_));

  // Create a vector and add some data.
  ICING_ASSERT_OK_AND_ASSIGN(
      std::unique_ptr<FileBackedVector<char>> vector,
      FileBackedVector<char>::Create(
          filesystem_, file_path_,
          MemoryMappedFile::Strategy::READ_WRITE_AUTO_SYNC));

  EXPECT_THAT(vector->ComputeChecksum(), IsOkAndHolds(Crc32(0)));

  std::string expected = "abcde";
  Insert(vector.get(), 0, expected);
  ASSERT_THAT(vector->ComputeChecksum(), IsOkAndHolds(Crc32(1134899064U)));
  ASSERT_EQ(expected.length(), vector->num_elements());

  // Close out the old vector to ensure everything persists properly before we
  // delete the underlying files
  vector.reset();

  ICING_EXPECT_OK(FileBackedVector<int64_t>::Delete(filesystem_, file_path_));

  EXPECT_FALSE(filesystem_.FileExists(file_path_.data()));

  // Can successfully create again.
  ICING_ASSERT_OK_AND_ASSIGN(
      vector, FileBackedVector<char>::Create(
                  filesystem_, file_path_,
                  MemoryMappedFile::Strategy::READ_WRITE_AUTO_SYNC));
}

TEST_F(FileBackedVectorTest, TruncateTo) {
  ICING_ASSERT_OK_AND_ASSIGN(
      std::unique_ptr<FileBackedVector<char>> vector,
      FileBackedVector<char>::Create(
          filesystem_, file_path_,
          MemoryMappedFile::Strategy::READ_WRITE_AUTO_SYNC));
  EXPECT_THAT(vector->ComputeChecksum(), IsOkAndHolds(Crc32(0)));

  Insert(vector.get(), 0, "A");
  Insert(vector.get(), 1, "Z");

  EXPECT_EQ(2, vector->num_elements());
  EXPECT_THAT(vector->ComputeChecksum(), IsOkAndHolds(Crc32(1658635950)));

  // Modify 1 element, out of 2 total elements. 1/2 changes exceeds the partial
  // crc limit, so our next checksum call will recompute the entire vector's
  // checksum.
  Insert(vector.get(), 1, "J");
  // We'll ignore everything after the 1st element, so the full vector's
  // checksum will only include "J".
  ICING_EXPECT_OK(vector->TruncateTo(1));
  EXPECT_EQ(1, vector->num_elements());
  EXPECT_THAT(vector->ComputeChecksum(), IsOkAndHolds(Crc32(31158534)));

  // Truncating clears the checksum and resets it to 0
  ICING_EXPECT_OK(vector->TruncateTo(0));
  EXPECT_EQ(0, vector->num_elements());
  EXPECT_THAT(vector->ComputeChecksum(), IsOkAndHolds(Crc32(0)));

  // Can't truncate past end.
  EXPECT_THAT(vector->TruncateTo(100),
              StatusIs(libtextclassifier3::StatusCode::OUT_OF_RANGE));

  // Must be greater than or equal to 0
  EXPECT_THAT(vector->TruncateTo(-1),
              StatusIs(libtextclassifier3::StatusCode::OUT_OF_RANGE));
}

TEST_F(FileBackedVectorTest, TruncateAndReReadFile) {
  {
    ICING_ASSERT_OK_AND_ASSIGN(
        std::unique_ptr<FileBackedVector<float>> vector,
        FileBackedVector<float>::Create(
            filesystem_, file_path_,
            MemoryMappedFile::Strategy::READ_WRITE_AUTO_SYNC));

    ICING_ASSERT_OK(vector->Set(0, 1.0));
    ICING_ASSERT_OK(vector->Set(1, 2.0));
    ICING_ASSERT_OK(vector->Set(2, 2.0));
    ICING_ASSERT_OK(vector->Set(3, 2.0));
    ICING_ASSERT_OK(vector->Set(4, 2.0));
  }  // Destroying the vector should trigger a checksum of the 5 elements

  {
    ICING_ASSERT_OK_AND_ASSIGN(
        std::unique_ptr<FileBackedVector<float>> vector,
        FileBackedVector<float>::Create(
            filesystem_, file_path_,
            MemoryMappedFile::Strategy::READ_WRITE_AUTO_SYNC));

    EXPECT_EQ(5, vector->num_elements());
    ICING_EXPECT_OK(vector->TruncateTo(4));
    EXPECT_EQ(4, vector->num_elements());
  }  // Destroying the vector should update the checksum to 4 elements

  // Creating again should double check that our checksum of 4 elements matches
  // what was previously saved.
  {
    ICING_ASSERT_OK_AND_ASSIGN(
        std::unique_ptr<FileBackedVector<float>> vector,
        FileBackedVector<float>::Create(
            filesystem_, file_path_,
            MemoryMappedFile::Strategy::READ_WRITE_AUTO_SYNC));

    EXPECT_EQ(vector->num_elements(), 4);
  }
}

<<<<<<< HEAD
=======
TEST_F(FileBackedVectorTest, Sort) {
  ICING_ASSERT_OK_AND_ASSIGN(
      std::unique_ptr<FileBackedVector<int>> vector,
      FileBackedVector<int>::Create(
          filesystem_, file_path_,
          MemoryMappedFile::Strategy::READ_WRITE_AUTO_SYNC));
  ICING_ASSERT_OK(vector->Set(0, 5));
  ICING_ASSERT_OK(vector->Set(1, 4));
  ICING_ASSERT_OK(vector->Set(2, 2));
  ICING_ASSERT_OK(vector->Set(3, 3));
  ICING_ASSERT_OK(vector->Set(4, 1));

  // Sort vector range [1, 4) (excluding 4).
  EXPECT_THAT(vector->Sort(/*begin_idx=*/1, /*end_idx=*/4), IsOk());
  // Verify sorted range should be sorted and others should remain unchanged.
  EXPECT_THAT(vector->Get(0), IsOkAndHolds(Pointee(5)));
  EXPECT_THAT(vector->Get(1), IsOkAndHolds(Pointee(2)));
  EXPECT_THAT(vector->Get(2), IsOkAndHolds(Pointee(3)));
  EXPECT_THAT(vector->Get(3), IsOkAndHolds(Pointee(4)));
  EXPECT_THAT(vector->Get(4), IsOkAndHolds(Pointee(1)));

  // Sort again by end_idx = num_elements().
  EXPECT_THAT(vector->Sort(/*begin_idx=*/0, /*end_idx=*/vector->num_elements()),
              IsOk());
  EXPECT_THAT(vector->Get(0), IsOkAndHolds(Pointee(1)));
  EXPECT_THAT(vector->Get(1), IsOkAndHolds(Pointee(2)));
  EXPECT_THAT(vector->Get(2), IsOkAndHolds(Pointee(3)));
  EXPECT_THAT(vector->Get(3), IsOkAndHolds(Pointee(4)));
  EXPECT_THAT(vector->Get(4), IsOkAndHolds(Pointee(5)));
}

TEST_F(FileBackedVectorTest, SortByInvalidIndexShouldReturnOutOfRangeError) {
  ICING_ASSERT_OK_AND_ASSIGN(
      std::unique_ptr<FileBackedVector<int>> vector,
      FileBackedVector<int>::Create(
          filesystem_, file_path_,
          MemoryMappedFile::Strategy::READ_WRITE_AUTO_SYNC));
  ICING_ASSERT_OK(vector->Set(0, 5));
  ICING_ASSERT_OK(vector->Set(1, 4));
  ICING_ASSERT_OK(vector->Set(2, 2));
  ICING_ASSERT_OK(vector->Set(3, 3));
  ICING_ASSERT_OK(vector->Set(4, 1));

  EXPECT_THAT(vector->Sort(/*begin_idx=*/-1, /*end_idx=*/4),
              StatusIs(libtextclassifier3::StatusCode::OUT_OF_RANGE));
  EXPECT_THAT(vector->Sort(/*begin_idx=*/0, /*end_idx=*/-1),
              StatusIs(libtextclassifier3::StatusCode::OUT_OF_RANGE));
  EXPECT_THAT(vector->Sort(/*begin_idx=*/3, /*end_idx=*/3),
              StatusIs(libtextclassifier3::StatusCode::OUT_OF_RANGE));
  EXPECT_THAT(vector->Sort(/*begin_idx=*/3, /*end_idx=*/1),
              StatusIs(libtextclassifier3::StatusCode::OUT_OF_RANGE));
  EXPECT_THAT(vector->Sort(/*begin_idx=*/5, /*end_idx=*/5),
              StatusIs(libtextclassifier3::StatusCode::OUT_OF_RANGE));
  EXPECT_THAT(vector->Sort(/*begin_idx=*/3, /*end_idx=*/6),
              StatusIs(libtextclassifier3::StatusCode::OUT_OF_RANGE));
}

TEST_F(FileBackedVectorTest, SortShouldSetDirtyCorrectly) {
  {
    ICING_ASSERT_OK_AND_ASSIGN(
        std::unique_ptr<FileBackedVector<int>> vector,
        FileBackedVector<int>::Create(
            filesystem_, file_path_,
            MemoryMappedFile::Strategy::READ_WRITE_AUTO_SYNC));
    ICING_ASSERT_OK(vector->Set(0, 5));
    ICING_ASSERT_OK(vector->Set(1, 4));
    ICING_ASSERT_OK(vector->Set(2, 2));
    ICING_ASSERT_OK(vector->Set(3, 3));
    ICING_ASSERT_OK(vector->Set(4, 1));
  }  // Destroying the vector should trigger a checksum of the 5 elements

  {
    ICING_ASSERT_OK_AND_ASSIGN(
        std::unique_ptr<FileBackedVector<int>> vector,
        FileBackedVector<int>::Create(
            filesystem_, file_path_,
            MemoryMappedFile::Strategy::READ_WRITE_AUTO_SYNC));

    // Sort vector range [1, 4) (excluding 4).
    EXPECT_THAT(vector->Sort(/*begin_idx=*/1, /*end_idx=*/4), IsOk());
  }  // Destroying the vector should update the checksum

  // Creating again should check that the checksum after sorting matches what
  // was previously saved. This tests the correctness of SetDirty() for sorted
  // elements.
  ICING_ASSERT_OK_AND_ASSIGN(
      std::unique_ptr<FileBackedVector<int>> vector,
      FileBackedVector<int>::Create(
          filesystem_, file_path_,
          MemoryMappedFile::Strategy::READ_WRITE_AUTO_SYNC));

  // Verify sorted range should be sorted and others should remain unchanged.
  EXPECT_THAT(vector->Get(0), IsOkAndHolds(Pointee(5)));
  EXPECT_THAT(vector->Get(1), IsOkAndHolds(Pointee(2)));
  EXPECT_THAT(vector->Get(2), IsOkAndHolds(Pointee(3)));
  EXPECT_THAT(vector->Get(3), IsOkAndHolds(Pointee(4)));
  EXPECT_THAT(vector->Get(4), IsOkAndHolds(Pointee(1)));
}

TEST_F(FileBackedVectorTest, SetDirty) {
  // 1. Create a vector and add some data.
  ICING_ASSERT_OK_AND_ASSIGN(
      std::unique_ptr<FileBackedVector<char>> vector,
      FileBackedVector<char>::Create(
          filesystem_, file_path_,
          MemoryMappedFile::Strategy::READ_WRITE_AUTO_SYNC));
  Insert(vector.get(), 0, "abcd");

  std::string_view reconstructed_view =
      std::string_view(vector->array(), vector->num_elements());

  ICING_ASSERT_OK_AND_ASSIGN(Crc32 crc1, vector->ComputeChecksum());
  Crc32 full_crc_before_overwrite;
  full_crc_before_overwrite.Append(reconstructed_view);
  EXPECT_THAT(crc1, Eq(full_crc_before_overwrite));

  // 2. Manually overwrite the values of the first two elements.
  std::string corrupted_content = "ef";
  ASSERT_THAT(
      filesystem_.PWrite(fd_, /*offset=*/sizeof(FileBackedVector<char>::Header),
                         corrupted_content.c_str(), corrupted_content.length()),
      IsTrue());
  ASSERT_THAT(Get(vector.get(), 0, 4), Eq("efcd"));
  Crc32 full_crc_after_overwrite;
  full_crc_after_overwrite.Append(reconstructed_view);
  ASSERT_THAT(full_crc_before_overwrite, Not(Eq(full_crc_after_overwrite)));

  // 3. Without calling SetDirty(), the checksum will be recomputed incorrectly.
  ICING_ASSERT_OK_AND_ASSIGN(Crc32 crc2, vector->ComputeChecksum());
  EXPECT_THAT(crc2, Not(Eq(full_crc_after_overwrite)));

  // 4. Call SetDirty()
  vector->SetDirty(0);
  vector->SetDirty(1);

  // 5. The checksum should be computed correctly after calling SetDirty() with
  // correct index.
  ICING_ASSERT_OK_AND_ASSIGN(Crc32 crc3, vector->ComputeChecksum());
  EXPECT_THAT(crc3, Eq(full_crc_after_overwrite));
}

>>>>>>> a81a0c8c
TEST_F(FileBackedVectorTest, InitFileTooSmallForHeaderFails) {
  {
    // 1. Create a vector with a few elements.
    ICING_ASSERT_OK_AND_ASSIGN(
        std::unique_ptr<FileBackedVector<char>> vector,
        FileBackedVector<char>::Create(
            filesystem_, file_path_,
            MemoryMappedFile::Strategy::READ_WRITE_AUTO_SYNC));
    Insert(vector.get(), 0, "A");
    Insert(vector.get(), 1, "Z");
    ASSERT_THAT(vector->PersistToDisk(), IsOk());
  }

  // 2. Shrink the file to be smaller than the header.
  filesystem_.Truncate(fd_, sizeof(FileBackedVector<char>::Header) - 1);

  {
    // 3. Attempt to create the file and confirm that it fails.
    EXPECT_THAT(FileBackedVector<char>::Create(
                    filesystem_, file_path_,
                    MemoryMappedFile::Strategy::READ_WRITE_AUTO_SYNC),
                StatusIs(libtextclassifier3::StatusCode::INTERNAL));
  }
}

TEST_F(FileBackedVectorTest, InitWrongDataSizeFails) {
  {
    // 1. Create a vector with a few elements.
    ICING_ASSERT_OK_AND_ASSIGN(
        std::unique_ptr<FileBackedVector<char>> vector,
        FileBackedVector<char>::Create(
            filesystem_, file_path_,
            MemoryMappedFile::Strategy::READ_WRITE_AUTO_SYNC));
    Insert(vector.get(), 0, "A");
    Insert(vector.get(), 1, "Z");
    ASSERT_THAT(vector->PersistToDisk(), IsOk());
  }

  {
    // 2. Attempt to create the file with a different element size and confirm
    // that it fails.
    EXPECT_THAT(FileBackedVector<int>::Create(
                    filesystem_, file_path_,
                    MemoryMappedFile::Strategy::READ_WRITE_AUTO_SYNC),
                StatusIs(libtextclassifier3::StatusCode::INTERNAL));
  }
}

TEST_F(FileBackedVectorTest, InitCorruptHeaderFails) {
  {
    // 1. Create a vector with a few elements.
    ICING_ASSERT_OK_AND_ASSIGN(
        std::unique_ptr<FileBackedVector<char>> vector,
        FileBackedVector<char>::Create(
            filesystem_, file_path_,
            MemoryMappedFile::Strategy::READ_WRITE_AUTO_SYNC));
    Insert(vector.get(), 0, "A");
    Insert(vector.get(), 1, "Z");
    ASSERT_THAT(vector->PersistToDisk(), IsOk());
  }

  // 2. Modify the header, but don't update the checksum. This would be similar
  // to corruption of the header.
  FileBackedVector<char>::Header header;
  ASSERT_THAT(filesystem_.PRead(fd_, &header, sizeof(header), /*offset=*/0),
              IsTrue());
  header.num_elements = 1;
  ASSERT_THAT(filesystem_.PWrite(fd_, /*offset=*/0, &header, sizeof(header)),
              IsTrue());

  {
    // 3. Attempt to create the file with a header that doesn't match its
    // checksum and confirm that it fails.
    EXPECT_THAT(FileBackedVector<char>::Create(
                    filesystem_, file_path_,
                    MemoryMappedFile::Strategy::READ_WRITE_AUTO_SYNC),
                StatusIs(libtextclassifier3::StatusCode::FAILED_PRECONDITION));
  }
}

TEST_F(FileBackedVectorTest, InitHeaderElementSizeTooBigFails) {
  {
    // 1. Create a vector with a few elements.
    ICING_ASSERT_OK_AND_ASSIGN(
        std::unique_ptr<FileBackedVector<char>> vector,
        FileBackedVector<char>::Create(
            filesystem_, file_path_,
            MemoryMappedFile::Strategy::READ_WRITE_AUTO_SYNC));
    Insert(vector.get(), 0, "A");
    Insert(vector.get(), 1, "Z");
    ASSERT_THAT(vector->PersistToDisk(), IsOk());
  }

  // 2. Modify the header so that the number of elements exceeds the actual size
  // of the underlying file.
  FileBackedVector<char>::Header header;
  ASSERT_THAT(filesystem_.PRead(fd_, &header, sizeof(header), /*offset=*/0),
              IsTrue());
  int64_t file_size = filesystem_.GetFileSize(fd_);
  int64_t allocated_elements_size = file_size - sizeof(header);
  header.num_elements = (allocated_elements_size / sizeof(char)) + 1;
  header.header_checksum = header.CalculateHeaderChecksum();
  ASSERT_THAT(filesystem_.PWrite(fd_, /*offset=*/0, &header, sizeof(header)),
              IsTrue());

  {
    // 3. Attempt to create the file with num_elements that is larger than the
    // underlying file and confirm that it fails.
    EXPECT_THAT(FileBackedVector<char>::Create(
                    filesystem_, file_path_,
                    MemoryMappedFile::Strategy::READ_WRITE_AUTO_SYNC),
                StatusIs(libtextclassifier3::StatusCode::INTERNAL));
  }
}

TEST_F(FileBackedVectorTest, InitCorruptElementsFails) {
  {
    // 1. Create a vector with a few elements.
    ICING_ASSERT_OK_AND_ASSIGN(
        std::unique_ptr<FileBackedVector<char>> vector,
        FileBackedVector<char>::Create(
            filesystem_, file_path_,
            MemoryMappedFile::Strategy::READ_WRITE_AUTO_SYNC));
    Insert(vector.get(), 0, "A");
    Insert(vector.get(), 1, "Z");
    ASSERT_THAT(vector->PersistToDisk(), IsOk());
  }

  // 2. Overwrite the values of the first two elements.
  std::string corrupted_content = "BY";
  ASSERT_THAT(
      filesystem_.PWrite(fd_, /*offset=*/sizeof(FileBackedVector<char>::Header),
                         corrupted_content.c_str(), corrupted_content.length()),
      IsTrue());

  {
    // 3. Attempt to create the file with elements that don't match their
    // checksum and confirm that it fails.
    EXPECT_THAT(FileBackedVector<char>::Create(
                    filesystem_, file_path_,
                    MemoryMappedFile::Strategy::READ_WRITE_AUTO_SYNC),
                StatusIs(libtextclassifier3::StatusCode::FAILED_PRECONDITION));
  }
}

TEST_F(FileBackedVectorTest, InitNormalSucceeds) {
  {
    // 1. Create a vector with a few elements.
    ICING_ASSERT_OK_AND_ASSIGN(
        std::unique_ptr<FileBackedVector<char>> vector,
        FileBackedVector<char>::Create(
            filesystem_, file_path_,
            MemoryMappedFile::Strategy::READ_WRITE_AUTO_SYNC));
    Insert(vector.get(), 0, "A");
    Insert(vector.get(), 1, "Z");
    ASSERT_THAT(vector->PersistToDisk(), IsOk());
  }

  {
    // 2. Attempt to create the file with a completely valid header and elements
    // region. This should succeed.
    EXPECT_THAT(FileBackedVector<char>::Create(
                    filesystem_, file_path_,
                    MemoryMappedFile::Strategy::READ_WRITE_AUTO_SYNC),
                IsOk());
  }
}

<<<<<<< HEAD
=======
TEST_F(FileBackedVectorTest, InitFromExistingFileShouldPreMapAtLeastFileSize) {
  {
    // 1. Create a vector with a few elements.
    ICING_ASSERT_OK_AND_ASSIGN(
        std::unique_ptr<FileBackedVector<char>> vector,
        FileBackedVector<char>::Create(
            filesystem_, file_path_,
            MemoryMappedFile::Strategy::READ_WRITE_AUTO_SYNC,
            FileBackedVector<char>::kMaxFileSize));
    Insert(vector.get(), 10000, "A");
    Insert(vector.get(), 10001, "Z");
    ASSERT_THAT(vector->PersistToDisk(), IsOk());
  }

  {
    // 2. Attempt to create the file with pre_mapping_mmap_size < file_size. It
    //    should still pre-map file_size, so we can pass the checksum
    //    verification when initializing and get the correct contents.
    int64_t file_size = filesystem_.GetFileSize(file_path_.c_str());
    int pre_mapping_mmap_size = 10;
    ASSERT_THAT(pre_mapping_mmap_size, Lt(file_size));
    ICING_ASSERT_OK_AND_ASSIGN(
        std::unique_ptr<FileBackedVector<char>> vector,
        FileBackedVector<char>::Create(
            filesystem_, file_path_,
            MemoryMappedFile::Strategy::READ_WRITE_AUTO_SYNC,
            FileBackedVector<char>::kMaxFileSize, pre_mapping_mmap_size));
    EXPECT_THAT(Get(vector.get(), /*idx=*/10000, /*expected_len=*/2), Eq("AZ"));
  }
}

>>>>>>> a81a0c8c
}  // namespace

}  // namespace lib
}  // namespace icing<|MERGE_RESOLUTION|>--- conflicted
+++ resolved
@@ -14,33 +14,35 @@
 
 #include "icing/file/file-backed-vector.h"
 
+#include <unistd.h>
+
 #include <algorithm>
 #include <cerrno>
 #include <cstdint>
+#include <limits>
 #include <memory>
+#include <string>
 #include <string_view>
 #include <vector>
 
+#include "icing/text_classifier/lib3/utils/base/status.h"
 #include "gmock/gmock.h"
 #include "gtest/gtest.h"
 #include "icing/file/filesystem.h"
 #include "icing/file/memory-mapped-file.h"
+#include "icing/file/mock-filesystem.h"
 #include "icing/testing/common-matchers.h"
 #include "icing/testing/tmp-directory.h"
 #include "icing/util/crc32.h"
 #include "icing/util/logging.h"
 
-<<<<<<< HEAD
-=======
 using ::testing::ElementsAre;
->>>>>>> a81a0c8c
 using ::testing::Eq;
 using ::testing::IsTrue;
+using ::testing::Lt;
+using ::testing::Not;
 using ::testing::Pointee;
-<<<<<<< HEAD
-=======
 using ::testing::SizeIs;
->>>>>>> a81a0c8c
 
 namespace icing {
 namespace lib {
@@ -63,23 +65,35 @@
 
   // Helper method to loop over some data and insert into the vector at some idx
   template <typename T>
-  void Insert(FileBackedVector<T>* vector, int32_t idx, std::string data) {
-    for (int i = 0; i < data.length(); ++i) {
+  void Insert(FileBackedVector<T>* vector, int32_t idx,
+              const std::vector<T>& data) {
+    for (int i = 0; i < data.size(); ++i) {
       ICING_ASSERT_OK(vector->Set(idx + i, data.at(i)));
     }
   }
 
+  void Insert(FileBackedVector<char>* vector, int32_t idx, std::string data) {
+    Insert(vector, idx, std::vector<char>(data.begin(), data.end()));
+  }
+
   // Helper method to retrieve data from the beginning of the vector
   template <typename T>
-  std::string_view Get(FileBackedVector<T>* vector, int32_t expected_len) {
+  std::vector<T> Get(FileBackedVector<T>* vector, int32_t idx,
+                     int32_t expected_len) {
+    return std::vector<T>(vector->array() + idx,
+                          vector->array() + idx + expected_len);
+  }
+
+  std::string_view Get(FileBackedVector<char>* vector, int32_t expected_len) {
     return Get(vector, 0, expected_len);
   }
 
-  template <typename T>
-  std::string_view Get(FileBackedVector<T>* vector, int32_t idx,
+  std::string_view Get(FileBackedVector<char>* vector, int32_t idx,
                        int32_t expected_len) {
     return std::string_view(vector->array() + idx, expected_len);
   }
+
+  const Filesystem& filesystem() const { return filesystem_; }
 
   Filesystem filesystem_;
   std::string file_path_;
@@ -101,6 +115,79 @@
         auto vector, FileBackedVector<char>::Create(
                          filesystem_, file_path_,
                          MemoryMappedFile::Strategy::READ_WRITE_AUTO_SYNC));
+  }
+}
+
+TEST_F(FileBackedVectorTest, CreateWithInvalidStrategy) {
+  // Create a vector with unimplemented strategy
+  EXPECT_THAT(FileBackedVector<char>::Create(
+                  filesystem_, file_path_,
+                  MemoryMappedFile::Strategy::READ_WRITE_MANUAL_SYNC),
+              StatusIs(libtextclassifier3::StatusCode::UNIMPLEMENTED));
+}
+
+TEST_F(FileBackedVectorTest, CreateWithCustomMaxFileSize) {
+  int32_t header_size = FileBackedVector<char>::Header::kHeaderSize;
+
+  // Create a vector with invalid max_file_size
+  EXPECT_THAT(FileBackedVector<char>::Create(
+                  filesystem_, file_path_,
+                  MemoryMappedFile::Strategy::READ_WRITE_AUTO_SYNC,
+                  /*max_file_size=*/-1),
+              StatusIs(libtextclassifier3::StatusCode::INVALID_ARGUMENT));
+  EXPECT_THAT(FileBackedVector<char>::Create(
+                  filesystem_, file_path_,
+                  MemoryMappedFile::Strategy::READ_WRITE_AUTO_SYNC,
+                  /*max_file_size=*/header_size - 1),
+              StatusIs(libtextclassifier3::StatusCode::INVALID_ARGUMENT));
+  EXPECT_THAT(FileBackedVector<char>::Create(
+                  filesystem_, file_path_,
+                  MemoryMappedFile::Strategy::READ_WRITE_AUTO_SYNC,
+                  /*max_file_size=*/header_size + sizeof(char) - 1),
+              StatusIs(libtextclassifier3::StatusCode::INVALID_ARGUMENT));
+
+  {
+    // Create a vector with max_file_size that allows only 1 element.
+    ICING_ASSERT_OK_AND_ASSIGN(
+        auto vector, FileBackedVector<char>::Create(
+                         filesystem_, file_path_,
+                         MemoryMappedFile::Strategy::READ_WRITE_AUTO_SYNC,
+                         /*max_file_size=*/header_size + sizeof(char) * 1));
+    ICING_ASSERT_OK(vector->Set(0, 'a'));
+  }
+
+  {
+    // We can create it again with larger max_file_size, as long as it is not
+    // greater than kMaxFileSize.
+    ICING_ASSERT_OK_AND_ASSIGN(
+        auto vector, FileBackedVector<char>::Create(
+                         filesystem_, file_path_,
+                         MemoryMappedFile::Strategy::READ_WRITE_AUTO_SYNC,
+                         /*max_file_size=*/header_size + sizeof(char) * 2));
+    EXPECT_THAT(vector->Get(0), IsOkAndHolds(Pointee(Eq('a'))));
+    ICING_ASSERT_OK(vector->Set(1, 'b'));
+  }
+
+  // We cannot create it again with max_file_size < current_file_size, even if
+  // it is a valid value.
+  int64_t current_file_size = filesystem_.GetFileSize(file_path_.c_str());
+  ASSERT_THAT(current_file_size, Eq(header_size + sizeof(char) * 2));
+  ASSERT_THAT(current_file_size - 1, Not(Lt(header_size + sizeof(char))));
+  EXPECT_THAT(FileBackedVector<char>::Create(
+                  filesystem_, file_path_,
+                  MemoryMappedFile::Strategy::READ_WRITE_AUTO_SYNC,
+                  /*max_file_size=*/current_file_size - 1),
+              StatusIs(libtextclassifier3::StatusCode::INVALID_ARGUMENT));
+
+  {
+    // We can create it again with max_file_size == current_file_size.
+    ICING_ASSERT_OK_AND_ASSIGN(
+        auto vector, FileBackedVector<char>::Create(
+                         filesystem_, file_path_,
+                         MemoryMappedFile::Strategy::READ_WRITE_AUTO_SYNC,
+                         /*max_file_size=*/current_file_size));
+    EXPECT_THAT(vector->Get(0), IsOkAndHolds(Pointee(Eq('a'))));
+    EXPECT_THAT(vector->Get(1), IsOkAndHolds(Pointee(Eq('b'))));
   }
 }
 
@@ -196,6 +283,432 @@
               StatusIs(libtextclassifier3::StatusCode::OUT_OF_RANGE));
 }
 
+TEST_F(FileBackedVectorTest, SetWithoutGrowing) {
+  // Create a vector and add some data.
+  ICING_ASSERT_OK_AND_ASSIGN(
+      std::unique_ptr<FileBackedVector<char>> vector,
+      FileBackedVector<char>::Create(
+          filesystem_, file_path_,
+          MemoryMappedFile::Strategy::READ_WRITE_AUTO_SYNC));
+
+  EXPECT_THAT(vector->ComputeChecksum(), IsOkAndHolds(Crc32(0)));
+
+  std::string original = "abcde";
+  Insert(vector.get(), /*idx=*/0, original);
+  ASSERT_THAT(vector->num_elements(), Eq(original.length()));
+  ASSERT_THAT(Get(vector.get(), /*idx=*/0, /*expected_len=*/5), Eq(original));
+
+  ICING_EXPECT_OK(vector->Set(/*idx=*/1, /*len=*/3, 'z'));
+  EXPECT_THAT(vector->num_elements(), Eq(5));
+  EXPECT_THAT(Get(vector.get(), /*idx=*/0, /*expected_len=*/5), Eq("azzze"));
+}
+
+TEST_F(FileBackedVectorTest, SetWithGrowing) {
+  // Create a vector and add some data.
+  ICING_ASSERT_OK_AND_ASSIGN(
+      std::unique_ptr<FileBackedVector<char>> vector,
+      FileBackedVector<char>::Create(
+          filesystem_, file_path_,
+          MemoryMappedFile::Strategy::READ_WRITE_AUTO_SYNC));
+
+  EXPECT_THAT(vector->ComputeChecksum(), IsOkAndHolds(Crc32(0)));
+
+  std::string original = "abcde";
+  Insert(vector.get(), /*idx=*/0, original);
+  ASSERT_THAT(vector->num_elements(), Eq(original.length()));
+  ASSERT_THAT(Get(vector.get(), /*idx=*/0, /*expected_len=*/5), Eq(original));
+
+  ICING_EXPECT_OK(vector->Set(/*idx=*/3, /*len=*/4, 'z'));
+  EXPECT_THAT(vector->num_elements(), Eq(7));
+  EXPECT_THAT(Get(vector.get(), /*idx=*/0, /*expected_len=*/7), Eq("abczzzz"));
+}
+
+TEST_F(FileBackedVectorTest, SetInvalidArguments) {
+  // Create a vector and add some data.
+  ICING_ASSERT_OK_AND_ASSIGN(
+      std::unique_ptr<FileBackedVector<char>> vector,
+      FileBackedVector<char>::Create(
+          filesystem_, file_path_,
+          MemoryMappedFile::Strategy::READ_WRITE_AUTO_SYNC));
+
+  EXPECT_THAT(vector->Set(/*idx=*/0, /*len=*/-1, 'z'),
+              StatusIs(libtextclassifier3::StatusCode::OUT_OF_RANGE));
+  EXPECT_THAT(vector->Set(/*idx=*/0, /*len=*/0, 'z'),
+              StatusIs(libtextclassifier3::StatusCode::OUT_OF_RANGE));
+  EXPECT_THAT(vector->Set(/*idx=*/-1, /*len=*/2, 'z'),
+              StatusIs(libtextclassifier3::StatusCode::OUT_OF_RANGE));
+  EXPECT_THAT(vector->Set(/*idx=*/100,
+                          /*len=*/std::numeric_limits<int32_t>::max(), 'z'),
+              StatusIs(libtextclassifier3::StatusCode::OUT_OF_RANGE));
+}
+
+TEST_F(FileBackedVectorTest, MutableView) {
+  // Create a vector and add some data.
+  ICING_ASSERT_OK_AND_ASSIGN(
+      std::unique_ptr<FileBackedVector<char>> vector,
+      FileBackedVector<char>::Create(
+          filesystem_, file_path_,
+          MemoryMappedFile::Strategy::READ_WRITE_AUTO_SYNC));
+  Insert(vector.get(), /*idx=*/0, std::string(1000, 'a'));
+  EXPECT_THAT(vector->ComputeChecksum(), IsOkAndHolds(Crc32(2620640643U)));
+
+  ICING_ASSERT_OK_AND_ASSIGN(FileBackedVector<char>::MutableView mutable_elt,
+                             vector->GetMutable(3));
+
+  mutable_elt.Get() = 'b';
+  EXPECT_THAT(vector->Get(3), IsOkAndHolds(Pointee(Eq('b'))));
+
+  mutable_elt.Get() = 'c';
+  EXPECT_THAT(vector->Get(3), IsOkAndHolds(Pointee(Eq('c'))));
+}
+
+TEST_F(FileBackedVectorTest, MutableViewShouldSetDirty) {
+  // Create a vector and add some data.
+  ICING_ASSERT_OK_AND_ASSIGN(
+      std::unique_ptr<FileBackedVector<char>> vector,
+      FileBackedVector<char>::Create(
+          filesystem_, file_path_,
+          MemoryMappedFile::Strategy::READ_WRITE_AUTO_SYNC));
+  Insert(vector.get(), /*idx=*/0, std::string(1000, 'a'));
+  EXPECT_THAT(vector->ComputeChecksum(), IsOkAndHolds(Crc32(2620640643U)));
+
+  std::string_view reconstructed_view =
+      std::string_view(vector->array(), vector->num_elements());
+
+  ICING_ASSERT_OK_AND_ASSIGN(FileBackedVector<char>::MutableView mutable_elt,
+                             vector->GetMutable(3));
+
+  // Mutate the element via MutateView
+  // If non-const Get() is called, MutateView should set the element index dirty
+  // so that ComputeChecksum() can pick up the change and compute the checksum
+  // correctly. Validate by mapping another array on top.
+  mutable_elt.Get() = 'b';
+  ASSERT_THAT(vector->Get(3), IsOkAndHolds(Pointee(Eq('b'))));
+  ICING_ASSERT_OK_AND_ASSIGN(Crc32 crc1, vector->ComputeChecksum());
+  Crc32 full_crc1;
+  full_crc1.Append(reconstructed_view);
+  EXPECT_THAT(crc1, Eq(full_crc1));
+
+  // Mutate and test again.
+  mutable_elt.Get() = 'c';
+  ASSERT_THAT(vector->Get(3), IsOkAndHolds(Pointee(Eq('c'))));
+  ICING_ASSERT_OK_AND_ASSIGN(Crc32 crc2, vector->ComputeChecksum());
+  Crc32 full_crc2;
+  full_crc2.Append(reconstructed_view);
+  EXPECT_THAT(crc2, Eq(full_crc2));
+}
+
+TEST_F(FileBackedVectorTest, MutableArrayView) {
+  // Create a vector and add some data.
+  ICING_ASSERT_OK_AND_ASSIGN(
+      std::unique_ptr<FileBackedVector<int>> vector,
+      FileBackedVector<int>::Create(
+          filesystem_, file_path_,
+          MemoryMappedFile::Strategy::READ_WRITE_AUTO_SYNC));
+  Insert(vector.get(), /*idx=*/0, std::vector<int>(/*count=*/100, /*value=*/1));
+  EXPECT_THAT(vector->ComputeChecksum(), IsOkAndHolds(Crc32(2494890115U)));
+
+  constexpr int kArrayViewOffset = 5;
+  ICING_ASSERT_OK_AND_ASSIGN(
+      FileBackedVector<int>::MutableArrayView mutable_arr,
+      vector->GetMutable(kArrayViewOffset, /*len=*/3));
+  EXPECT_THAT(mutable_arr, SizeIs(3));
+
+  mutable_arr[0] = 2;
+  mutable_arr[1] = 3;
+  mutable_arr[2] = 4;
+
+  EXPECT_THAT(vector->Get(kArrayViewOffset + 0), IsOkAndHolds(Pointee(Eq(2))));
+  EXPECT_THAT(mutable_arr.data()[0], Eq(2));
+
+  EXPECT_THAT(vector->Get(kArrayViewOffset + 1), IsOkAndHolds(Pointee(Eq(3))));
+  EXPECT_THAT(mutable_arr.data()[1], Eq(3));
+
+  EXPECT_THAT(vector->Get(kArrayViewOffset + 2), IsOkAndHolds(Pointee(Eq(4))));
+  EXPECT_THAT(mutable_arr.data()[2], Eq(4));
+}
+
+TEST_F(FileBackedVectorTest, MutableArrayViewSetArray) {
+  // Create a vector and add some data.
+  ICING_ASSERT_OK_AND_ASSIGN(
+      std::unique_ptr<FileBackedVector<int>> vector,
+      FileBackedVector<int>::Create(
+          filesystem_, file_path_,
+          MemoryMappedFile::Strategy::READ_WRITE_AUTO_SYNC));
+  Insert(vector.get(), /*idx=*/0, std::vector<int>(/*count=*/100, /*value=*/1));
+  EXPECT_THAT(vector->ComputeChecksum(), IsOkAndHolds(Crc32(2494890115U)));
+
+  constexpr int kArrayViewOffset = 3;
+  constexpr int kArrayViewLen = 5;
+  ICING_ASSERT_OK_AND_ASSIGN(
+      FileBackedVector<int>::MutableArrayView mutable_arr,
+      vector->GetMutable(kArrayViewOffset, kArrayViewLen));
+
+  std::vector<int> change1{2, 3, 4};
+  mutable_arr.SetArray(/*idx=*/0, change1.data(), change1.size());
+  EXPECT_THAT(Get(vector.get(), kArrayViewOffset, kArrayViewLen),
+              ElementsAre(2, 3, 4, 1, 1));
+
+  std::vector<int> change2{5, 6};
+  mutable_arr.SetArray(/*idx=*/2, change2.data(), change2.size());
+  EXPECT_THAT(Get(vector.get(), kArrayViewOffset, kArrayViewLen),
+              ElementsAre(2, 3, 5, 6, 1));
+}
+
+TEST_F(FileBackedVectorTest, MutableArrayViewSetArrayWithZeroLength) {
+  // Create a vector and add some data.
+  ICING_ASSERT_OK_AND_ASSIGN(
+      std::unique_ptr<FileBackedVector<int>> vector,
+      FileBackedVector<int>::Create(
+          filesystem_, file_path_,
+          MemoryMappedFile::Strategy::READ_WRITE_AUTO_SYNC));
+  Insert(vector.get(), /*idx=*/0, std::vector<int>(/*count=*/100, /*value=*/1));
+  EXPECT_THAT(vector->ComputeChecksum(), IsOkAndHolds(Crc32(2494890115U)));
+
+  constexpr int kArrayViewOffset = 3;
+  constexpr int kArrayViewLen = 5;
+  ICING_ASSERT_OK_AND_ASSIGN(
+      FileBackedVector<int>::MutableArrayView mutable_arr,
+      vector->GetMutable(kArrayViewOffset, kArrayViewLen));
+
+  // Zero arr_len should work and change nothing
+  std::vector<int> change{2, 3};
+  mutable_arr.SetArray(/*idx=*/0, change.data(), /*arr_len=*/0);
+  EXPECT_THAT(Get(vector.get(), kArrayViewOffset, kArrayViewLen),
+              ElementsAre(1, 1, 1, 1, 1));
+}
+
+TEST_F(FileBackedVectorTest, MutableArrayViewIndexOperatorShouldSetDirty) {
+  // Create an array with some data.
+  ICING_ASSERT_OK_AND_ASSIGN(
+      std::unique_ptr<FileBackedVector<int>> vector,
+      FileBackedVector<int>::Create(
+          filesystem_, file_path_,
+          MemoryMappedFile::Strategy::READ_WRITE_AUTO_SYNC));
+  Insert(vector.get(), /*idx=*/0, std::vector<int>(/*count=*/100, /*value=*/1));
+  EXPECT_THAT(vector->ComputeChecksum(), IsOkAndHolds(Crc32(2494890115U)));
+
+  std::string_view reconstructed_view(
+      reinterpret_cast<const char*>(vector->array()),
+      vector->num_elements() * sizeof(int));
+
+  constexpr int kArrayViewOffset = 5;
+  ICING_ASSERT_OK_AND_ASSIGN(
+      FileBackedVector<int>::MutableArrayView mutable_arr,
+      vector->GetMutable(kArrayViewOffset, /*len=*/3));
+
+  // Use operator[] to mutate elements
+  // If non-const operator[] is called, MutateView should set the element index
+  // dirty so that ComputeChecksum() can pick up the change and compute the
+  // checksum correctly. Validate by mapping another array on top.
+  mutable_arr[0] = 2;
+  ASSERT_THAT(vector->Get(kArrayViewOffset + 0), IsOkAndHolds(Pointee(Eq(2))));
+  ICING_ASSERT_OK_AND_ASSIGN(Crc32 crc1, vector->ComputeChecksum());
+  EXPECT_THAT(crc1, Eq(Crc32(reconstructed_view)));
+
+  mutable_arr[1] = 3;
+  ASSERT_THAT(vector->Get(kArrayViewOffset + 1), IsOkAndHolds(Pointee(Eq(3))));
+  ICING_ASSERT_OK_AND_ASSIGN(Crc32 crc2, vector->ComputeChecksum());
+  EXPECT_THAT(crc2, Eq(Crc32(reconstructed_view)));
+
+  mutable_arr[2] = 4;
+  ASSERT_THAT(vector->Get(kArrayViewOffset + 2), IsOkAndHolds(Pointee(Eq(4))));
+  ICING_ASSERT_OK_AND_ASSIGN(Crc32 crc3, vector->ComputeChecksum());
+  EXPECT_THAT(crc3, Eq(Crc32(reconstructed_view)));
+
+  // Change the same position. It should set dirty again.
+  mutable_arr[0] = 5;
+  ASSERT_THAT(vector->Get(kArrayViewOffset + 0), IsOkAndHolds(Pointee(Eq(5))));
+  ICING_ASSERT_OK_AND_ASSIGN(Crc32 crc4, vector->ComputeChecksum());
+  EXPECT_THAT(crc4, Eq(Crc32(reconstructed_view)));
+}
+
+TEST_F(FileBackedVectorTest, MutableArrayViewSetArrayShouldSetDirty) {
+  // Create an array with some data.
+  ICING_ASSERT_OK_AND_ASSIGN(
+      std::unique_ptr<FileBackedVector<int>> vector,
+      FileBackedVector<int>::Create(
+          filesystem_, file_path_,
+          MemoryMappedFile::Strategy::READ_WRITE_AUTO_SYNC));
+  Insert(vector.get(), /*idx=*/0, std::vector<int>(/*count=*/100, /*value=*/1));
+  EXPECT_THAT(vector->ComputeChecksum(), IsOkAndHolds(Crc32(2494890115U)));
+
+  std::string_view reconstructed_view(
+      reinterpret_cast<const char*>(vector->array()),
+      vector->num_elements() * sizeof(int));
+
+  constexpr int kArrayViewOffset = 3;
+  constexpr int kArrayViewLen = 5;
+  ICING_ASSERT_OK_AND_ASSIGN(
+      FileBackedVector<int>::MutableArrayView mutable_arr,
+      vector->GetMutable(kArrayViewOffset, kArrayViewLen));
+
+  std::vector<int> change{2, 3, 4};
+  mutable_arr.SetArray(/*idx=*/0, change.data(), change.size());
+  ASSERT_THAT(Get(vector.get(), kArrayViewOffset, kArrayViewLen),
+              ElementsAre(2, 3, 4, 1, 1));
+  ICING_ASSERT_OK_AND_ASSIGN(Crc32 crc, vector->ComputeChecksum());
+  EXPECT_THAT(crc, Eq(Crc32(reconstructed_view)));
+}
+
+TEST_F(FileBackedVectorTest, Append) {
+  ICING_ASSERT_OK_AND_ASSIGN(
+      std::unique_ptr<FileBackedVector<char>> vector,
+      FileBackedVector<char>::Create(
+          filesystem_, file_path_,
+          MemoryMappedFile::Strategy::READ_WRITE_AUTO_SYNC));
+  ASSERT_THAT(vector->num_elements(), Eq(0));
+
+  ICING_EXPECT_OK(vector->Append('a'));
+  EXPECT_THAT(vector->num_elements(), Eq(1));
+  EXPECT_THAT(vector->Get(0), IsOkAndHolds(Pointee(Eq('a'))));
+
+  ICING_EXPECT_OK(vector->Append('b'));
+  EXPECT_THAT(vector->num_elements(), Eq(2));
+  EXPECT_THAT(vector->Get(1), IsOkAndHolds(Pointee(Eq('b'))));
+}
+
+TEST_F(FileBackedVectorTest, AppendAfterSet) {
+  ICING_ASSERT_OK_AND_ASSIGN(
+      std::unique_ptr<FileBackedVector<char>> vector,
+      FileBackedVector<char>::Create(
+          filesystem_, file_path_,
+          MemoryMappedFile::Strategy::READ_WRITE_AUTO_SYNC));
+  ASSERT_THAT(vector->num_elements(), Eq(0));
+
+  ICING_ASSERT_OK(vector->Set(9, 'z'));
+  ASSERT_THAT(vector->num_elements(), Eq(10));
+  ICING_EXPECT_OK(vector->Append('a'));
+  EXPECT_THAT(vector->num_elements(), Eq(11));
+  EXPECT_THAT(vector->Get(10), IsOkAndHolds(Pointee(Eq('a'))));
+}
+
+TEST_F(FileBackedVectorTest, AppendAfterTruncate) {
+  ICING_ASSERT_OK_AND_ASSIGN(
+      std::unique_ptr<FileBackedVector<char>> vector,
+      FileBackedVector<char>::Create(
+          filesystem_, file_path_,
+          MemoryMappedFile::Strategy::READ_WRITE_AUTO_SYNC));
+  Insert(vector.get(), /*idx=*/0, std::string(1000, 'z'));
+  ASSERT_THAT(vector->num_elements(), Eq(1000));
+
+  ICING_ASSERT_OK(vector->TruncateTo(5));
+  ICING_EXPECT_OK(vector->Append('a'));
+  EXPECT_THAT(vector->num_elements(), Eq(6));
+  EXPECT_THAT(vector->Get(5), IsOkAndHolds(Pointee(Eq('a'))));
+}
+
+TEST_F(FileBackedVectorTest, AppendShouldFailIfExceedingMaxFileSize) {
+  int32_t max_file_size = (1 << 10) - 1;
+  int32_t max_num_elements =
+      (max_file_size - FileBackedVector<char>::Header::kHeaderSize) /
+      sizeof(char);
+
+  ICING_ASSERT_OK_AND_ASSIGN(
+      std::unique_ptr<FileBackedVector<char>> vector,
+      FileBackedVector<char>::Create(
+          filesystem_, file_path_,
+          MemoryMappedFile::Strategy::READ_WRITE_AUTO_SYNC, max_file_size));
+  ICING_ASSERT_OK(vector->Set(max_num_elements - 1, 'z'));
+  ASSERT_THAT(vector->num_elements(), Eq(max_num_elements));
+
+  EXPECT_THAT(vector->Append('a'),
+              StatusIs(libtextclassifier3::StatusCode::OUT_OF_RANGE));
+}
+
+TEST_F(FileBackedVectorTest, Allocate) {
+  ICING_ASSERT_OK_AND_ASSIGN(
+      std::unique_ptr<FileBackedVector<char>> vector,
+      FileBackedVector<char>::Create(
+          filesystem_, file_path_,
+          MemoryMappedFile::Strategy::READ_WRITE_AUTO_SYNC));
+  ASSERT_THAT(vector->num_elements(), Eq(0));
+
+  ICING_ASSERT_OK_AND_ASSIGN(
+      typename FileBackedVector<char>::MutableArrayView mutable_arr,
+      vector->Allocate(3));
+  EXPECT_THAT(vector->num_elements(), Eq(3));
+  EXPECT_THAT(mutable_arr, SizeIs(3));
+  std::string change = "abc";
+  mutable_arr.SetArray(/*idx=*/0, /*arr=*/change.data(), /*arr_len=*/3);
+  EXPECT_THAT(Get(vector.get(), /*idx=*/0, /*expected_len=*/3), Eq(change));
+}
+
+TEST_F(FileBackedVectorTest, AllocateAfterSet) {
+  ICING_ASSERT_OK_AND_ASSIGN(
+      std::unique_ptr<FileBackedVector<char>> vector,
+      FileBackedVector<char>::Create(
+          filesystem_, file_path_,
+          MemoryMappedFile::Strategy::READ_WRITE_AUTO_SYNC));
+  ASSERT_THAT(vector->num_elements(), Eq(0));
+
+  ICING_ASSERT_OK(vector->Set(9, 'z'));
+  ASSERT_THAT(vector->num_elements(), Eq(10));
+  ICING_ASSERT_OK_AND_ASSIGN(
+      typename FileBackedVector<char>::MutableArrayView mutable_arr,
+      vector->Allocate(3));
+  EXPECT_THAT(vector->num_elements(), Eq(13));
+  EXPECT_THAT(mutable_arr, SizeIs(3));
+  std::string change = "abc";
+  mutable_arr.SetArray(/*idx=*/0, /*arr=*/change.data(), /*arr_len=*/3);
+  EXPECT_THAT(Get(vector.get(), /*idx=*/10, /*expected_len=*/3), Eq(change));
+}
+
+TEST_F(FileBackedVectorTest, AllocateAfterTruncate) {
+  ICING_ASSERT_OK_AND_ASSIGN(
+      std::unique_ptr<FileBackedVector<char>> vector,
+      FileBackedVector<char>::Create(
+          filesystem_, file_path_,
+          MemoryMappedFile::Strategy::READ_WRITE_AUTO_SYNC));
+  Insert(vector.get(), /*idx=*/0, std::string(1000, 'z'));
+  ASSERT_THAT(vector->num_elements(), Eq(1000));
+
+  ICING_ASSERT_OK(vector->TruncateTo(5));
+  ICING_ASSERT_OK_AND_ASSIGN(
+      typename FileBackedVector<char>::MutableArrayView mutable_arr,
+      vector->Allocate(3));
+  EXPECT_THAT(vector->num_elements(), Eq(8));
+  std::string change = "abc";
+  mutable_arr.SetArray(/*idx=*/0, /*arr=*/change.data(), /*arr_len=*/3);
+  EXPECT_THAT(Get(vector.get(), /*idx=*/5, /*expected_len=*/3), Eq(change));
+}
+
+TEST_F(FileBackedVectorTest, AllocateInvalidLengthShouldFail) {
+  ICING_ASSERT_OK_AND_ASSIGN(
+      std::unique_ptr<FileBackedVector<char>> vector,
+      FileBackedVector<char>::Create(
+          filesystem_, file_path_,
+          MemoryMappedFile::Strategy::READ_WRITE_AUTO_SYNC));
+  ASSERT_THAT(vector->num_elements(), Eq(0));
+
+  EXPECT_THAT(vector->Allocate(-1),
+              StatusIs(libtextclassifier3::StatusCode::OUT_OF_RANGE));
+  EXPECT_THAT(vector->num_elements(), Eq(0));
+
+  EXPECT_THAT(vector->Allocate(0),
+              StatusIs(libtextclassifier3::StatusCode::OUT_OF_RANGE));
+  EXPECT_THAT(vector->num_elements(), Eq(0));
+}
+
+TEST_F(FileBackedVectorTest, AllocateShouldFailIfExceedingMaxFileSize) {
+  int32_t max_file_size = (1 << 10) - 1;
+  int32_t max_num_elements =
+      (max_file_size - FileBackedVector<char>::Header::kHeaderSize) /
+      sizeof(char);
+
+  ICING_ASSERT_OK_AND_ASSIGN(
+      std::unique_ptr<FileBackedVector<char>> vector,
+      FileBackedVector<char>::Create(
+          filesystem_, file_path_,
+          MemoryMappedFile::Strategy::READ_WRITE_AUTO_SYNC, max_file_size));
+  ICING_ASSERT_OK(vector->Set(max_num_elements - 3, 'z'));
+  ASSERT_THAT(vector->num_elements(), Eq(max_num_elements - 2));
+
+  EXPECT_THAT(vector->Allocate(3),
+              StatusIs(libtextclassifier3::StatusCode::OUT_OF_RANGE));
+  EXPECT_THAT(vector->Allocate(2), IsOk());
+}
+
 TEST_F(FileBackedVectorTest, IncrementalCrc_NonOverlappingChanges) {
   int num_elements = 1000;
   int incremental_size = 3;
@@ -273,29 +786,58 @@
   }
 }
 
+TEST_F(FileBackedVectorTest, SetIntMaxShouldReturnOutOfRangeError) {
+  // Create a vector and add some data.
+  ICING_ASSERT_OK_AND_ASSIGN(
+      std::unique_ptr<FileBackedVector<int32_t>> vector,
+      FileBackedVector<int32_t>::Create(
+          filesystem_, file_path_,
+          MemoryMappedFile::Strategy::READ_WRITE_AUTO_SYNC));
+  EXPECT_THAT(vector->ComputeChecksum(), IsOkAndHolds(Crc32(0)));
+
+  // It is an edge case. Since Set() calls GrowIfNecessary(idx + 1), we have to
+  // make sure that when idx is INT32_MAX, Set() should handle it correctly.
+  EXPECT_THAT(vector->Set(std::numeric_limits<int32_t>::max(), 1),
+              StatusIs(libtextclassifier3::StatusCode::OUT_OF_RANGE));
+}
+
 TEST_F(FileBackedVectorTest, Grow) {
-  // This is the same value as FileBackedVector::kMaxNumElts
-  constexpr int32_t kMaxNumElts = 1U << 20;
+  int32_t max_file_size = (1 << 20) - 1;
+  int32_t header_size = FileBackedVector<int32_t>::Header::kHeaderSize;
+  int32_t element_type_size = static_cast<int32_t>(sizeof(int32_t));
+
+  // Max file size includes size of the header and elements, so max # of
+  // elements will be (max_file_size - header_size) / element_type_size.
+  //
+  // Also ensure that (max_file_size - header_size) is not a multiple of
+  // element_type_size, in order to test if the desired # of elements is
+  // computed by (math) floor instead of ceil.
+  ASSERT_THAT((max_file_size - header_size) % element_type_size, Not(Eq(0)));
+  int32_t max_num_elements = (max_file_size - header_size) / element_type_size;
 
   ASSERT_TRUE(filesystem_.Truncate(fd_, 0));
 
-  // Create an array and add some data.
-  ICING_ASSERT_OK_AND_ASSIGN(
-      std::unique_ptr<FileBackedVector<char>> vector,
-      FileBackedVector<char>::Create(
-          filesystem_, file_path_,
-          MemoryMappedFile::Strategy::READ_WRITE_AUTO_SYNC));
+  // Create a vector and add some data.
+  ICING_ASSERT_OK_AND_ASSIGN(
+      std::unique_ptr<FileBackedVector<int32_t>> vector,
+      FileBackedVector<int32_t>::Create(
+          filesystem_, file_path_,
+          MemoryMappedFile::Strategy::READ_WRITE_AUTO_SYNC, max_file_size));
   EXPECT_THAT(vector->ComputeChecksum(), IsOkAndHolds(Crc32(0)));
-  EXPECT_THAT(vector->Set(kMaxNumElts + 11, 'a'),
-              StatusIs(libtextclassifier3::StatusCode::OUT_OF_RANGE));
-  EXPECT_THAT(vector->Set(-1, 'a'),
-              StatusIs(libtextclassifier3::StatusCode::OUT_OF_RANGE));
-
-  uint32_t start = kMaxNumElts - 13;
-  Insert(vector.get(), start, "abcde");
+  // max_num_elements is the allowed max # of elements, so the valid index
+  // should be 0 to max_num_elements-1.
+  EXPECT_THAT(vector->Set(max_num_elements, 1),
+              StatusIs(libtextclassifier3::StatusCode::OUT_OF_RANGE));
+  EXPECT_THAT(vector->Set(-1, 1),
+              StatusIs(libtextclassifier3::StatusCode::OUT_OF_RANGE));
+  EXPECT_THAT(vector->Set(max_num_elements - 1, 1), IsOk());
+
+  int32_t start = max_num_elements - 5;
+  std::vector<int32_t> data{1, 2, 3, 4, 5};
+  Insert(vector.get(), start, data);
 
   // Crc works?
-  const Crc32 good_crc(1134899064U);
+  const Crc32 good_crc(650981917U);
   EXPECT_THAT(vector->ComputeChecksum(), IsOkAndHolds(good_crc));
 
   // PersistToDisk does nothing bad, and ensures the content is still there
@@ -307,12 +849,12 @@
   vector.reset();
 
   ICING_ASSERT_OK_AND_ASSIGN(
-      vector, FileBackedVector<char>::Create(
-                  filesystem_, file_path_,
-                  MemoryMappedFile::Strategy::READ_WRITE_AUTO_SYNC));
-
-  std::string expected = "abcde";
-  EXPECT_EQ(expected, Get(vector.get(), start, expected.length()));
+      vector,
+      FileBackedVector<int32_t>::Create(
+          filesystem_, file_path_,
+          MemoryMappedFile::Strategy::READ_WRITE_AUTO_SYNC, max_file_size));
+
+  EXPECT_THAT(Get(vector.get(), start, data.size()), Eq(data));
 }
 
 TEST_F(FileBackedVectorTest, GrowsInChunks) {
@@ -335,20 +877,20 @@
   // Once we add something though, we'll grow to be kGrowElements big. From this
   // point on, file size and disk usage should be the same because Growing will
   // explicitly allocate the number of blocks needed to accomodate the file.
-  Insert(vector.get(), 0, "a");
-  int file_size = kGrowElements * sizeof(int);
+  Insert(vector.get(), 0, {1});
+  int file_size = 1 * kGrowElements * sizeof(int);
   EXPECT_THAT(filesystem_.GetFileSize(fd_), Eq(file_size));
   EXPECT_THAT(filesystem_.GetDiskUsage(fd_), Eq(file_size));
 
   // Should still be the same size, don't need to grow underlying file
-  Insert(vector.get(), 1, "b");
+  Insert(vector.get(), 1, {2});
   EXPECT_THAT(filesystem_.GetFileSize(fd_), Eq(file_size));
   EXPECT_THAT(filesystem_.GetDiskUsage(fd_), Eq(file_size));
 
   // Now we grow by a kGrowElements chunk, so the underlying file is 2
   // kGrowElements big
-  file_size *= 2;
-  Insert(vector.get(), 2, std::string(kGrowElements, 'c'));
+  file_size = 2 * kGrowElements * sizeof(int);
+  Insert(vector.get(), 2, std::vector<int>(kGrowElements, 3));
   EXPECT_THAT(filesystem_.GetFileSize(fd_), Eq(file_size));
   EXPECT_THAT(filesystem_.GetDiskUsage(fd_), Eq(file_size));
 
@@ -477,8 +1019,6 @@
   }
 }
 
-<<<<<<< HEAD
-=======
 TEST_F(FileBackedVectorTest, Sort) {
   ICING_ASSERT_OK_AND_ASSIGN(
       std::unique_ptr<FileBackedVector<int>> vector,
@@ -620,7 +1160,6 @@
   EXPECT_THAT(crc3, Eq(full_crc_after_overwrite));
 }
 
->>>>>>> a81a0c8c
 TEST_F(FileBackedVectorTest, InitFileTooSmallForHeaderFails) {
   {
     // 1. Create a vector with a few elements.
@@ -789,8 +1328,6 @@
   }
 }
 
-<<<<<<< HEAD
-=======
 TEST_F(FileBackedVectorTest, InitFromExistingFileShouldPreMapAtLeastFileSize) {
   {
     // 1. Create a vector with a few elements.
@@ -822,7 +1359,6 @@
   }
 }
 
->>>>>>> a81a0c8c
 }  // namespace
 
 }  // namespace lib
