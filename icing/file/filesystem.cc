// Copyright (C) 2019 Google LLC
//
// Licensed under the Apache License, Version 2.0 (the "License");
// you may not use this file except in compliance with the License.
// You may obtain a copy of the License at
//
//      http://www.apache.org/licenses/LICENSE-2.0
//
// Unless required by applicable law or agreed to in writing, software
// distributed under the License is distributed on an "AS IS" BASIS,
// WITHOUT WARRANTIES OR CONDITIONS OF ANY KIND, either express or implied.
// See the License for the specific language governing permissions and
// limitations under the License.

#include "icing/file/filesystem.h"

#include <dirent.h>
#include <dlfcn.h>
#include <fcntl.h>
#include <fnmatch.h>
#include <pthread.h>
#include <sys/resource.h>
#include <sys/stat.h>
#include <sys/types.h>
#include <unistd.h>

#include <algorithm>
#include <cerrno>
#include <cstdint>
#include <unordered_set>

#include "icing/absl_ports/str_cat.h"
#include "icing/legacy/core/icing-string-util.h"
#include "icing/util/logging.h"

using std::vector;

namespace icing {
namespace lib {

namespace {

// The size of the block for st_blksize returned by stat() and as a
// consequence also the granularity of GetDiskUsage(). It seems that there is
// no appropriate constant for this. See http://linux.die.net/man/2/stat
constexpr int kStatBlockSize = 512;

// Logs information about open file descriptors.
//
// This function uses getrlimit() to find the maximum number of file
// descriptors, then calls readlink("/proc/self/fd/N") for each possible file
// descriptor number to get a description of the open file from procfs.
//
// We don't use readdir() to list the contents of /proc/self/fd (which would be
// the more obvious approach) because that would require a free file descriptor
// to open the directory, while we call this function when all file descriptors
// are in use.
void LogOpenFileDescriptors() {
  // Determine the limit on file descriptor numbers. RLIMIT_NOFILE should return
  // the maximum file descriptor + 1, which is 1024 on Android by default. We
  // restrict the limit to 4096 so we don't take too much time if the value
  // turns out to be much higher for some reason.
  constexpr int kMaxFileDescriptorsToStat = 4096;
  struct rlimit rlim = {0, 0};
  if (getrlimit(RLIMIT_NOFILE, &rlim) != 0) {
    ICING_LOG(ERROR) << "getrlimit() failed (errno=" << errno << ")";
    return;
  }
  int fd_lim = rlim.rlim_cur;
  if (fd_lim > kMaxFileDescriptorsToStat) {
    ICING_LOG(ERROR) << "Maximum number of file descriptors (" << fd_lim
        << ") too large.";
    fd_lim = kMaxFileDescriptorsToStat;
  }
  ICING_LOG(ERROR) << "Listing up to " << fd_lim << " file descriptors.";

  // Verify that /proc/self/fd is a directory. If not, procfs is not mounted or
  // inaccessible for some other reason. In that case, there's no point trying
  // to read from it.
  struct stat statbuf;
  if (stat("/proc/self/fd", &statbuf) != 0 || !S_ISDIR(statbuf.st_mode)) {
    ICING_LOG(ERROR) << "/proc/self/fd not available. Giving up.";
    return;
  }

  // Now read each link individually.
  const int path_size = 1024;
  char path[path_size];
  const int target_size = 1024;
  char target[target_size];
  for (int fd = 0; fd < fd_lim; ++fd) {
    snprintf(path, path_size, "/proc/self/fd/%d", fd);
    ssize_t len = readlink(path, target, target_size);
    if (len >= 0) {
      // Zero-terminate the buffer, because readlink() won't.
      target[len < target_size ? len : target_size - 1] = '\0';
      ICING_LOG(ERROR) << "fd " << fd << " -> \"" << target << "\"";
    } else if (errno != ENOENT) {
      ICING_LOG(ERROR) << "fd " << fd << " -> ? (errno=" << errno << ")";
    }
  }
  ICING_LOG(ERROR) << "File descriptor list complete.";
}

// Logs an error formatted as: desc1 + file_name + desc2 + strerror(errnum).
//
// If errnum == EMFILE (too many open files), then it also logs a list of open
// file descriptors (see LogOpenFileDescriptors() above).
void LogOpenError(const char* desc1, const char* file_name, const char* desc2,
                  int errnum) {
  ICING_LOG(ERROR) << desc1 << file_name << desc2 << strerror(errnum);
  if (errnum == EMFILE) {
    LogOpenFileDescriptors();
  }
}

// Recursive implementation of ListDirectory. Prefix is used to prepend the
// directory name during recursion.
// We cannot use scandir due to a bug in old platform versions. See b/7339844.
bool ListDirectoryInternal(const char* dir_name,
                           const std::unordered_set<std::string>& exclude,
                           bool recursive, const char* prefix,
                           std::vector<std::string>* entries) {
  DIR* dir = opendir(dir_name);
  if (!dir) {
    LogOpenError("Unable to open directory ", dir_name, ": ", errno);
    return false;
  }

  dirent* p;
  // readdir's implementation seems to be thread safe.
  while ((p = readdir(dir)) != nullptr) {
    std::string file_name(p->d_name);
    if (file_name == "." || file_name == ".." ||
        exclude.find(file_name) != exclude.end()) {
      continue;
    }
    std::string relative_path = absl_ports::StrCat(prefix, p->d_name);
    entries->push_back(relative_path);
    // Recurse down directories, if requested.
    if (recursive && (p->d_type == DT_DIR)) {
      std::string sub_dir_name = absl_ports::StrCat(dir_name, "/", p->d_name);
      std::string relative_path_with_slash =
          absl_ports::StrCat(relative_path, "/");
      if (!ListDirectoryInternal(sub_dir_name.c_str(), exclude, recursive,
                                 relative_path_with_slash.c_str(), entries)) {
        return false;
      }
    }
  }
  if (closedir(dir) != 0) {
    ICING_LOG(ERROR) << "Error closing " << dir_name << " " << strerror(errno);
  }
  return true;
}

}  // namespace

ScopedFd::~ScopedFd() {
  if (fd_ >= 0) {
    close(fd_);
  }
}

void ScopedFd::reset(int fd) {
  if (fd_ >= 0) {
    close(fd_);
  }
  fd_ = fd;
}

const int64_t Filesystem::kBadFileSize;

bool Filesystem::DeleteFile(const char* file_name) const {
  ICING_VLOG(1) << "Deleting file " << file_name;
  int ret = unlink(file_name);
  if (ret != 0 && errno != ENOENT) {
    ICING_LOG(ERROR) << "Deleting file " << file_name << " failed: " << strerror(errno);
    return false;
  }
  return true;
}

bool Filesystem::DeleteDirectory(const char* dir_name) const {
  int ret = rmdir(dir_name);
  if (ret != 0 && errno != ENOENT) {
    ICING_LOG(ERROR) << "Deleting directory " << dir_name << " failed: " << strerror(errno);
    return false;
  }
  return true;
}

bool Filesystem::DeleteDirectoryRecursively(const char* dir_name) const {
  // Ensure the dir_name really is a directory and exists.
  struct stat st;
  if (stat(dir_name, &st) < 0) {
    if (errno == ENOENT) {
      return true;  // If directory didn't exist, this was successful.
    }
    ICING_LOG(ERROR) << "Stat " << dir_name << " failed: " << strerror(errno);
    return false;
  }
  vector<std::string> entries;
  if (!ListDirectory(dir_name, &entries)) {
    return false;
  }

  bool success = true;
  for (vector<std::string>::iterator i = entries.begin(); i != entries.end();
       ++i) {
    std::string filename = std::string(dir_name) + '/' + *i;
    if (stat(filename.c_str(), &st) < 0) {
      ICING_LOG(ERROR) << "Stat " << filename << " failed: " << strerror(errno);
      success = false;
    } else if (S_ISDIR(st.st_mode)) {
      success = DeleteDirectoryRecursively(filename.c_str()) && success;
    } else {
      success = DeleteFile(filename.c_str()) && success;
    }
  }

  if (success) {
    success = DeleteDirectory(dir_name);
  }

  return success;
}

bool Filesystem::FileExists(const char* file_name) const {
  bool exists = false;
  struct stat st;
  if (stat(file_name, &st) == 0) {
    exists = S_ISREG(st.st_mode) != 0;
  } else {
    if (errno != ENOENT) {
      ICING_LOG(ERROR) << "Unable to stat file " << file_name << ": " << strerror(errno);
    }
    exists = false;
  }
  return exists;
}

bool Filesystem::DirectoryExists(const char* dir_name) const {
  bool exists = false;
  struct stat st;
  if (stat(dir_name, &st) == 0) {
    exists = S_ISDIR(st.st_mode) != 0;
  } else {
    if (errno != ENOENT) {
      ICING_LOG(ERROR) << "Unable to stat directory " << dir_name << ": " << strerror(errno);
    }
    exists = false;
  }
  return exists;
}

int Filesystem::GetBasenameIndex(const char* file_name) const {
  // Find final slash.
  const char* last_slash = strrchr(file_name, '/');
  if (!last_slash) {
    // file_name is just basename.
    return 0;
  }

  // Skip slash.
  return last_slash + 1 - file_name;
}

std::string Filesystem::GetBasename(const char* file_name) const {
  size_t len = strlen(file_name);
  int idx = GetBasenameIndex(file_name);
  return std::string(file_name + idx, len - idx);
}

std::string Filesystem::GetDirname(const char* file_name) const {
  int idx = GetBasenameIndex(file_name);
  // Remove the trailing slash
  if (idx > 0) {
    idx -= 1;
  }
  return std::string(file_name, idx);
}

bool Filesystem::ListDirectory(const char* dir_name,
                               vector<std::string>* entries) const {
  entries->clear();
  return ListDirectory(dir_name, /*exclude=*/{}, /*recursive=*/false, entries);
}

bool Filesystem::ListDirectory(const char* dir_name,
                               const std::unordered_set<std::string>& exclude,
                               bool recursive,
                               std::vector<std::string>* entries) const {
  return ListDirectoryInternal(dir_name, exclude, recursive, /*prefix=*/"",
                               entries);
}

bool Filesystem::GetMatchingFiles(const char* glob,
                                  vector<std::string>* matches) const {
  matches->clear();

  // Split dirname/basename.
  int basename_idx = GetBasenameIndex(glob);
  if (basename_idx == 0) {
    // We need a directory.
    ICING_VLOG(1) << "Expected directory, no matching files for: " << glob;
    return true;
  }
  const char* basename_glob = glob + basename_idx;
  std::string dirname(glob, basename_idx);
  vector<std::string> entries;
  if (!ListDirectory(dirname.c_str(), &entries) && errno != ENOENT) {
    return false;
  }

  for (vector<std::string>::iterator i = entries.begin(); i != entries.end();
       ++i) {
    // The filename needs to match glob following last_slash.
    if (!fnmatch(basename_glob, i->c_str(), FNM_PATHNAME)) {
      // Add it to the list.
      matches->push_back(dirname + *i);
    }
  }
  return true;
}

int Filesystem::OpenForWrite(const char* file_name) const {
  int fd = open(file_name, O_RDWR | O_CREAT, S_IRUSR | S_IWUSR);
  if (fd < 0) {
    LogOpenError("Opening file ", file_name, " for write failed: ", errno);
  }
  return fd;
}

int Filesystem::OpenForAppend(const char* file_name) const {
  // Don't use the O_APPEND flag because, although it opens for
  // append, it doesn't set the file cursor to at the end until
  // first write occurs.  This can be confusing if you expect
  // the file position at the end.  Instead, explicitly
  // seek to end after opening.
  int fd = open(file_name, O_RDWR | O_CREAT, S_IRUSR | S_IWUSR);
  if (fd < 0) {
    LogOpenError("Opening file ", file_name, " for write failed: ", errno);
  } else {
    lseek(fd, 0, SEEK_END);
  }
  return fd;
}

int Filesystem::OpenForRead(const char* file_name) const {
  int fd = open(file_name, O_RDONLY);
  if (fd < 0) {
    LogOpenError("Opening file ", file_name, " for read failed: ", errno);
  }
  return fd;
}

int64_t Filesystem::GetFileSize(int fd) const {
  struct stat st;
  if (fstat(fd, &st) < 0) {
    ICING_LOG(ERROR) << "Unable to stat file: " << strerror(errno);
    return kBadFileSize;
  }
  return st.st_size;
}

int64_t Filesystem::GetFileSize(const char* filename) const {
  struct stat st;
  if (stat(filename, &st) < 0) {
    if (errno == ENOENT) {
<<<<<<< HEAD
      ICING_VLOG(1) << "Unable to stat file " << filename << ": "
                    << strerror(errno);
    } else {
      ICING_LOG(WARNING) << "Unable to stat file " << filename << ": "
                         << strerror(errno);
=======
      ICING_VLOG(1) << "Unable to stat file " << filename << ": " << strerror(errno);
    } else {
      ICING_LOG(WARNING) << "Unable to stat file " << filename << ": " << strerror(errno);
>>>>>>> 8ff06706
    }
    return kBadFileSize;
  }
  return st.st_size;
}

bool Filesystem::Truncate(int fd, int64_t new_size) const {
  if (ftruncate(fd, new_size) != 0) {
    ICING_LOG(ERROR) << "Unable to truncate file: " << strerror(errno);
    return false;
  }
  lseek(fd, new_size, SEEK_SET);
  return true;
}

bool Filesystem::Truncate(const char* filename, int64_t new_size) const {
  int fd = OpenForAppend(filename);
  if (fd == -1) {
    return false;
  }
  bool success = Truncate(fd, new_size);
  close(fd);
  return success;
}

bool Filesystem::Grow(int fd, int64_t new_size) const {
  if (ftruncate(fd, new_size) != 0) {
    ICING_LOG(ERROR) << "Unable to grow file: " << strerror(errno);
    return false;
  }

  return true;
}

bool Filesystem::Grow(const char* filename, int64_t new_size) const {
  int fd = OpenForAppend(filename);
  if (fd == -1) {
    return false;
  }

  bool grew = Grow(fd, new_size);
  close(fd);
  return grew;
}

bool Filesystem::Write(int fd, const void* data, size_t data_size) const {
  size_t write_len = data_size;
  do {
    // Don't try to write too much at once.
    size_t chunk_size = std::min<size_t>(write_len, 64u * 1024);
    ssize_t wrote = write(fd, data, chunk_size);
    if (wrote < 0) {
      ICING_LOG(ERROR) << "Bad write: " << strerror(errno);
      return false;
    }
    data = static_cast<const uint8_t*>(data) + wrote;
    write_len -= wrote;
  } while (write_len > 0);
  return true;
}

bool Filesystem::Write(const char* filename, const void* data,
                       size_t data_size) const {
  int fd = OpenForWrite(filename);
  if (fd == -1) {
    return false;
  }

  bool success = Write(fd, data, data_size);
  close(fd);
  return success;
}

bool Filesystem::CopyFile(const char* src, const char* dst) const {
  ScopedFd src_fd(OpenForRead(src));

  std::string dir = GetDirname(dst);
  if (!CreateDirectoryRecursively(dir.c_str())) {
    return false;
  }
  ScopedFd dst_fd(OpenForWrite(dst));

  if (!src_fd.is_valid() || !dst_fd.is_valid()) {
    return false;
  }
  uint64_t size = GetFileSize(*src_fd);
  std::unique_ptr<uint8_t[]> buf = std::make_unique<uint8_t[]>(size);
  if (!Read(*src_fd, buf.get(), size)) {
    return false;
  }
  return Write(*dst_fd, buf.get(), size);
}

bool Filesystem::CopyDirectory(const char* src_dir, const char* dst_dir,
                               bool recursive) const {
  DIR* dir = opendir(src_dir);
  if (!dir) {
    LogOpenError("Unable to open directory ", src_dir, ": ", errno);
    return false;
  }

  dirent* p;
  // readdir's implementation seems to be thread safe.
  while ((p = readdir(dir)) != nullptr) {
    std::string file_name(p->d_name);
    if (file_name == "." || file_name == "..") {
      continue;
    }

    std::string full_src_path = absl_ports::StrCat(src_dir, "/", p->d_name);
    std::string full_dst_path = absl_ports::StrCat(dst_dir, "/", p->d_name);

    // Directories are copied when writing a non-directory file, so no
    // explicit copying of a directory is required.
    if (p->d_type != DT_DIR) {
      if (!CopyFile(full_src_path.c_str(), full_dst_path.c_str())) {
        return false;
      }
    }

    // Recurse down directories, if requested.
    if (recursive && (p->d_type == DT_DIR)) {
      std::string src_sub_dir = absl_ports::StrCat(src_dir, "/", p->d_name);
      std::string dst_sub_dir = absl_ports::StrCat(dst_dir, "/", p->d_name);
      if (!CopyDirectory(src_sub_dir.c_str(), dst_sub_dir.c_str(), recursive)) {
        return false;
      }
    }
  }
  if (closedir(dir) != 0) {
    ICING_LOG(ERROR) << "Error closing " << src_dir << ": " << strerror(errno);
  }
  return true;
}

bool Filesystem::PWrite(int fd, off_t offset, const void* data,
                        size_t data_size) const {
  size_t write_len = data_size;
  do {
    // Don't try to write too much at once.
    size_t chunk_size = std::min<size_t>(write_len, 64u * 1024);
    ssize_t wrote = pwrite(fd, data, chunk_size, offset);
    if (wrote < 0) {
      ICING_LOG(ERROR) << "Bad write: " << strerror(errno);
      return false;
    }
    data = static_cast<const uint8_t*>(data) + wrote;
    write_len -= wrote;
    offset += wrote;
  } while (write_len > 0);
  return true;
}

bool Filesystem::PWrite(const char* filename, off_t offset, const void* data,
                        size_t data_size) const {
  int fd = OpenForWrite(filename);
  if (fd == -1) {
    return false;
  }

  bool success = PWrite(fd, offset, data, data_size);
  close(fd);
  return success;
}

bool Filesystem::Read(int fd, void* buf, size_t buf_size) const {
  ssize_t read_status = read(fd, buf, buf_size);
  if (read_status < 0) {
    ICING_LOG(ERROR) << "Bad read: " << strerror(errno);
    return false;
  }
  return true;
}

bool Filesystem::Read(const char* filename, void* buf, size_t buf_size) const {
  int fd = OpenForRead(filename);
  if (fd == -1) {
    return false;
  }

  bool success = Read(fd, buf, buf_size);
  close(fd);
  return success;
}

bool Filesystem::PRead(int fd, void* buf, size_t buf_size, off_t offset) const {
  ssize_t read_status = pread(fd, buf, buf_size, offset);
  if (read_status < 0) {
    ICING_LOG(ERROR) << "Bad read: " << strerror(errno);
    return false;
  }
  return true;
}

bool Filesystem::PRead(const char* filename, void* buf, size_t buf_size,
                       off_t offset) const {
  int fd = OpenForRead(filename);
  if (fd == -1) {
    return false;
  }

  bool success = PRead(fd, buf, buf_size, offset);
  close(fd);
  return success;
}

bool Filesystem::DataSync(int fd) const {
#ifdef __APPLE__  // iOS has no fdatasync(), only fsync()
  int result = fsync(fd);
#else
  int result = fdatasync(fd);
#endif

  if (result < 0) {
    ICING_LOG(ERROR) << "Unable to sync data: " << strerror(errno);
    return false;
  }
  return true;
}

bool Filesystem::RenameFile(const char* old_name, const char* new_name) const {
  if (rename(old_name, new_name) < 0) {
<<<<<<< HEAD
    ICING_LOG(ERROR) << "Unable to rename file " << old_name << " to "
                     << new_name << ": " << strerror(errno);
=======
    ICING_LOG(ERROR) << "Unable to rename file " << old_name << " to " << new_name << ": " << strerror(errno);
>>>>>>> 8ff06706
    return false;
  }
  return true;
}

bool Filesystem::SwapFiles(const char* one, const char* two) const {
  std::string tmp_name = absl_ports::StrCat(one, ".tmp");
  const char* tmp_cstr = tmp_name.c_str();

  // Blow away a tmp file if it already exists
  if (FileExists(tmp_cstr) && !DeleteFile(tmp_cstr)) {
    return false;
  }
  if (DirectoryExists(tmp_cstr) && !DeleteDirectoryRecursively(tmp_cstr)) {
    return false;
  }

  // Perform the swap
  if (!RenameFile(one, tmp_cstr)) {
    return false;
  }
  if (!RenameFile(two, one)) {
    return false;
  }
  if (!RenameFile(tmp_cstr, two)) {
    return false;
  }

  return true;
}

bool Filesystem::CreateDirectory(const char* dir_name) const {
  bool success = DirectoryExists(dir_name);
  if (!success) {
    if (mkdir(dir_name, S_IRUSR | S_IWUSR | S_IXUSR) == 0) {
      success = true;
    } else {
      ICING_LOG(ERROR) << "Creating directory " << dir_name << " failed: " << strerror(errno);
    }
  }
  return success;
}

bool Filesystem::CreateDirectoryRecursively(const char* dir_name) const {
  if ((strlen(dir_name) == 0) || DirectoryExists(dir_name)) {
    return true;
  }
  std::string path_before = GetDirname(dir_name);
  if (!CreateDirectoryRecursively(path_before.c_str())) {
    return false;
  }
  return CreateDirectory(dir_name);
}

int64_t Filesystem::GetDiskUsage(int fd) const {
  struct stat st;
  if (fstat(fd, &st) < 0) {
    ICING_LOG(ERROR) << "Unable to stat file: " << strerror(errno);
    return kBadFileSize;
  }
  return st.st_blocks * kStatBlockSize;
}

int64_t Filesystem::GetFileDiskUsage(const char* path) const {
  struct stat st;
  if (stat(path, &st) != 0) {
    ICING_LOG(ERROR) << "Unable to stat " << path << ": " << strerror(errno);
    return kBadFileSize;
  }
  return st.st_blocks * kStatBlockSize;
}

int64_t Filesystem::GetDiskUsage(const char* path) const {
  struct stat st;
  if (stat(path, &st) != 0) {
    ICING_LOG(ERROR) << "Unable to stat " << path << ": " << strerror(errno);
    return kBadFileSize;
  }
  int64_t result = st.st_blocks * kStatBlockSize;
  if (S_ISDIR(st.st_mode)) {
    vector<std::string> list;
    if (!ListDirectory(path, &list)) {
      return kBadFileSize;
    }
    for (vector<std::string>::iterator i = list.begin(); i != list.end(); ++i) {
      std::string sub_path = std::string(path) + '/' + *i;
      uint64_t sub_usage = GetDiskUsage(sub_path.c_str());
      if (sub_usage != kBadFileSize) {
        result += sub_usage;
      }  // Else just ignore the failing entry.
    }
  }
  return result;
}

int64_t Filesystem::GetCurrentPosition(int fd) const {
  return lseek(fd, 0, SEEK_CUR);
}

int64_t Filesystem::SetPosition(int fd, int offset) const {
  return lseek(fd, offset, SEEK_SET);
}

void Filesystem::IncrementByOrSetInvalid(int64_t size, int64_t* to_increment) {
  if (*to_increment == kBadFileSize) {
    return;
  }
  if (size == kBadFileSize) {
    *to_increment = kBadFileSize;
    return;
  }
  *to_increment += size;
}

}  // namespace lib
}  // namespace icing<|MERGE_RESOLUTION|>--- conflicted
+++ resolved
@@ -368,17 +368,9 @@
   struct stat st;
   if (stat(filename, &st) < 0) {
     if (errno == ENOENT) {
-<<<<<<< HEAD
-      ICING_VLOG(1) << "Unable to stat file " << filename << ": "
-                    << strerror(errno);
-    } else {
-      ICING_LOG(WARNING) << "Unable to stat file " << filename << ": "
-                         << strerror(errno);
-=======
       ICING_VLOG(1) << "Unable to stat file " << filename << ": " << strerror(errno);
     } else {
       ICING_LOG(WARNING) << "Unable to stat file " << filename << ": " << strerror(errno);
->>>>>>> 8ff06706
     }
     return kBadFileSize;
   }
@@ -601,12 +593,7 @@
 
 bool Filesystem::RenameFile(const char* old_name, const char* new_name) const {
   if (rename(old_name, new_name) < 0) {
-<<<<<<< HEAD
-    ICING_LOG(ERROR) << "Unable to rename file " << old_name << " to "
-                     << new_name << ": " << strerror(errno);
-=======
     ICING_LOG(ERROR) << "Unable to rename file " << old_name << " to " << new_name << ": " << strerror(errno);
->>>>>>> 8ff06706
     return false;
   }
   return true;
