--- conflicted
+++ resolved
@@ -73,11 +73,6 @@
   if (mmap_size == 0) {
     // First unmap any previously mmapped region.
     Unmap();
-<<<<<<< HEAD
-
-    // Nothing more to do.
-=======
->>>>>>> deb05dbc
     return libtextclassifier3::Status::OK;
   }
 
@@ -125,10 +120,7 @@
                            mmap_flags, fd.get(), aligned_offset);
 
   if (mmap_result == MAP_FAILED) {
-<<<<<<< HEAD
-=======
     mmap_result = nullptr;
->>>>>>> deb05dbc
     return absl_ports::InternalError(absl_ports::StrCat(
         "Failed to mmap region due to error: ", strerror(errno)));
   }
