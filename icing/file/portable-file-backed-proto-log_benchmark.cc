--- conflicted
+++ resolved
@@ -246,8 +246,6 @@
 }
 BENCHMARK(BM_ComputeChecksum)->Range(1024, 1 << 20);
 
-<<<<<<< HEAD
-=======
 void BM_ComputeChecksumWithCachedChecksum(benchmark::State& state) {
   const Filesystem filesystem;
   const std::string file_path = GetTestTempDir() + "/proto.log";
@@ -340,7 +338,6 @@
 }
 BENCHMARK(BM_ComputeChecksumOnlyForTail);
 
->>>>>>> 9ab600c3
 }  // namespace
 }  // namespace lib
 }  // namespace icing