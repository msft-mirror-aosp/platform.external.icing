--- conflicted
+++ resolved
@@ -89,16 +89,6 @@
 // fresh state.
 constexpr int kMaxUnsuccessfulInitAttempts = 5;
 
-<<<<<<< HEAD
-libtextclassifier3::Status ValidateOptions(
-    const IcingSearchEngineOptions& options) {
-  // These options are only used in IndexProcessor, which won't be created
-  // until the first Put call. So they must be checked here, so that any
-  // errors can be surfaced in Initialize.
-  if (options.max_tokens_per_doc() <= 0) {
-    return absl_ports::InvalidArgumentError(
-        "Options::max_tokens_per_doc must be greater than zero.");
-=======
 // A pair that holds namespace and type.
 struct NamespaceTypePair {
   std::string namespace_;
@@ -106,7 +96,6 @@
 
   bool operator==(const NamespaceTypePair& other) const {
     return namespace_ == other.namespace_ && type == other.type;
->>>>>>> c5fa7ff3
   }
 };
 
@@ -160,14 +149,11 @@
     return absl_ports::InvalidArgumentError(
         absl_ports::StrCat("SuggestionSpecProto.prefix is empty!"));
   }
-<<<<<<< HEAD
-=======
   if (suggestion_spec.scoring_spec().scoring_match_type() ==
       TermMatchType::UNKNOWN) {
     return absl_ports::InvalidArgumentError(
         absl_ports::StrCat("SuggestionSpecProto.term_match_type is unknown!"));
   }
->>>>>>> c5fa7ff3
   if (suggestion_spec.num_to_return() <= 0) {
     return absl_ports::InvalidArgumentError(absl_ports::StrCat(
         "SuggestionSpecProto.num_to_return must be positive."));
@@ -447,10 +433,6 @@
 libtextclassifier3::Status IcingSearchEngine::InitializeMembers(
     InitializeStatsProto* initialize_stats) {
   ICING_RETURN_ERROR_IF_NULL(initialize_stats);
-<<<<<<< HEAD
-  ICING_RETURN_IF_ERROR(ValidateOptions(options_));
-=======
->>>>>>> c5fa7ff3
 
   // Make sure the base directory exists
   if (!filesystem_->CreateDirectoryRecursively(options_.base_dir().c_str())) {
@@ -1928,25 +1910,13 @@
   std::unique_ptr<SuggestionProcessor> suggestion_processor =
       std::move(suggestion_processor_or).ValueOrDie();
 
-<<<<<<< HEAD
-  std::vector<NamespaceId> namespace_ids;
-=======
   std::unordered_set<NamespaceId> namespace_ids;
->>>>>>> c5fa7ff3
   namespace_ids.reserve(suggestion_spec.namespace_filters_size());
   for (std::string_view name_space : suggestion_spec.namespace_filters()) {
     auto namespace_id_or = document_store_->GetNamespaceId(name_space);
     if (!namespace_id_or.ok()) {
       continue;
     }
-<<<<<<< HEAD
-    namespace_ids.push_back(namespace_id_or.ValueOrDie());
-  }
-
-  // Run suggestion based on given SuggestionSpec.
-  libtextclassifier3::StatusOr<std::vector<TermMetadata>> terms_or =
-      suggestion_processor->QuerySuggestions(suggestion_spec, namespace_ids);
-=======
     namespace_ids.insert(namespace_id_or.ValueOrDie());
   }
 
@@ -1956,7 +1926,6 @@
   libtextclassifier3::StatusOr<std::vector<TermMetadata>> terms_or =
       suggestion_processor->QuerySuggestions(suggestion_spec,
                                              &namespace_checker_impl);
->>>>>>> c5fa7ff3
   if (!terms_or.ok()) {
     TransformStatus(terms_or.status(), response_status);
     return response;
