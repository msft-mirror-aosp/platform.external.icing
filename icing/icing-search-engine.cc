// Copyright (C) 2019 Google LLC
//
// Licensed under the Apache License, Version 2.0 (the "License");
// you may not use this file except in compliance with the License.
// You may obtain a copy of the License at
//
//      http://www.apache.org/licenses/LICENSE-2.0
//
// Unless required by applicable law or agreed to in writing, software
// distributed under the License is distributed on an "AS IS" BASIS,
// WITHOUT WARRANTIES OR CONDITIONS OF ANY KIND, either express or implied.
// See the License for the specific language governing permissions and
// limitations under the License.

#include "icing/icing-search-engine.h"

#include <cstdint>
#include <memory>
#include <string>
#include <string_view>
#include <utility>
#include <vector>

#include "icing/text_classifier/lib3/utils/base/status.h"
#include "icing/text_classifier/lib3/utils/base/statusor.h"
#include "icing/absl_ports/annotate.h"
#include "icing/absl_ports/canonical_errors.h"
#include "icing/absl_ports/mutex.h"
#include "icing/absl_ports/str_cat.h"
#include "icing/file/filesystem.h"
#include "icing/index/hit/doc-hit-info.h"
#include "icing/index/index-processor.h"
#include "icing/index/index.h"
#include "icing/index/iterator/doc-hit-info-iterator.h"
#include "icing/legacy/index/icing-filesystem.h"
#include "icing/proto/document.pb.h"
#include "icing/proto/initialize.pb.h"
#include "icing/proto/logging.pb.h"
#include "icing/proto/optimize.pb.h"
#include "icing/proto/persist.pb.h"
#include "icing/proto/reset.pb.h"
#include "icing/proto/schema.pb.h"
#include "icing/proto/search.pb.h"
#include "icing/proto/status.pb.h"
#include "icing/query/query-processor.h"
#include "icing/result/projection-tree.h"
#include "icing/result/projector.h"
#include "icing/result/result-retriever.h"
#include "icing/schema/schema-store.h"
#include "icing/schema/schema-util.h"
#include "icing/schema/section.h"
#include "icing/scoring/ranker.h"
#include "icing/scoring/scored-document-hit.h"
#include "icing/scoring/scoring-processor.h"
#include "icing/store/document-id.h"
#include "icing/store/document-store.h"
#include "icing/tokenization/language-segmenter-factory.h"
#include "icing/tokenization/language-segmenter.h"
#include "icing/transform/normalizer-factory.h"
#include "icing/transform/normalizer.h"
#include "icing/util/clock.h"
#include "icing/util/crc32.h"
#include "icing/util/logging.h"
#include "icing/util/status-macros.h"
#include "icing/util/tokenized-document.h"
#include "unicode/uloc.h"

namespace icing {
namespace lib {

namespace {

constexpr std::string_view kDocumentSubfolderName = "document_dir";
constexpr std::string_view kIndexSubfolderName = "index_dir";
constexpr std::string_view kSchemaSubfolderName = "schema_dir";
constexpr std::string_view kIcingSearchEngineHeaderFilename =
    "icing_search_engine_header";

libtextclassifier3::Status ValidateOptions(
    const IcingSearchEngineOptions& options) {
  // These options are only used in IndexProcessor, which won't be created
  // until the first Put call. So they must be checked here, so that any
  // errors can be surfaced in Initialize.
  if (options.max_tokens_per_doc() <= 0) {
    return absl_ports::InvalidArgumentError(
        "Options::max_tokens_per_doc must be greater than zero.");
  }
  return libtextclassifier3::Status::OK;
}

libtextclassifier3::Status ValidateResultSpec(
    const ResultSpecProto& result_spec) {
  if (result_spec.num_per_page() < 0) {
    return absl_ports::InvalidArgumentError(
        "ResultSpecProto.num_per_page cannot be negative.");
  }
  return libtextclassifier3::Status::OK;
}

libtextclassifier3::Status ValidateSearchSpec(
    const SearchSpecProto& search_spec,
    const PerformanceConfiguration& configuration) {
  if (search_spec.query().size() > configuration.max_query_length) {
    return absl_ports::InvalidArgumentError(
        absl_ports::StrCat("SearchSpecProto.query is longer than the maximum "
                           "allowed query length: ",
                           std::to_string(configuration.max_query_length)));
  }
  return libtextclassifier3::Status::OK;
}

IndexProcessor::Options CreateIndexProcessorOptions(
    const IcingSearchEngineOptions& options) {
  IndexProcessor::Options index_processor_options;
  index_processor_options.max_tokens_per_document =
      options.max_tokens_per_doc();
  index_processor_options.token_limit_behavior =
      IndexProcessor::Options::TokenLimitBehavior::kSuppressError;
  return index_processor_options;
}

std::string MakeHeaderFilename(const std::string& base_dir) {
  return absl_ports::StrCat(base_dir, "/", kIcingSearchEngineHeaderFilename);
}

// Document store files are in a standalone subfolder for easier file
// management. We can delete and recreate the subfolder and not touch/affect
// anything else.
std::string MakeDocumentDirectoryPath(const std::string& base_dir) {
  return absl_ports::StrCat(base_dir, "/", kDocumentSubfolderName);
}

// Makes a temporary folder path for the document store which will be used
// during full optimization.
std::string MakeDocumentTemporaryDirectoryPath(const std::string& base_dir) {
  return absl_ports::StrCat(base_dir, "/", kDocumentSubfolderName,
                            "_optimize_tmp");
}

// Index files are in a standalone subfolder because for easier file management.
// We can delete and recreate the subfolder and not touch/affect anything
// else.
std::string MakeIndexDirectoryPath(const std::string& base_dir) {
  return absl_ports::StrCat(base_dir, "/", kIndexSubfolderName);
}

// SchemaStore files are in a standalone subfolder for easier file management.
// We can delete and recreate the subfolder and not touch/affect anything
// else.
std::string MakeSchemaDirectoryPath(const std::string& base_dir) {
  return absl_ports::StrCat(base_dir, "/", kSchemaSubfolderName);
}

void TransformStatus(const libtextclassifier3::Status& internal_status,
                     StatusProto* status_proto) {
  StatusProto::Code code;
  if (!internal_status.ok()) {
    ICING_LOG(WARNING) << "Error: " << internal_status.error_code()
                       << ", Message: " << internal_status.error_message();
  }
  switch (internal_status.CanonicalCode()) {
    case libtextclassifier3::StatusCode::OK:
      code = StatusProto::OK;
      break;
    case libtextclassifier3::StatusCode::DATA_LOSS:
      code = StatusProto::WARNING_DATA_LOSS;
      break;
    case libtextclassifier3::StatusCode::INVALID_ARGUMENT:
      code = StatusProto::INVALID_ARGUMENT;
      break;
    case libtextclassifier3::StatusCode::NOT_FOUND:
      code = StatusProto::NOT_FOUND;
      break;
    case libtextclassifier3::StatusCode::FAILED_PRECONDITION:
      code = StatusProto::FAILED_PRECONDITION;
      break;
    case libtextclassifier3::StatusCode::ABORTED:
      code = StatusProto::ABORTED;
      break;
    case libtextclassifier3::StatusCode::INTERNAL:
      // TODO(b/147699081): Cleanup our internal use of INTERNAL since it
      // doesn't match with what it *should* indicate as described in
      // go/icing-library-apis.
      code = StatusProto::INTERNAL;
      break;
    case libtextclassifier3::StatusCode::RESOURCE_EXHAUSTED:
      // TODO(b/147699081): Note that we don't detect all cases of OUT_OF_SPACE
      // (e.g. if the document log is full). And we use RESOURCE_EXHAUSTED
      // internally to indicate other resources are exhausted (e.g.
      // DocHitInfos) - although none of these are exposed through the API.
      // Consider separating the two cases out more clearly.
      code = StatusProto::OUT_OF_SPACE;
      break;
    case libtextclassifier3::StatusCode::ALREADY_EXISTS:
      code = StatusProto::ALREADY_EXISTS;
      break;
    case libtextclassifier3::StatusCode::CANCELLED:
      [[fallthrough]];
    case libtextclassifier3::StatusCode::UNKNOWN:
      [[fallthrough]];
    case libtextclassifier3::StatusCode::DEADLINE_EXCEEDED:
      [[fallthrough]];
    case libtextclassifier3::StatusCode::PERMISSION_DENIED:
      [[fallthrough]];
    case libtextclassifier3::StatusCode::OUT_OF_RANGE:
      [[fallthrough]];
    case libtextclassifier3::StatusCode::UNIMPLEMENTED:
      [[fallthrough]];
    case libtextclassifier3::StatusCode::UNAVAILABLE:
      [[fallthrough]];
    case libtextclassifier3::StatusCode::UNAUTHENTICATED:
      // Other internal status codes aren't supported externally yet. If it
      // should be supported, add another switch-case above.
<<<<<<< HEAD
      ICING_LOG(FATAL)
          << "Internal status code not supported in the external API";
=======
      ICING_LOG(ERROR) << IcingStringUtil::StringPrintf(
          "Internal status code %d not supported in the external API",
          internal_status.error_code());
      code = StatusProto::UNKNOWN;
>>>>>>> bef3c12e
      break;
  }
  status_proto->set_code(code);
  status_proto->set_message(internal_status.error_message());
}

}  // namespace

IcingSearchEngine::IcingSearchEngine(const IcingSearchEngineOptions& options,
                                     std::unique_ptr<const JniCache> jni_cache)
    : IcingSearchEngine(options, std::make_unique<Filesystem>(),
                        std::make_unique<IcingFilesystem>(),
                        std::make_unique<Clock>(), std::move(jni_cache)) {}

IcingSearchEngine::IcingSearchEngine(
    IcingSearchEngineOptions options,
    std::unique_ptr<const Filesystem> filesystem,
    std::unique_ptr<const IcingFilesystem> icing_filesystem,
    std::unique_ptr<Clock> clock, std::unique_ptr<const JniCache> jni_cache)
    : options_(std::move(options)),
      filesystem_(std::move(filesystem)),
      icing_filesystem_(std::move(icing_filesystem)),
      clock_(std::move(clock)),
      result_state_manager_(performance_configuration_.max_num_hits_per_query,
                            performance_configuration_.max_num_cache_results),
      jni_cache_(std::move(jni_cache)) {
  ICING_VLOG(1) << "Creating IcingSearchEngine in dir: " << options_.base_dir();
}

IcingSearchEngine::~IcingSearchEngine() {
  if (initialized_) {
    if (PersistToDisk().status().code() != StatusProto::OK) {
      ICING_LOG(ERROR)
          << "Error persisting to disk in IcingSearchEngine destructor";
    }
  }
}

InitializeResultProto IcingSearchEngine::Initialize() {
  // This method does both read and write so we need a writer lock. Using two
  // locks (reader and writer) has the chance to be interrupted during
  // switching.
  absl_ports::unique_lock l(&mutex_);
  return InternalInitialize();
}

InitializeResultProto IcingSearchEngine::InternalInitialize() {
  ICING_VLOG(1) << "Initializing IcingSearchEngine in dir: "
                << options_.base_dir();

  // Measure the latency of the initialization process.
  std::unique_ptr<Timer> initialize_timer = clock_->GetNewTimer();

  InitializeResultProto result_proto;
  StatusProto* result_status = result_proto.mutable_status();
  NativeInitializeStats* initialize_stats =
      result_proto.mutable_native_initialize_stats();
  if (initialized_) {
    // Already initialized.
    result_status->set_code(StatusProto::OK);
    initialize_stats->set_latency_ms(
        initialize_timer->GetElapsedMilliseconds());
    initialize_stats->set_num_documents(document_store_->num_documents());
    return result_proto;
  }

  // Releases result / query cache if any
  result_state_manager_.InvalidateAllResultStates();

  libtextclassifier3::Status status = InitializeMembers(initialize_stats);
  if (!status.ok()) {
    TransformStatus(status, result_status);
    initialize_stats->set_latency_ms(
        initialize_timer->GetElapsedMilliseconds());
    return result_proto;
  }

  // Even if each subcomponent initialized fine independently, we need to
  // check if they're consistent with each other.
  if (!CheckConsistency().ok()) {
    // The total checksum doesn't match the stored value, it could be one of the
    // following cases:
    // 1. Icing is initialized the first time in this directory.
    // 2. Non-checksumed changes have been made to some files.
    if (index_->last_added_document_id() == kInvalidDocumentId &&
        document_store_->last_added_document_id() == kInvalidDocumentId &&
        absl_ports::IsNotFound(schema_store_->GetSchema().status())) {
      // First time initialize. Not recovering but creating all the files.
      // We need to explicitly clear the recovery-related fields because some
      // sub-components may not be able to tell if the storage is being
      // initialized the first time or has lost some files. Sub-components may
      // already have set these fields in earlier steps.
      *initialize_stats = NativeInitializeStats();
      status = RegenerateDerivedFiles();
    } else {
      ICING_VLOG(1)
          << "IcingSearchEngine in inconsistent state, regenerating all "
             "derived data";
      // Total checksum mismatch may not be the root cause of document store
      // recovery. Preserve the root cause that was set by the document store.
      bool should_log_document_store_recovery_cause =
          initialize_stats->document_store_recovery_cause() ==
          NativeInitializeStats::NONE;
      if (should_log_document_store_recovery_cause) {
        initialize_stats->set_document_store_recovery_cause(
            NativeInitializeStats::TOTAL_CHECKSUM_MISMATCH);
      }
      initialize_stats->set_index_restoration_cause(
          NativeInitializeStats::TOTAL_CHECKSUM_MISMATCH);
      status = RegenerateDerivedFiles(initialize_stats,
                                      should_log_document_store_recovery_cause);
    }
  } else {
    DocumentId last_stored_document_id =
        document_store_->last_added_document_id();
    DocumentId last_indexed_document_id = index_->last_added_document_id();
    if (last_stored_document_id != last_indexed_document_id) {
      if (last_stored_document_id == kInvalidDocumentId) {
        // Document store is empty but index is not. Reset the index.
        status = index_->Reset();
      } else {
        // Index is inconsistent with the document store, we need to restore the
        // index.
        initialize_stats->set_index_restoration_cause(
            NativeInitializeStats::INCONSISTENT_WITH_GROUND_TRUTH);
        std::unique_ptr<Timer> index_restore_timer = clock_->GetNewTimer();
        status = RestoreIndexIfNeeded();
        initialize_stats->set_index_restoration_latency_ms(
            index_restore_timer->GetElapsedMilliseconds());
      }
    }
  }

  if (status.ok() || absl_ports::IsDataLoss(status)) {
    initialized_ = true;
  }
  TransformStatus(status, result_status);
  initialize_stats->set_latency_ms(initialize_timer->GetElapsedMilliseconds());
  return result_proto;
}

libtextclassifier3::Status IcingSearchEngine::InitializeMembers(
    NativeInitializeStats* initialize_stats) {
  ICING_RETURN_ERROR_IF_NULL(initialize_stats);
  ICING_RETURN_IF_ERROR(InitializeOptions());
  ICING_RETURN_IF_ERROR(InitializeSchemaStore(initialize_stats));
  ICING_RETURN_IF_ERROR(InitializeDocumentStore(initialize_stats));

  // TODO(b/156383798) : Resolve how to specify the locale.
  language_segmenter_factory::SegmenterOptions segmenter_options(
      ULOC_US, jni_cache_.get());
  TC3_ASSIGN_OR_RETURN(language_segmenter_, language_segmenter_factory::Create(
                                                std::move(segmenter_options)));

  TC3_ASSIGN_OR_RETURN(normalizer_,
                       normalizer_factory::Create(options_.max_token_length()));

  ICING_RETURN_IF_ERROR(InitializeIndex(initialize_stats));

  return libtextclassifier3::Status::OK;
}

libtextclassifier3::Status IcingSearchEngine::InitializeOptions() {
  ICING_RETURN_IF_ERROR(ValidateOptions(options_));

  // Make sure the base directory exists
  if (!filesystem_->CreateDirectoryRecursively(options_.base_dir().c_str())) {
    return absl_ports::InternalError(absl_ports::StrCat(
        "Could not create directory: ", options_.base_dir()));
  }

  return libtextclassifier3::Status::OK;
}

libtextclassifier3::Status IcingSearchEngine::InitializeSchemaStore(
    NativeInitializeStats* initialize_stats) {
  ICING_RETURN_ERROR_IF_NULL(initialize_stats);

  const std::string schema_store_dir =
      MakeSchemaDirectoryPath(options_.base_dir());
  // Make sure the sub-directory exists
  if (!filesystem_->CreateDirectoryRecursively(schema_store_dir.c_str())) {
    return absl_ports::InternalError(
        absl_ports::StrCat("Could not create directory: ", schema_store_dir));
  }
  ICING_ASSIGN_OR_RETURN(
      schema_store_, SchemaStore::Create(filesystem_.get(), schema_store_dir,
                                         clock_.get(), initialize_stats));

  return libtextclassifier3::Status::OK;
}

libtextclassifier3::Status IcingSearchEngine::InitializeDocumentStore(
    NativeInitializeStats* initialize_stats) {
  ICING_RETURN_ERROR_IF_NULL(initialize_stats);

  const std::string document_dir =
      MakeDocumentDirectoryPath(options_.base_dir());
  // Make sure the sub-directory exists
  if (!filesystem_->CreateDirectoryRecursively(document_dir.c_str())) {
    return absl_ports::InternalError(
        absl_ports::StrCat("Could not create directory: ", document_dir));
  }
  ICING_ASSIGN_OR_RETURN(
      DocumentStore::CreateResult create_result,
      DocumentStore::Create(filesystem_.get(), document_dir, clock_.get(),
                            schema_store_.get(), initialize_stats));
  document_store_ = std::move(create_result.document_store);

  return libtextclassifier3::Status::OK;
}

libtextclassifier3::Status IcingSearchEngine::InitializeIndex(
    NativeInitializeStats* initialize_stats) {
  ICING_RETURN_ERROR_IF_NULL(initialize_stats);

  const std::string index_dir = MakeIndexDirectoryPath(options_.base_dir());
  // Make sure the sub-directory exists
  if (!filesystem_->CreateDirectoryRecursively(index_dir.c_str())) {
    return absl_ports::InternalError(
        absl_ports::StrCat("Could not create directory: ", index_dir));
  }
  Index::Options index_options(index_dir, options_.index_merge_size());

  auto index_or =
      Index::Create(index_options, filesystem_.get(), icing_filesystem_.get());
  if (!index_or.ok()) {
    if (!filesystem_->DeleteDirectoryRecursively(index_dir.c_str()) ||
        !filesystem_->CreateDirectoryRecursively(index_dir.c_str())) {
      return absl_ports::InternalError(
          absl_ports::StrCat("Could not recreate directory: ", index_dir));
    }

    initialize_stats->set_index_restoration_cause(
        NativeInitializeStats::IO_ERROR);

    // Try recreating it from scratch and re-indexing everything.
    ICING_ASSIGN_OR_RETURN(index_,
                           Index::Create(index_options, filesystem_.get(),
                                         icing_filesystem_.get()));

    std::unique_ptr<Timer> restore_timer = clock_->GetNewTimer();
    ICING_RETURN_IF_ERROR(RestoreIndexIfNeeded());
    initialize_stats->set_index_restoration_latency_ms(
        restore_timer->GetElapsedMilliseconds());
  } else {
    // Index was created fine.
    index_ = std::move(index_or).ValueOrDie();
  }

  return libtextclassifier3::Status::OK;
}

libtextclassifier3::Status IcingSearchEngine::CheckConsistency() {
  if (!HeaderExists()) {
    // Without a header file, we have no checksum and can't even detect
    // inconsistencies
    return absl_ports::NotFoundError("No header file found.");
  }

  // Header does exist, verify that the header looks fine.
  IcingSearchEngine::Header header;
  if (!filesystem_->Read(MakeHeaderFilename(options_.base_dir()).c_str(),
                         &header, sizeof(header))) {
    return absl_ports::InternalError(absl_ports::StrCat(
        "Couldn't read: ", MakeHeaderFilename(options_.base_dir())));
  }

  if (header.magic != IcingSearchEngine::Header::kMagic) {
    return absl_ports::InternalError(
        absl_ports::StrCat("Invalid header kMagic for file: ",
                           MakeHeaderFilename(options_.base_dir())));
  }

  ICING_ASSIGN_OR_RETURN(Crc32 checksum, ComputeChecksum());
  if (checksum.Get() != header.checksum) {
    return absl_ports::InternalError(
        "IcingSearchEngine checksum doesn't match");
  }

  return libtextclassifier3::Status::OK;
}

libtextclassifier3::Status IcingSearchEngine::RegenerateDerivedFiles(
    NativeInitializeStats* initialize_stats, bool log_document_store_stats) {
  // Measure the latency of the data recovery. The cause of the recovery should
  // be logged by the caller.
  std::unique_ptr<Timer> timer = clock_->GetNewTimer();
  ICING_RETURN_IF_ERROR(
      document_store_->UpdateSchemaStore(schema_store_.get()));
  if (initialize_stats != nullptr && log_document_store_stats) {
    initialize_stats->set_document_store_recovery_latency_ms(
        timer->GetElapsedMilliseconds());
  }
  // Restart timer.
  timer = clock_->GetNewTimer();
  ICING_RETURN_IF_ERROR(index_->Reset());
  ICING_RETURN_IF_ERROR(RestoreIndexIfNeeded());
  if (initialize_stats != nullptr) {
    initialize_stats->set_index_restoration_latency_ms(
        timer->GetElapsedMilliseconds());
  }

  const std::string header_file =
      MakeHeaderFilename(options_.base_dir().c_str());
  if (HeaderExists()) {
    if (!filesystem_->DeleteFile(header_file.c_str())) {
      return absl_ports::InternalError(
          absl_ports::StrCat("Unable to delete file: ", header_file));
    }
  }
  ICING_ASSIGN_OR_RETURN(Crc32 checksum, ComputeChecksum());
  ICING_RETURN_IF_ERROR(UpdateHeader(checksum));

  return libtextclassifier3::Status::OK;
}

SetSchemaResultProto IcingSearchEngine::SetSchema(
    const SchemaProto& new_schema, bool ignore_errors_and_delete_documents) {
  return SetSchema(SchemaProto(new_schema), ignore_errors_and_delete_documents);
}

SetSchemaResultProto IcingSearchEngine::SetSchema(
    SchemaProto&& new_schema, bool ignore_errors_and_delete_documents) {
  ICING_VLOG(1) << "Setting new Schema";

  SetSchemaResultProto result_proto;
  StatusProto* result_status = result_proto.mutable_status();

  absl_ports::unique_lock l(&mutex_);
  if (!initialized_) {
    result_status->set_code(StatusProto::FAILED_PRECONDITION);
    result_status->set_message("IcingSearchEngine has not been initialized!");
    return result_proto;
  }

  libtextclassifier3::Status status = SchemaUtil::Validate(new_schema);
  if (!status.ok()) {
    TransformStatus(status, result_status);
    return result_proto;
  }

  auto lost_previous_schema_or = LostPreviousSchema();
  if (!lost_previous_schema_or.ok()) {
    TransformStatus(lost_previous_schema_or.status(), result_status);
    return result_proto;
  }
  bool lost_previous_schema = lost_previous_schema_or.ValueOrDie();

  auto set_schema_result_or = schema_store_->SetSchema(
      std::move(new_schema), ignore_errors_and_delete_documents);
  if (!set_schema_result_or.ok()) {
    TransformStatus(set_schema_result_or.status(), result_status);
    return result_proto;
  }
  const SchemaStore::SetSchemaResult set_schema_result =
      set_schema_result_or.ValueOrDie();

  for (const std::string& deleted_type :
       set_schema_result.schema_types_deleted_by_name) {
    result_proto.add_deleted_schema_types(deleted_type);
  }

  for (const std::string& incompatible_type :
       set_schema_result.schema_types_incompatible_by_name) {
    result_proto.add_incompatible_schema_types(incompatible_type);
  }

  if (set_schema_result.success) {
    if (lost_previous_schema) {
      // No previous schema to calculate a diff against. We have to go through
      // and revalidate all the Documents in the DocumentStore
      status = document_store_->UpdateSchemaStore(schema_store_.get());
      if (!status.ok()) {
        TransformStatus(status, result_status);
        return result_proto;
      }
    } else if (!set_schema_result.old_schema_type_ids_changed.empty() ||
               !set_schema_result.schema_types_incompatible_by_id.empty() ||
               !set_schema_result.schema_types_deleted_by_id.empty()) {
      status = document_store_->OptimizedUpdateSchemaStore(schema_store_.get(),
                                                           set_schema_result);
      if (!status.ok()) {
        TransformStatus(status, result_status);
        return result_proto;
      }
    }

    if (lost_previous_schema || set_schema_result.index_incompatible) {
      // Clears all index files
      status = index_->Reset();
      if (!status.ok()) {
        TransformStatus(status, result_status);
        return result_proto;
      }

      status = RestoreIndexIfNeeded();
      if (!status.ok()) {
        TransformStatus(status, result_status);
        return result_proto;
      }
    }

    result_status->set_code(StatusProto::OK);
  } else {
    result_status->set_code(StatusProto::FAILED_PRECONDITION);
    result_status->set_message("Schema is incompatible.");
  }
  return result_proto;
}

GetSchemaResultProto IcingSearchEngine::GetSchema() {
  GetSchemaResultProto result_proto;
  StatusProto* result_status = result_proto.mutable_status();

  absl_ports::shared_lock l(&mutex_);
  if (!initialized_) {
    result_status->set_code(StatusProto::FAILED_PRECONDITION);
    result_status->set_message("IcingSearchEngine has not been initialized!");
    return result_proto;
  }

  auto schema_or = schema_store_->GetSchema();
  if (!schema_or.ok()) {
    TransformStatus(schema_or.status(), result_status);
    return result_proto;
  }

  result_status->set_code(StatusProto::OK);
  *result_proto.mutable_schema() = *std::move(schema_or).ValueOrDie();
  return result_proto;
}

GetSchemaTypeResultProto IcingSearchEngine::GetSchemaType(
    std::string_view schema_type) {
  GetSchemaTypeResultProto result_proto;
  StatusProto* result_status = result_proto.mutable_status();

  absl_ports::shared_lock l(&mutex_);
  if (!initialized_) {
    result_status->set_code(StatusProto::FAILED_PRECONDITION);
    result_status->set_message("IcingSearchEngine has not been initialized!");
    return result_proto;
  }

  auto type_config_or = schema_store_->GetSchemaTypeConfig(schema_type);
  if (!type_config_or.ok()) {
    TransformStatus(type_config_or.status(), result_status);
    return result_proto;
  }

  result_status->set_code(StatusProto::OK);
  *result_proto.mutable_schema_type_config() = *(type_config_or.ValueOrDie());
  return result_proto;
}

PutResultProto IcingSearchEngine::Put(const DocumentProto& document) {
  return Put(DocumentProto(document));
}

PutResultProto IcingSearchEngine::Put(DocumentProto&& document) {
  ICING_VLOG(1) << "Writing document to document store";

  std::unique_ptr<Timer> put_timer = clock_->GetNewTimer();

  PutResultProto result_proto;
  StatusProto* result_status = result_proto.mutable_status();
  NativePutDocumentStats* put_document_stats =
      result_proto.mutable_native_put_document_stats();

  // Lock must be acquired before validation because the DocumentStore uses
  // the schema file to validate, and the schema could be changed in
  // SetSchema() which is protected by the same mutex.
  absl_ports::unique_lock l(&mutex_);
  if (!initialized_) {
    result_status->set_code(StatusProto::FAILED_PRECONDITION);
    result_status->set_message("IcingSearchEngine has not been initialized!");
    put_document_stats->set_latency_ms(put_timer->GetElapsedMilliseconds());
    return result_proto;
  }

  auto tokenized_document_or = TokenizedDocument::Create(
      schema_store_.get(), language_segmenter_.get(), std::move(document));
  if (!tokenized_document_or.ok()) {
    TransformStatus(tokenized_document_or.status(), result_status);
    put_document_stats->set_latency_ms(put_timer->GetElapsedMilliseconds());
    return result_proto;
  }
  TokenizedDocument tokenized_document(
      std::move(tokenized_document_or).ValueOrDie());

  auto document_id_or =
      document_store_->Put(tokenized_document.document(),
                           tokenized_document.num_tokens(), put_document_stats);
  if (!document_id_or.ok()) {
    TransformStatus(document_id_or.status(), result_status);
    put_document_stats->set_latency_ms(put_timer->GetElapsedMilliseconds());
    return result_proto;
  }
  DocumentId document_id = document_id_or.ValueOrDie();

  auto index_processor_or = IndexProcessor::Create(
      normalizer_.get(), index_.get(), CreateIndexProcessorOptions(options_),
      clock_.get());
  if (!index_processor_or.ok()) {
    TransformStatus(index_processor_or.status(), result_status);
    put_document_stats->set_latency_ms(put_timer->GetElapsedMilliseconds());
    return result_proto;
  }
  std::unique_ptr<IndexProcessor> index_processor =
      std::move(index_processor_or).ValueOrDie();

  auto status = index_processor->IndexDocument(tokenized_document, document_id,
                                               put_document_stats);

  TransformStatus(status, result_status);
  put_document_stats->set_latency_ms(put_timer->GetElapsedMilliseconds());
  return result_proto;
}

GetResultProto IcingSearchEngine::Get(const std::string_view name_space,
                                      const std::string_view uri,
                                      const GetResultSpecProto& result_spec) {
  GetResultProto result_proto;
  StatusProto* result_status = result_proto.mutable_status();

  absl_ports::shared_lock l(&mutex_);
  if (!initialized_) {
    result_status->set_code(StatusProto::FAILED_PRECONDITION);
    result_status->set_message("IcingSearchEngine has not been initialized!");
    return result_proto;
  }

  auto document_or = document_store_->Get(name_space, uri);
  if (!document_or.ok()) {
    TransformStatus(document_or.status(), result_status);
    return result_proto;
  }

  DocumentProto document = std::move(document_or).ValueOrDie();
  std::unique_ptr<ProjectionTree> type_projection_tree;
  std::unique_ptr<ProjectionTree> wildcard_projection_tree;
  for (const TypePropertyMask& type_field_mask :
       result_spec.type_property_masks()) {
    if (type_field_mask.schema_type() == document.schema()) {
      type_projection_tree = std::make_unique<ProjectionTree>(type_field_mask);
    } else if (type_field_mask.schema_type() ==
               ProjectionTree::kSchemaTypeWildcard) {
      wildcard_projection_tree =
          std::make_unique<ProjectionTree>(type_field_mask);
    }
  }

  // Apply projection
  if (type_projection_tree != nullptr) {
    projector::Project(type_projection_tree->root().children, &document);
  } else if (wildcard_projection_tree != nullptr) {
    projector::Project(wildcard_projection_tree->root().children, &document);
  }

  result_status->set_code(StatusProto::OK);
  *result_proto.mutable_document() = std::move(document);
  return result_proto;
}

ReportUsageResultProto IcingSearchEngine::ReportUsage(
    const UsageReport& usage_report) {
  ReportUsageResultProto result_proto;
  StatusProto* result_status = result_proto.mutable_status();

  absl_ports::unique_lock l(&mutex_);
  if (!initialized_) {
    result_status->set_code(StatusProto::FAILED_PRECONDITION);
    result_status->set_message("IcingSearchEngine has not been initialized!");
    return result_proto;
  }

  libtextclassifier3::Status status =
      document_store_->ReportUsage(usage_report);
  TransformStatus(status, result_status);
  return result_proto;
}

GetAllNamespacesResultProto IcingSearchEngine::GetAllNamespaces() {
  GetAllNamespacesResultProto result_proto;
  StatusProto* result_status = result_proto.mutable_status();

  absl_ports::shared_lock l(&mutex_);
  if (!initialized_) {
    result_status->set_code(StatusProto::FAILED_PRECONDITION);
    result_status->set_message("IcingSearchEngine has not been initialized!");
    return result_proto;
  }

  std::vector<std::string> namespaces = document_store_->GetAllNamespaces();

  for (const std::string& namespace_ : namespaces) {
    result_proto.add_namespaces(namespace_);
  }

  result_status->set_code(StatusProto::OK);
  return result_proto;
}

DeleteResultProto IcingSearchEngine::Delete(const std::string_view name_space,
                                            const std::string_view uri) {
  ICING_VLOG(1) << "Deleting document from doc store";

  DeleteResultProto result_proto;
  StatusProto* result_status = result_proto.mutable_status();

  absl_ports::unique_lock l(&mutex_);
  if (!initialized_) {
    result_status->set_code(StatusProto::FAILED_PRECONDITION);
    result_status->set_message("IcingSearchEngine has not been initialized!");
    return result_proto;
  }

  NativeDeleteStats* delete_stats = result_proto.mutable_delete_stats();
  delete_stats->set_delete_type(NativeDeleteStats::DeleteType::SINGLE);

  std::unique_ptr<Timer> delete_timer = clock_->GetNewTimer();
  // TODO(b/144458732): Implement a more robust version of TC_RETURN_IF_ERROR
  // that can support error logging.
  libtextclassifier3::Status status = document_store_->Delete(name_space, uri);
  if (!status.ok()) {
    ICING_LOG(ERROR) << status.error_message()
                     << "Failed to delete Document. namespace: " << name_space
                     << ", uri: " << uri;
    TransformStatus(status, result_status);
    return result_proto;
  }

  result_status->set_code(StatusProto::OK);
  delete_stats->set_latency_ms(delete_timer->GetElapsedMilliseconds());
  delete_stats->set_num_documents_deleted(1);
  return result_proto;
}

DeleteByNamespaceResultProto IcingSearchEngine::DeleteByNamespace(
    const std::string_view name_space) {
  ICING_VLOG(1) << "Deleting namespace from doc store";

  DeleteByNamespaceResultProto delete_result;
  StatusProto* result_status = delete_result.mutable_status();
  absl_ports::unique_lock l(&mutex_);
  if (!initialized_) {
    result_status->set_code(StatusProto::FAILED_PRECONDITION);
    result_status->set_message("IcingSearchEngine has not been initialized!");
    return delete_result;
  }

  NativeDeleteStats* delete_stats = delete_result.mutable_delete_stats();
  delete_stats->set_delete_type(NativeDeleteStats::DeleteType::NAMESPACE);

  std::unique_ptr<Timer> delete_timer = clock_->GetNewTimer();
  // TODO(b/144458732): Implement a more robust version of TC_RETURN_IF_ERROR
  // that can support error logging.
  DocumentStore::DeleteByGroupResult doc_store_result =
      document_store_->DeleteByNamespace(name_space);
  if (!doc_store_result.status.ok()) {
    ICING_LOG(ERROR) << doc_store_result.status.error_message()
                     << "Failed to delete Namespace: " << name_space;
    TransformStatus(doc_store_result.status, result_status);
    return delete_result;
  }

  result_status->set_code(StatusProto::OK);
  delete_stats->set_latency_ms(delete_timer->GetElapsedMilliseconds());
  delete_stats->set_num_documents_deleted(doc_store_result.num_docs_deleted);
  return delete_result;
}

DeleteBySchemaTypeResultProto IcingSearchEngine::DeleteBySchemaType(
    const std::string_view schema_type) {
  ICING_VLOG(1) << "Deleting type from doc store";

  DeleteBySchemaTypeResultProto delete_result;
  StatusProto* result_status = delete_result.mutable_status();
  absl_ports::unique_lock l(&mutex_);
  if (!initialized_) {
    result_status->set_code(StatusProto::FAILED_PRECONDITION);
    result_status->set_message("IcingSearchEngine has not been initialized!");
    return delete_result;
  }

  NativeDeleteStats* delete_stats = delete_result.mutable_delete_stats();
  delete_stats->set_delete_type(NativeDeleteStats::DeleteType::SCHEMA_TYPE);

  std::unique_ptr<Timer> delete_timer = clock_->GetNewTimer();
  // TODO(b/144458732): Implement a more robust version of TC_RETURN_IF_ERROR
  // that can support error logging.
  DocumentStore::DeleteByGroupResult doc_store_result =
      document_store_->DeleteBySchemaType(schema_type);
  if (!doc_store_result.status.ok()) {
    ICING_LOG(ERROR) << doc_store_result.status.error_message()
                     << "Failed to delete SchemaType: " << schema_type;
    TransformStatus(doc_store_result.status, result_status);
    return delete_result;
  }

  result_status->set_code(StatusProto::OK);
  delete_stats->set_latency_ms(delete_timer->GetElapsedMilliseconds());
  delete_stats->set_num_documents_deleted(doc_store_result.num_docs_deleted);
  return delete_result;
}

DeleteByQueryResultProto IcingSearchEngine::DeleteByQuery(
    const SearchSpecProto& search_spec) {
  ICING_VLOG(1) << "Deleting documents for query " << search_spec.query()
                << " from doc store";

  DeleteByQueryResultProto result_proto;
  StatusProto* result_status = result_proto.mutable_status();

  absl_ports::unique_lock l(&mutex_);
  if (!initialized_) {
    result_status->set_code(StatusProto::FAILED_PRECONDITION);
    result_status->set_message("IcingSearchEngine has not been initialized!");
    return result_proto;
  }

  NativeDeleteStats* delete_stats = result_proto.mutable_delete_stats();
  delete_stats->set_delete_type(NativeDeleteStats::DeleteType::QUERY);

  std::unique_ptr<Timer> delete_timer = clock_->GetNewTimer();
  libtextclassifier3::Status status =
      ValidateSearchSpec(search_spec, performance_configuration_);
  if (!status.ok()) {
    TransformStatus(status, result_status);
    return result_proto;
  }

  // Gets unordered results from query processor
  auto query_processor_or = QueryProcessor::Create(
      index_.get(), language_segmenter_.get(), normalizer_.get(),
      document_store_.get(), schema_store_.get(), clock_.get());
  if (!query_processor_or.ok()) {
    TransformStatus(query_processor_or.status(), result_status);
    return result_proto;
  }
  std::unique_ptr<QueryProcessor> query_processor =
      std::move(query_processor_or).ValueOrDie();

  auto query_results_or = query_processor->ParseSearch(search_spec);
  if (!query_results_or.ok()) {
    TransformStatus(query_results_or.status(), result_status);
    return result_proto;
  }
  QueryProcessor::QueryResults query_results =
      std::move(query_results_or).ValueOrDie();

  ICING_VLOG(2) << "Deleting the docs that matched the query.";
  int num_deleted = 0;
  while (query_results.root_iterator->Advance().ok()) {
    ICING_VLOG(3) << "Deleting doc "
                  << query_results.root_iterator->doc_hit_info().document_id();
    ++num_deleted;
    status = document_store_->Delete(
        query_results.root_iterator->doc_hit_info().document_id());
    if (!status.ok()) {
      TransformStatus(status, result_status);
      return result_proto;
    }
  }
  if (num_deleted > 0) {
    result_proto.mutable_status()->set_code(StatusProto::OK);
  } else {
    result_proto.mutable_status()->set_code(StatusProto::NOT_FOUND);
    result_proto.mutable_status()->set_message(
        "No documents matched the query to delete by!");
  }
  delete_stats->set_latency_ms(delete_timer->GetElapsedMilliseconds());
  delete_stats->set_num_documents_deleted(num_deleted);
  return result_proto;
}

PersistToDiskResultProto IcingSearchEngine::PersistToDisk() {
  ICING_VLOG(1) << "Persisting data to disk";

  PersistToDiskResultProto result_proto;
  StatusProto* result_status = result_proto.mutable_status();

  absl_ports::unique_lock l(&mutex_);
  if (!initialized_) {
    result_status->set_code(StatusProto::FAILED_PRECONDITION);
    result_status->set_message("IcingSearchEngine has not been initialized!");
    return result_proto;
  }

  auto status = InternalPersistToDisk();
  TransformStatus(status, result_status);
  return result_proto;
}

// Optimizes Icing's storage
//
// Steps:
// 1. Flush data to disk.
// 2. Copy data needed to a tmp directory.
// 3. Swap current directory and tmp directory.
OptimizeResultProto IcingSearchEngine::Optimize() {
  ICING_VLOG(1) << "Optimizing icing storage";

  OptimizeResultProto result_proto;
  StatusProto* result_status = result_proto.mutable_status();

  absl_ports::unique_lock l(&mutex_);
  if (!initialized_) {
    result_status->set_code(StatusProto::FAILED_PRECONDITION);
    result_status->set_message("IcingSearchEngine has not been initialized!");
    return result_proto;
  }

  // Releases result / query cache if any
  result_state_manager_.InvalidateAllResultStates();

  // Flushes data to disk before doing optimization
  auto status = InternalPersistToDisk();
  if (!status.ok()) {
    TransformStatus(status, result_status);
    return result_proto;
  }

  // TODO(b/143646633): figure out if we need to optimize index and doc store
  // at the same time.
  libtextclassifier3::Status optimization_status = OptimizeDocumentStore();

  if (!optimization_status.ok() &&
      !absl_ports::IsDataLoss(optimization_status)) {
    // The status now is either ABORTED_ERROR or INTERNAL_ERROR.
    // If ABORTED_ERROR, Icing should still be working.
    // If INTERNAL_ERROR, we're having IO errors or other errors that we can't
    // recover from.
    TransformStatus(optimization_status, result_status);
    return result_proto;
  }

  // The status is either OK or DATA_LOSS. The optimized document store is
  // guaranteed to work, so we update index according to the new document store.
  libtextclassifier3::Status index_reset_status = index_->Reset();
  if (!index_reset_status.ok()) {
    status = absl_ports::Annotate(
        absl_ports::InternalError("Failed to reset index after optimization."),
        index_reset_status.error_message());
    TransformStatus(status, result_status);
    return result_proto;
  }

  libtextclassifier3::Status index_restoration_status = RestoreIndexIfNeeded();
  if (!index_restoration_status.ok()) {
    status = absl_ports::Annotate(
        absl_ports::InternalError(
            "Failed to reindex documents after optimization."),
        index_restoration_status.error_message());

    TransformStatus(status, result_status);
    return result_proto;
  }

  TransformStatus(optimization_status, result_status);
  return result_proto;
}

GetOptimizeInfoResultProto IcingSearchEngine::GetOptimizeInfo() {
  ICING_VLOG(1) << "Getting optimize info from IcingSearchEngine";

  GetOptimizeInfoResultProto result_proto;
  StatusProto* result_status = result_proto.mutable_status();

  absl_ports::shared_lock l(&mutex_);
  if (!initialized_) {
    result_status->set_code(StatusProto::FAILED_PRECONDITION);
    result_status->set_message("IcingSearchEngine has not been initialized!");
    return result_proto;
  }

  // Get stats from DocumentStore
  auto doc_store_optimize_info_or = document_store_->GetOptimizeInfo();
  if (!doc_store_optimize_info_or.ok()) {
    TransformStatus(doc_store_optimize_info_or.status(), result_status);
    return result_proto;
  }
  DocumentStore::OptimizeInfo doc_store_optimize_info =
      doc_store_optimize_info_or.ValueOrDie();
  result_proto.set_optimizable_docs(doc_store_optimize_info.optimizable_docs);

  if (doc_store_optimize_info.optimizable_docs == 0) {
    // Can return early since there's nothing to calculate on the index side
    result_proto.set_estimated_optimizable_bytes(0);
    result_status->set_code(StatusProto::OK);
    return result_proto;
  }

  // Get stats from Index.
  auto index_elements_size_or = index_->GetElementsSize();
  if (!index_elements_size_or.ok()) {
    TransformStatus(index_elements_size_or.status(), result_status);
    return result_proto;
  }
  int64_t index_elements_size = index_elements_size_or.ValueOrDie();

  // Sum up the optimizable sizes from DocumentStore and Index
  result_proto.set_estimated_optimizable_bytes(
      index_elements_size * doc_store_optimize_info.optimizable_docs /
          doc_store_optimize_info.total_docs +
      doc_store_optimize_info.estimated_optimizable_bytes);

  result_status->set_code(StatusProto::OK);
  return result_proto;
}

libtextclassifier3::Status IcingSearchEngine::InternalPersistToDisk() {
  ICING_RETURN_IF_ERROR(schema_store_->PersistToDisk());
  ICING_RETURN_IF_ERROR(document_store_->PersistToDisk());
  ICING_RETURN_IF_ERROR(index_->PersistToDisk());

  // Update the combined checksum and write to header file.
  ICING_ASSIGN_OR_RETURN(Crc32 checksum, ComputeChecksum());
  ICING_RETURN_IF_ERROR(UpdateHeader(checksum));

  return libtextclassifier3::Status::OK;
}

libtextclassifier3::StatusOr<Crc32> IcingSearchEngine::ComputeChecksum() {
  Crc32 total_checksum;
  // TODO(b/144458732): Implement a more robust version of TC_ASSIGN_OR_RETURN
  // that can support error logging.
  auto checksum_or = schema_store_->ComputeChecksum();
  if (!checksum_or.ok()) {
    ICING_LOG(ERROR) << checksum_or.status().error_message()
                     << "Failed to compute checksum of SchemaStore";
    return checksum_or.status();
  }

  Crc32 schema_store_checksum = std::move(checksum_or).ValueOrDie();

  // TODO(b/144458732): Implement a more robust version of TC_ASSIGN_OR_RETURN
  // that can support error logging.
  checksum_or = document_store_->ComputeChecksum();
  if (!checksum_or.ok()) {
    ICING_LOG(ERROR) << checksum_or.status().error_message()
                     << "Failed to compute checksum of DocumentStore";
    return checksum_or.status();
  }
  Crc32 document_store_checksum = std::move(checksum_or).ValueOrDie();

  total_checksum.Append(std::to_string(document_store_checksum.Get()));
  total_checksum.Append(std::to_string(schema_store_checksum.Get()));

  return total_checksum;
}

bool IcingSearchEngine::HeaderExists() {
  if (!filesystem_->FileExists(
          MakeHeaderFilename(options_.base_dir()).c_str())) {
    return false;
  }

  int64_t file_size =
      filesystem_->GetFileSize(MakeHeaderFilename(options_.base_dir()).c_str());

  // If it's been truncated to size 0 before, we consider it to be a new file
  return file_size != 0 && file_size != Filesystem::kBadFileSize;
}

libtextclassifier3::Status IcingSearchEngine::UpdateHeader(
    const Crc32& checksum) {
  // Write the header
  IcingSearchEngine::Header header;
  header.magic = IcingSearchEngine::Header::kMagic;
  header.checksum = checksum.Get();

  // This should overwrite the header.
  if (!filesystem_->Write(MakeHeaderFilename(options_.base_dir()).c_str(),
                          &header, sizeof(header))) {
    return absl_ports::InternalError(
        absl_ports::StrCat("Failed to write IcingSearchEngine header: ",
                           MakeHeaderFilename(options_.base_dir())));
  }
  return libtextclassifier3::Status::OK;
}

SearchResultProto IcingSearchEngine::Search(
    const SearchSpecProto& search_spec, const ScoringSpecProto& scoring_spec,
    const ResultSpecProto& result_spec) {
  SearchResultProto result_proto;
  StatusProto* result_status = result_proto.mutable_status();
  // TODO(b/146008613) Explore ideas to make this function read-only.
  absl_ports::unique_lock l(&mutex_);
  if (!initialized_) {
    result_status->set_code(StatusProto::FAILED_PRECONDITION);
    result_status->set_message("IcingSearchEngine has not been initialized!");
    return result_proto;
  }

  NativeQueryStats* query_stats = result_proto.mutable_query_stats();
  std::unique_ptr<Timer> overall_timer = clock_->GetNewTimer();

  libtextclassifier3::Status status = ValidateResultSpec(result_spec);
  if (!status.ok()) {
    TransformStatus(status, result_status);
    return result_proto;
  }
  status = ValidateSearchSpec(search_spec, performance_configuration_);
  if (!status.ok()) {
    TransformStatus(status, result_status);
    return result_proto;
  }

  query_stats->set_num_namespaces_filtered(
      search_spec.namespace_filters_size());
  query_stats->set_num_schema_types_filtered(
      search_spec.schema_type_filters_size());
  query_stats->set_ranking_strategy(scoring_spec.rank_by());
  query_stats->set_is_first_page(true);
  query_stats->set_requested_page_size(result_spec.num_per_page());

  std::unique_ptr<Timer> component_timer = clock_->GetNewTimer();
  // Gets unordered results from query processor
  auto query_processor_or = QueryProcessor::Create(
      index_.get(), language_segmenter_.get(), normalizer_.get(),
      document_store_.get(), schema_store_.get(), clock_.get());
  if (!query_processor_or.ok()) {
    TransformStatus(query_processor_or.status(), result_status);
    return result_proto;
  }
  std::unique_ptr<QueryProcessor> query_processor =
      std::move(query_processor_or).ValueOrDie();

  auto query_results_or = query_processor->ParseSearch(search_spec);
  if (!query_results_or.ok()) {
    TransformStatus(query_results_or.status(), result_status);
    return result_proto;
  }
  QueryProcessor::QueryResults query_results =
      std::move(query_results_or).ValueOrDie();
  query_stats->set_parse_query_latency_ms(
      component_timer->GetElapsedMilliseconds());

  int term_count = 0;
  for (const auto& section_and_terms : query_results.query_terms) {
    term_count += section_and_terms.second.size();
  }
  query_stats->set_num_terms(term_count);

  component_timer = clock_->GetNewTimer();
  // Scores but does not rank the results.
  libtextclassifier3::StatusOr<std::unique_ptr<ScoringProcessor>>
      scoring_processor_or =
          ScoringProcessor::Create(scoring_spec, document_store_.get());
  if (!scoring_processor_or.ok()) {
    TransformStatus(scoring_processor_or.status(), result_status);
    return result_proto;
  }
  std::unique_ptr<ScoringProcessor> scoring_processor =
      std::move(scoring_processor_or).ValueOrDie();
  std::vector<ScoredDocumentHit> result_document_hits =
      scoring_processor->Score(std::move(query_results.root_iterator),
                               performance_configuration_.num_to_score,
                               &query_results.query_term_iterators);
  query_stats->set_scoring_latency_ms(
      component_timer->GetElapsedMilliseconds());
  query_stats->set_num_documents_scored(result_document_hits.size());

  // Returns early for empty result
  if (result_document_hits.empty()) {
    result_status->set_code(StatusProto::OK);
    return result_proto;
  }

  component_timer = clock_->GetNewTimer();
  // Ranks and paginates results
  libtextclassifier3::StatusOr<PageResultState> page_result_state_or =
      result_state_manager_.RankAndPaginate(ResultState(
          std::move(result_document_hits), std::move(query_results.query_terms),
          search_spec, scoring_spec, result_spec));
  if (!page_result_state_or.ok()) {
    TransformStatus(page_result_state_or.status(), result_status);
    return result_proto;
  }
  PageResultState page_result_state =
      std::move(page_result_state_or).ValueOrDie();
  query_stats->set_ranking_latency_ms(
      component_timer->GetElapsedMilliseconds());

  component_timer = clock_->GetNewTimer();
  // Retrieves the document protos and snippets if requested
  auto result_retriever_or =
      ResultRetriever::Create(document_store_.get(), schema_store_.get(),
                              language_segmenter_.get(), normalizer_.get());
  if (!result_retriever_or.ok()) {
    result_state_manager_.InvalidateResultState(
        page_result_state.next_page_token);
    TransformStatus(result_retriever_or.status(), result_status);
    return result_proto;
  }
  std::unique_ptr<ResultRetriever> result_retriever =
      std::move(result_retriever_or).ValueOrDie();

  libtextclassifier3::StatusOr<std::vector<SearchResultProto::ResultProto>>
      results_or = result_retriever->RetrieveResults(page_result_state);
  if (!results_or.ok()) {
    result_state_manager_.InvalidateResultState(
        page_result_state.next_page_token);
    TransformStatus(results_or.status(), result_status);
    return result_proto;
  }
  std::vector<SearchResultProto::ResultProto> results =
      std::move(results_or).ValueOrDie();

  // Assembles the final search result proto
  result_proto.mutable_results()->Reserve(results.size());
  for (SearchResultProto::ResultProto& result : results) {
    result_proto.mutable_results()->Add(std::move(result));
  }
  result_status->set_code(StatusProto::OK);
  if (page_result_state.next_page_token != kInvalidNextPageToken) {
    result_proto.set_next_page_token(page_result_state.next_page_token);
  }
  query_stats->set_document_retrieval_latency_ms(
      component_timer->GetElapsedMilliseconds());
  query_stats->set_latency_ms(overall_timer->GetElapsedMilliseconds());
  query_stats->set_num_results_returned_current_page(
      result_proto.results_size());
  query_stats->set_num_results_snippeted(
      std::min(result_proto.results_size(),
               result_spec.snippet_spec().num_to_snippet()));
  return result_proto;
}

SearchResultProto IcingSearchEngine::GetNextPage(uint64_t next_page_token) {
  SearchResultProto result_proto;
  StatusProto* result_status = result_proto.mutable_status();

  // ResultStateManager has its own writer lock, so here we only need a reader
  // lock for other components.
  absl_ports::shared_lock l(&mutex_);
  if (!initialized_) {
    result_status->set_code(StatusProto::FAILED_PRECONDITION);
    result_status->set_message("IcingSearchEngine has not been initialized!");
    return result_proto;
  }

  NativeQueryStats* query_stats = result_proto.mutable_query_stats();
  query_stats->set_is_first_page(false);

  std::unique_ptr<Timer> overall_timer = clock_->GetNewTimer();
  libtextclassifier3::StatusOr<PageResultState> page_result_state_or =
      result_state_manager_.GetNextPage(next_page_token);

  if (!page_result_state_or.ok()) {
    if (absl_ports::IsNotFound(page_result_state_or.status())) {
      // NOT_FOUND means an empty result.
      result_status->set_code(StatusProto::OK);
    } else {
      // Real error, pass up.
      TransformStatus(page_result_state_or.status(), result_status);
    }
    return result_proto;
  }

  PageResultState page_result_state =
      std::move(page_result_state_or).ValueOrDie();
  query_stats->set_requested_page_size(page_result_state.requested_page_size);

  // Retrieves the document protos.
  auto result_retriever_or =
      ResultRetriever::Create(document_store_.get(), schema_store_.get(),
                              language_segmenter_.get(), normalizer_.get());
  if (!result_retriever_or.ok()) {
    TransformStatus(result_retriever_or.status(), result_status);
    return result_proto;
  }
  std::unique_ptr<ResultRetriever> result_retriever =
      std::move(result_retriever_or).ValueOrDie();

  libtextclassifier3::StatusOr<std::vector<SearchResultProto::ResultProto>>
      results_or = result_retriever->RetrieveResults(page_result_state);
  if (!results_or.ok()) {
    TransformStatus(results_or.status(), result_status);
    return result_proto;
  }
  std::vector<SearchResultProto::ResultProto> results =
      std::move(results_or).ValueOrDie();

  // Assembles the final search result proto
  result_proto.mutable_results()->Reserve(results.size());
  for (SearchResultProto::ResultProto& result : results) {
    result_proto.mutable_results()->Add(std::move(result));
  }

  result_status->set_code(StatusProto::OK);
  if (page_result_state.next_page_token != kInvalidNextPageToken) {
    result_proto.set_next_page_token(page_result_state.next_page_token);
  }

  // The only thing that we're doing is document retrieval. So document
  // retrieval latency and overall latency are the same and can use the same
  // timer.
  query_stats->set_document_retrieval_latency_ms(
      overall_timer->GetElapsedMilliseconds());
  query_stats->set_latency_ms(overall_timer->GetElapsedMilliseconds());
  query_stats->set_num_results_returned_current_page(
      result_proto.results_size());
  int num_left_to_snippet =
      std::max(page_result_state.snippet_context.snippet_spec.num_to_snippet() -
                   page_result_state.num_previously_returned,
               0);
  query_stats->set_num_results_snippeted(
      std::min(result_proto.results_size(), num_left_to_snippet));
  return result_proto;
}

void IcingSearchEngine::InvalidateNextPageToken(uint64_t next_page_token) {
  absl_ports::shared_lock l(&mutex_);
  if (!initialized_) {
    ICING_LOG(ERROR) << "IcingSearchEngine has not been initialized!";
    return;
  }
  result_state_manager_.InvalidateResultState(next_page_token);
}

libtextclassifier3::Status IcingSearchEngine::OptimizeDocumentStore() {
  // Gets the current directory path and an empty tmp directory path for
  // document store optimization.
  const std::string current_document_dir =
      MakeDocumentDirectoryPath(options_.base_dir());
  const std::string temporary_document_dir =
      MakeDocumentTemporaryDirectoryPath(options_.base_dir());
  if (!filesystem_->DeleteDirectoryRecursively(
          temporary_document_dir.c_str()) ||
      !filesystem_->CreateDirectoryRecursively(
          temporary_document_dir.c_str())) {
    return absl_ports::AbortedError(absl_ports::StrCat(
        "Failed to create a tmp directory: ", temporary_document_dir));
  }

  // Copies valid document data to tmp directory
  auto optimize_status = document_store_->OptimizeInto(
      temporary_document_dir, language_segmenter_.get());

  // Handles error if any
  if (!optimize_status.ok()) {
    filesystem_->DeleteDirectoryRecursively(temporary_document_dir.c_str());
    return absl_ports::Annotate(
        absl_ports::AbortedError("Failed to optimize document store"),
        optimize_status.error_message());
  }

  // Resets before swapping
  document_store_.reset();

  // When swapping files, always put the current working directory at the
  // second place because it is renamed at the latter position so we're less
  // vulnerable to errors.
  if (!filesystem_->SwapFiles(temporary_document_dir.c_str(),
                              current_document_dir.c_str())) {
    ICING_LOG(ERROR) << "Failed to swap files";

    // Ensures that current directory is still present.
    if (!filesystem_->CreateDirectoryRecursively(
            current_document_dir.c_str())) {
      // Can't even create the old directory. Mark as uninitialized and return
      // INTERNAL.
      initialized_ = false;
      return absl_ports::InternalError(
          "Failed to create file directory for document store");
    }

    // Tries to rebuild document store if swapping fails, to avoid leaving the
    // system in the broken state for future operations.
    auto create_result_or =
        DocumentStore::Create(filesystem_.get(), current_document_dir,
                              clock_.get(), schema_store_.get());
    // TODO(b/144458732): Implement a more robust version of
    // TC_ASSIGN_OR_RETURN that can support error logging.
    if (!create_result_or.ok()) {
      // Unable to create DocumentStore from the old file. Mark as uninitialized
      // and return INTERNAL.
      initialized_ = false;
      ICING_LOG(ERROR) << "Failed to create document store instance";
      return absl_ports::Annotate(
          absl_ports::InternalError("Failed to create document store instance"),
          create_result_or.status().error_message());
    }
    document_store_ = std::move(create_result_or.ValueOrDie().document_store);

    // Potential data loss
    // TODO(b/147373249): Find a way to detect true data loss error
    return absl_ports::DataLossError(
        "Failed to optimize document store, there might be data loss");
  }

  // Recreates the doc store instance
  auto create_result_or =
      DocumentStore::Create(filesystem_.get(), current_document_dir,
                            clock_.get(), schema_store_.get());
  if (!create_result_or.ok()) {
    // Unable to create DocumentStore from the new file. Mark as uninitialized
    // and return INTERNAL.
    initialized_ = false;
    return absl_ports::InternalError(
        "Document store has been optimized, but a valid document store "
        "instance can't be created");
  }
  document_store_ = std::move(create_result_or.ValueOrDie().document_store);

  // Deletes tmp directory
  if (!filesystem_->DeleteDirectoryRecursively(
          temporary_document_dir.c_str())) {
    ICING_LOG(ERROR) << "Document store has been optimized, but it failed to "
                        "delete temporary file directory";
  }

  return libtextclassifier3::Status::OK;
}

libtextclassifier3::Status IcingSearchEngine::RestoreIndexIfNeeded() {
  DocumentId last_stored_document_id =
      document_store_->last_added_document_id();
  DocumentId last_indexed_document_id = index_->last_added_document_id();

  if (last_stored_document_id == last_indexed_document_id) {
    // No need to recover.
    return libtextclassifier3::Status::OK;
  }

  if (last_stored_document_id == kInvalidDocumentId) {
    // Document store is empty but index is not. Reset the index.
    return index_->Reset();
  }

  // TruncateTo ensures that the index does not hold any data that is not
  // present in the ground truth. If the document store lost some documents,
  // TruncateTo will ensure that the index does not contain any hits from those
  // lost documents. If the index does not contain any hits for documents with
  // document id greater than last_stored_document_id, then TruncateTo will have
  // no effect.
  ICING_RETURN_IF_ERROR(index_->TruncateTo(last_stored_document_id));
  DocumentId first_document_to_reindex =
      (last_indexed_document_id != kInvalidDocumentId)
          ? index_->last_added_document_id() + 1
          : kMinDocumentId;

  ICING_ASSIGN_OR_RETURN(
      std::unique_ptr<IndexProcessor> index_processor,
      IndexProcessor::Create(normalizer_.get(), index_.get(),
                             CreateIndexProcessorOptions(options_),
                             clock_.get()));

  ICING_VLOG(1) << "Restoring index by replaying documents from document id "
                << first_document_to_reindex << " to document id "
                << last_stored_document_id;
  libtextclassifier3::Status overall_status;
  for (DocumentId document_id = first_document_to_reindex;
       document_id <= last_stored_document_id; ++document_id) {
    libtextclassifier3::StatusOr<DocumentProto> document_or =
        document_store_->Get(document_id);

    if (!document_or.ok()) {
      if (absl_ports::IsInvalidArgument(document_or.status()) ||
          absl_ports::IsNotFound(document_or.status())) {
        // Skips invalid and non-existing documents.
        continue;
      } else {
        // Returns other errors
        return document_or.status();
      }
    }
    DocumentProto document(std::move(document_or).ValueOrDie());

    libtextclassifier3::StatusOr<TokenizedDocument> tokenized_document_or =
        TokenizedDocument::Create(schema_store_.get(),
                                  language_segmenter_.get(),
                                  std::move(document));
    if (!tokenized_document_or.ok()) {
      return tokenized_document_or.status();
    }
    TokenizedDocument tokenized_document(
        std::move(tokenized_document_or).ValueOrDie());

    libtextclassifier3::Status status =
        index_processor->IndexDocument(tokenized_document, document_id);
    if (!status.ok()) {
      if (!absl_ports::IsDataLoss(status)) {
        // Real error. Stop recovering and pass it up.
        return status;
      }
      // Just a data loss. Keep trying to add the remaining docs, but report the
      // data loss when we're done.
      overall_status = status;
    }
  }

  return overall_status;
}

libtextclassifier3::StatusOr<bool> IcingSearchEngine::LostPreviousSchema() {
  auto status_or = schema_store_->GetSchema();
  if (status_or.ok()) {
    // Found a schema.
    return false;
  }

  if (!absl_ports::IsNotFound(status_or.status())) {
    // Any other type of error
    return status_or.status();
  }

  // We know: We don't have a schema now.
  //
  // We know: If no documents have been added, then the last_added_document_id
  // will be invalid.
  //
  // So: If documents have been added before and we don't have a schema now,
  // then that means we must have had a schema at some point. Since we wouldn't
  // accept documents without a schema to validate them against.
  return document_store_->last_added_document_id() != kInvalidDocumentId;
}

ResetResultProto IcingSearchEngine::Reset() {
  ICING_VLOG(1) << "Resetting IcingSearchEngine";

  ResetResultProto result_proto;
  StatusProto* result_status = result_proto.mutable_status();

  int64_t before_size = filesystem_->GetDiskUsage(options_.base_dir().c_str());

  if (!filesystem_->DeleteDirectoryRecursively(options_.base_dir().c_str())) {
    int64_t after_size = filesystem_->GetDiskUsage(options_.base_dir().c_str());
    if (after_size != before_size) {
      // Our filesystem doesn't atomically delete. If we have a discrepancy in
      // size, then that means we may have deleted some files, but not others.
      // So our data is in an invalid state now.
      result_status->set_code(StatusProto::INTERNAL);
      return result_proto;
    }

    result_status->set_code(StatusProto::ABORTED);
    return result_proto;
  }

  absl_ports::unique_lock l(&mutex_);
  initialized_ = false;
  if (InternalInitialize().status().code() != StatusProto::OK) {
    // We shouldn't hit the following Initialize errors:
    //   NOT_FOUND: all data was cleared, we aren't expecting anything
    //   DATA_LOSS: all data was cleared, we aren't expecting anything
    //   RESOURCE_EXHAUSTED: just deleted files, shouldn't run out of space
    //
    // We can't tell if Initialize failed and left Icing in an inconsistent
    // state or if it was a temporary I/O error. Group everything under INTERNAL
    // to be safe.
    //
    // TODO(b/147699081): Once Initialize returns the proper ABORTED/INTERNAL
    // status code, we can just propagate it up from here.
    result_status->set_code(StatusProto::INTERNAL);
    return result_proto;
  }

  result_status->set_code(StatusProto::OK);
  return result_proto;
}

}  // namespace lib
}  // namespace icing<|MERGE_RESOLUTION|>--- conflicted
+++ resolved
@@ -211,15 +211,10 @@
     case libtextclassifier3::StatusCode::UNAUTHENTICATED:
       // Other internal status codes aren't supported externally yet. If it
       // should be supported, add another switch-case above.
-<<<<<<< HEAD
-      ICING_LOG(FATAL)
-          << "Internal status code not supported in the external API";
-=======
       ICING_LOG(ERROR) << IcingStringUtil::StringPrintf(
           "Internal status code %d not supported in the external API",
           internal_status.error_code());
       code = StatusProto::UNKNOWN;
->>>>>>> bef3c12e
       break;
   }
   status_proto->set_code(code);
