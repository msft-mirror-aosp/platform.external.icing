--- conflicted
+++ resolved
@@ -256,8 +256,6 @@
 }
 BENCHMARK(BM_Delete);
 
-<<<<<<< HEAD
-=======
 void BM_Create(benchmark::State& state) {
   Filesystem filesystem;
   Clock clock;
@@ -326,7 +324,6 @@
 }
 BENCHMARK(BM_ComputeChecksum);
 
->>>>>>> 251c137b
 }  // namespace
 
 }  // namespace lib
