// Copyright (C) 2019 Google LLC
//
// Licensed under the Apache License, Version 2.0 (the "License");
// you may not use this file except in compliance with the License.
// You may obtain a copy of the License at
//
//      http://www.apache.org/licenses/LICENSE-2.0
//
// Unless required by applicable law or agreed to in writing, software
// distributed under the License is distributed on an "AS IS" BASIS,
// WITHOUT WARRANTIES OR CONDITIONS OF ANY KIND, either express or implied.
// See the License for the specific language governing permissions and
// limitations under the License.

#include "icing/store/document-store.h"

#include <cstdint>
#include <filesystem>
#include <limits>
#include <memory>
#include <optional>
#include <string>

#include "icing/text_classifier/lib3/utils/base/status.h"
#include "gmock/gmock.h"
#include "gtest/gtest.h"
#include "icing/absl_ports/str_cat.h"
#include "icing/document-builder.h"
#include "icing/file/file-backed-vector.h"
#include "icing/file/filesystem.h"
#include "icing/file/memory-mapped-file.h"
#include "icing/file/mock-filesystem.h"
#include "icing/helpers/icu/icu-data-file-helper.h"
#include "icing/portable/equals-proto.h"
#include "icing/portable/platform.h"
#include "icing/proto/document.pb.h"
#include "icing/proto/schema.pb.h"
#include "icing/proto/storage.pb.h"
#include "icing/schema-builder.h"
#include "icing/schema/schema-store.h"
#include "icing/store/corpus-associated-scoring-data.h"
#include "icing/store/corpus-id.h"
#include "icing/store/document-filter-data.h"
#include "icing/store/document-id.h"
#include "icing/store/document-log-creator.h"
#include "icing/store/namespace-fingerprint-identifier.h"
#include "icing/store/namespace-id.h"
#include "icing/testing/common-matchers.h"
#include "icing/testing/fake-clock.h"
#include "icing/testing/test-data.h"
#include "icing/testing/tmp-directory.h"
#include "icing/tokenization/language-segmenter-factory.h"
#include "icing/tokenization/language-segmenter.h"
#include "icing/util/crc32.h"
#include "unicode/uloc.h"

namespace icing {
namespace lib {

namespace {

using ::icing::lib::portable_equals_proto::EqualsProto;
using ::testing::_;
using ::testing::Eq;
using ::testing::Ge;
using ::testing::Gt;
using ::testing::HasSubstr;
using ::testing::IsEmpty;
using ::testing::IsFalse;
using ::testing::IsTrue;
using ::testing::Not;
using ::testing::Return;
using ::testing::UnorderedElementsAre;

const NamespaceStorageInfoProto& GetNamespaceStorageInfo(
    const DocumentStorageInfoProto& storage_info,
    const std::string& name_space) {
  for (const NamespaceStorageInfoProto& namespace_storage_info :
       storage_info.namespace_storage_info()) {
    if (namespace_storage_info.namespace_() == name_space) {
      return namespace_storage_info;
    }
  }
  // Didn't find our namespace, fail the test.
  EXPECT_TRUE(false) << "Failed to find namespace '" << name_space
                     << "' in DocumentStorageInfoProto.";
  static const auto& default_namespace_storage_info =
      *new NamespaceStorageInfoProto();
  return default_namespace_storage_info;
}

<<<<<<< HEAD
constexpr PropertyConfigProto_Cardinality_Code CARDINALITY_OPTIONAL =
    PropertyConfigProto_Cardinality_Code_OPTIONAL;

constexpr StringIndexingConfig_TokenizerType_Code TOKENIZER_PLAIN =
    StringIndexingConfig_TokenizerType_Code_PLAIN;

constexpr TermMatchType_Code MATCH_EXACT = TermMatchType_Code_EXACT_ONLY;

constexpr PropertyConfigProto_DataType_Code TYPE_INT =
    PropertyConfigProto_DataType_Code_INT64;

=======
>>>>>>> a81a0c8c
UsageReport CreateUsageReport(std::string name_space, std::string uri,
                              int64_t timestamp_ms,
                              UsageReport::UsageType usage_type) {
  UsageReport usage_report;
  usage_report.set_document_namespace(name_space);
  usage_report.set_document_uri(uri);
  usage_report.set_usage_timestamp_ms(timestamp_ms);
  usage_report.set_usage_type(usage_type);
  return usage_report;
}

PortableFileBackedProtoLog<DocumentWrapper>::Header ReadDocumentLogHeader(
    Filesystem filesystem, const std::string& file_path) {
  PortableFileBackedProtoLog<DocumentWrapper>::Header header;
  filesystem.PRead(file_path.c_str(), &header,
                   sizeof(PortableFileBackedProtoLog<DocumentWrapper>::Header),
                   /*offset=*/0);
  return header;
}

void WriteDocumentLogHeader(
    Filesystem filesystem, const std::string& file_path,
    PortableFileBackedProtoLog<DocumentWrapper>::Header& header) {
  filesystem.Write(file_path.c_str(), &header,
                   sizeof(PortableFileBackedProtoLog<DocumentWrapper>::Header));
}

struct DocumentStoreTestParam {
  bool namespace_id_fingerprint;
  bool pre_mapping_fbv;
  bool use_persistent_hash_map;

  explicit DocumentStoreTestParam(bool namespace_id_fingerprint_in,
                                  bool pre_mapping_fbv_in,
                                  bool use_persistent_hash_map_in)
      : namespace_id_fingerprint(namespace_id_fingerprint_in),
        pre_mapping_fbv(pre_mapping_fbv_in),
        use_persistent_hash_map(use_persistent_hash_map_in) {}
};

class DocumentStoreTest
    : public ::testing::TestWithParam<DocumentStoreTestParam> {
 protected:
  DocumentStoreTest()
      : test_dir_(GetTestTempDir() + "/icing"),
        document_store_dir_(test_dir_ + "/document_store"),
        schema_store_dir_(test_dir_ + "/schema_store") {
    test_document1_ =
        DocumentBuilder()
            .SetKey("icing", "email/1")
            .SetSchema("email")
            .AddStringProperty("subject", "subject foo")
            .AddStringProperty("body", "body bar")
            .SetScore(document1_score_)
            .SetCreationTimestampMs(
                document1_creation_timestamp_)  // A random timestamp
            .SetTtlMs(document1_ttl_)
            .Build();
    test_document2_ =
        DocumentBuilder()
            .SetKey("icing", "email/2")
            .SetSchema("email")
            .AddStringProperty("subject", "subject foo 2")
            .AddStringProperty("body", "body bar 2")
            .SetScore(document2_score_)
            .SetCreationTimestampMs(
                document2_creation_timestamp_)  // A random timestamp
            .SetTtlMs(document2_ttl_)
            .Build();
  }

  void SetUp() override {
    if (!IsCfStringTokenization() && !IsReverseJniTokenization()) {
      // If we've specified using the reverse-JNI method for segmentation (i.e.
      // not ICU), then we won't have the ICU data file included to set up.
      // Technically, we could choose to use reverse-JNI for segmentation AND
      // include an ICU data file, but that seems unlikely and our current BUILD
      // setup doesn't do this.
      // File generated via icu_data_file rule in //icing/BUILD.
      std::string icu_data_file_path =
          GetTestFilePath("icing/icu.dat");
      ICING_ASSERT_OK(
          icu_data_file_helper::SetUpICUDataFile(icu_data_file_path));
    }

    filesystem_.DeleteDirectoryRecursively(test_dir_.c_str());
    filesystem_.CreateDirectoryRecursively(test_dir_.c_str());
    filesystem_.CreateDirectoryRecursively(document_store_dir_.c_str());
    filesystem_.CreateDirectoryRecursively(schema_store_dir_.c_str());

    SchemaProto schema =
        SchemaBuilder()
            .AddType(
                SchemaTypeConfigBuilder()
                    .SetType("email")
                    .AddProperty(PropertyConfigBuilder()
                                     .SetName("subject")
                                     .SetDataTypeString(TERM_MATCH_EXACT,
                                                        TOKENIZER_PLAIN)
                                     .SetCardinality(CARDINALITY_OPTIONAL))
                    .AddProperty(PropertyConfigBuilder()
                                     .SetName("body")
                                     .SetDataTypeString(TERM_MATCH_EXACT,
                                                        TOKENIZER_PLAIN)
                                     .SetCardinality(CARDINALITY_OPTIONAL)))
            .Build();
    ICING_ASSERT_OK_AND_ASSIGN(
        schema_store_,
        SchemaStore::Create(&filesystem_, schema_store_dir_, &fake_clock_));
    ASSERT_THAT(schema_store_->SetSchema(
                    schema, /*ignore_errors_and_delete_documents=*/false,
                    /*allow_circular_schema_definitions=*/false),
                IsOk());

    language_segmenter_factory::SegmenterOptions segmenter_options(ULOC_US);
    ICING_ASSERT_OK_AND_ASSIGN(
        lang_segmenter_,
        language_segmenter_factory::Create(std::move(segmenter_options)));
  }

  void TearDown() override {
    lang_segmenter_.reset();
    schema_store_.reset();
    filesystem_.DeleteDirectoryRecursively(test_dir_.c_str());
  }

  void CorruptDocStoreHeaderChecksumFile() {
    // Change the DocStore's header combined checksum so that it won't match the
    // recalculated checksum on initialization. This will force a regeneration
    // of derived files from ground truth.
    const std::string header_file =
        absl_ports::StrCat(document_store_dir_, "/document_store_header");
    DocumentStore::Header header;
    header.magic = DocumentStore::Header::GetCurrentMagic(
        GetParam().namespace_id_fingerprint);
    header.checksum = 10;  // Arbitrary garbage checksum
    filesystem_.DeleteFile(header_file.c_str());
    filesystem_.Write(header_file.c_str(), &header, sizeof(header));
  }

  libtextclassifier3::StatusOr<DocumentStore::CreateResult> CreateDocumentStore(
      const Filesystem* filesystem, const std::string& base_dir,
      const Clock* clock, const SchemaStore* schema_store) {
    return DocumentStore::Create(
        filesystem, base_dir, clock, schema_store,
        /*force_recovery_and_revalidate_documents=*/false,
        GetParam().namespace_id_fingerprint, GetParam().pre_mapping_fbv,
        GetParam().use_persistent_hash_map,
        PortableFileBackedProtoLog<DocumentWrapper>::kDeflateCompressionLevel,
        /*initialize_stats=*/nullptr);
  }

  const Filesystem filesystem_;
  const std::string test_dir_;
  FakeClock fake_clock_;
  const std::string document_store_dir_;
  const std::string schema_store_dir_;
  DocumentProto test_document1_;
  DocumentProto test_document2_;
  std::unique_ptr<SchemaStore> schema_store_;
  std::unique_ptr<LanguageSegmenter> lang_segmenter_;

  // Document1 values
  const int document1_score_ = 1;
  const int64_t document1_creation_timestamp_ = 1;
  const int64_t document1_ttl_ = 0;
  const int64_t document1_expiration_timestamp_ =
      std::numeric_limits<int64_t>::max();  // special_case where ttl=0

  // Document2 values
  const int document2_score_ = 2;
  const int64_t document2_creation_timestamp_ = 2;
  const int64_t document2_ttl_ = 1;
  const int64_t document2_expiration_timestamp_ = 3;  // creation + ttl
};

TEST_P(DocumentStoreTest, CreationWithNullPointerShouldFail) {
  EXPECT_THAT(CreateDocumentStore(/*filesystem=*/nullptr, document_store_dir_,
                                  &fake_clock_, schema_store_.get()),
              StatusIs(libtextclassifier3::StatusCode::FAILED_PRECONDITION));

  EXPECT_THAT(CreateDocumentStore(&filesystem_, document_store_dir_,
                                  /*clock=*/nullptr, schema_store_.get()),
              StatusIs(libtextclassifier3::StatusCode::FAILED_PRECONDITION));

  EXPECT_THAT(CreateDocumentStore(&filesystem_, document_store_dir_,
                                  &fake_clock_, /*schema_store=*/nullptr),
              StatusIs(libtextclassifier3::StatusCode::FAILED_PRECONDITION));
}

TEST_P(DocumentStoreTest, CreationWithBadFilesystemShouldFail) {
  MockFilesystem mock_filesystem;
  ON_CALL(mock_filesystem, OpenForWrite(_)).WillByDefault(Return(false));

  EXPECT_THAT(CreateDocumentStore(&mock_filesystem, document_store_dir_,
                                  &fake_clock_, schema_store_.get()),
              StatusIs(libtextclassifier3::StatusCode::INTERNAL));
}

TEST_P(DocumentStoreTest, PutAndGetInSameNamespaceOk) {
  ICING_ASSERT_OK_AND_ASSIGN(
      DocumentStore::CreateResult create_result,
      CreateDocumentStore(&filesystem_, document_store_dir_, &fake_clock_,
                          schema_store_.get()));
  std::unique_ptr<DocumentStore> doc_store =
      std::move(create_result.document_store);

  // Both documents have namespace of "icing"
  ICING_ASSERT_OK_AND_ASSIGN(DocumentId document_id1,
                             doc_store->Put(test_document1_));
  ICING_ASSERT_OK_AND_ASSIGN(DocumentId document_id2,
                             doc_store->Put(DocumentProto(test_document2_)));

  EXPECT_THAT(doc_store->Get(document_id1),
              IsOkAndHolds(EqualsProto(test_document1_)));
  EXPECT_THAT(doc_store->Get(document_id2),
              IsOkAndHolds(EqualsProto(test_document2_)));
}

TEST_P(DocumentStoreTest, PutAndGetAcrossNamespacesOk) {
  ICING_ASSERT_OK_AND_ASSIGN(
      DocumentStore::CreateResult create_result,
      CreateDocumentStore(&filesystem_, document_store_dir_, &fake_clock_,
                          schema_store_.get()));
  std::unique_ptr<DocumentStore> doc_store =
      std::move(create_result.document_store);

  // Can handle different namespaces with same url
  DocumentProto foo_document = DocumentBuilder()
                                   .SetKey("foo", "1")
                                   .SetSchema("email")
                                   .SetCreationTimestampMs(0)
                                   .Build();
  DocumentProto bar_document = DocumentBuilder()
                                   .SetKey("bar", "1")
                                   .SetSchema("email")
                                   .SetCreationTimestampMs(0)
                                   .Build();

  ICING_ASSERT_OK_AND_ASSIGN(DocumentId document_id1,
                             doc_store->Put(foo_document));
  ICING_ASSERT_OK_AND_ASSIGN(DocumentId document_id2,
                             doc_store->Put(DocumentProto(bar_document)));

  EXPECT_THAT(doc_store->Get(document_id1),
              IsOkAndHolds(EqualsProto(foo_document)));
  EXPECT_THAT(doc_store->Get(document_id2),
              IsOkAndHolds(EqualsProto(bar_document)));
}

// Validates that putting an document with the same key will overwrite previous
// document and old doc ids are not getting reused.
TEST_P(DocumentStoreTest, PutSameKey) {
  ICING_ASSERT_OK_AND_ASSIGN(
      DocumentStore::CreateResult create_result,
      CreateDocumentStore(&filesystem_, document_store_dir_, &fake_clock_,
                          schema_store_.get()));
  std::unique_ptr<DocumentStore> doc_store =
      std::move(create_result.document_store);

  // Creates two documents with the same key (namespace + uri)
  DocumentProto document1 = DocumentProto(test_document1_);
  DocumentProto document2 = DocumentProto(test_document1_);

  ICING_ASSERT_OK_AND_ASSIGN(DocumentId document_id1,
                             doc_store->Put(document1));
  ICING_ASSERT_OK_AND_ASSIGN(DocumentId document_id2,
                             doc_store->Put(document2));
  EXPECT_THAT(document_id1, Not(document_id2));
  // document2 overrides document1, so document_id1 becomes invalid
  EXPECT_THAT(doc_store->Get(document_id1),
              StatusIs(libtextclassifier3::StatusCode::NOT_FOUND));
  EXPECT_THAT(doc_store->Get(document_id2),
              IsOkAndHolds(EqualsProto(document2)));

  // Makes sure that old doc ids are not getting reused.
  DocumentProto document3 = DocumentProto(test_document1_);
  document3.set_uri("another/uri/1");
  EXPECT_THAT(doc_store->Put(document3), IsOkAndHolds(Not(document_id1)));
}

TEST_P(DocumentStoreTest, IsDocumentExistingWithoutStatus) {
  ICING_ASSERT_OK_AND_ASSIGN(
      DocumentStore::CreateResult create_result,
      CreateDocumentStore(&filesystem_, document_store_dir_, &fake_clock_,
                          schema_store_.get()));
  std::unique_ptr<DocumentStore> doc_store =
      std::move(create_result.document_store);

  ICING_ASSERT_OK_AND_ASSIGN(DocumentId document_id1,
                             doc_store->Put(DocumentProto(test_document1_)));
  ICING_ASSERT_OK_AND_ASSIGN(DocumentId document_id2,
                             doc_store->Put(DocumentProto(test_document2_)));

<<<<<<< HEAD
  EXPECT_THAT(doc_store->DoesDocumentExist(document_id1), IsTrue());
  EXPECT_THAT(doc_store->DoesDocumentExist(document_id2), IsTrue());

  DocumentId invalid_document_id_negative = -1;
  EXPECT_THAT(doc_store->DoesDocumentExist(invalid_document_id_negative),
              IsFalse());

  DocumentId invalid_document_id_greater_than_max = kMaxDocumentId + 2;
  EXPECT_THAT(
      doc_store->DoesDocumentExist(invalid_document_id_greater_than_max),
      IsFalse());

  EXPECT_THAT(doc_store->DoesDocumentExist(kInvalidDocumentId), IsFalse());

  DocumentId invalid_document_id_out_of_range = document_id2 + 1;
  EXPECT_THAT(doc_store->DoesDocumentExist(invalid_document_id_out_of_range),
              IsFalse());
=======
  EXPECT_TRUE(doc_store->GetAliveDocumentFilterData(
      document_id1, fake_clock_.GetSystemTimeMilliseconds()));
  EXPECT_TRUE(doc_store->GetAliveDocumentFilterData(
      document_id2, fake_clock_.GetSystemTimeMilliseconds()));

  DocumentId invalid_document_id_negative = -1;
  EXPECT_FALSE(doc_store->GetAliveDocumentFilterData(
      invalid_document_id_negative, fake_clock_.GetSystemTimeMilliseconds()));

  DocumentId invalid_document_id_greater_than_max = kMaxDocumentId + 2;
  EXPECT_FALSE(doc_store->GetAliveDocumentFilterData(
      invalid_document_id_greater_than_max,
      fake_clock_.GetSystemTimeMilliseconds()));

  EXPECT_FALSE(doc_store->GetAliveDocumentFilterData(
      kInvalidDocumentId, fake_clock_.GetSystemTimeMilliseconds()));

  DocumentId invalid_document_id_out_of_range = document_id2 + 1;
  EXPECT_FALSE(doc_store->GetAliveDocumentFilterData(
      invalid_document_id_out_of_range,
      fake_clock_.GetSystemTimeMilliseconds()));
>>>>>>> a81a0c8c
}

TEST_P(DocumentStoreTest, GetDeletedDocumentNotFound) {
  ICING_ASSERT_OK_AND_ASSIGN(
      DocumentStore::CreateResult create_result,
      CreateDocumentStore(&filesystem_, document_store_dir_, &fake_clock_,
                          schema_store_.get()));
  std::unique_ptr<DocumentStore> document_store =
      std::move(create_result.document_store);

  ICING_EXPECT_OK(document_store->Put(DocumentProto(test_document1_)));
  EXPECT_THAT(
      document_store->Get(test_document1_.namespace_(), test_document1_.uri()),
      IsOkAndHolds(EqualsProto(test_document1_)));

  ICING_EXPECT_OK(document_store->Delete(
      test_document1_.namespace_(), test_document1_.uri(),
      fake_clock_.GetSystemTimeMilliseconds()));
  EXPECT_THAT(
      document_store->Get(test_document1_.namespace_(), test_document1_.uri()),
      StatusIs(libtextclassifier3::StatusCode::NOT_FOUND));
}

TEST_P(DocumentStoreTest, GetExpiredDocumentNotFound) {
  DocumentProto document = DocumentBuilder()
                               .SetKey("namespace", "uri")
                               .SetSchema("email")
                               .SetCreationTimestampMs(10)
                               .SetTtlMs(100)
                               .Build();

  ICING_ASSERT_OK_AND_ASSIGN(
      DocumentStore::CreateResult create_result,
      CreateDocumentStore(&filesystem_, document_store_dir_, &fake_clock_,
                          schema_store_.get()));
  std::unique_ptr<DocumentStore> document_store =
      std::move(create_result.document_store);

  ICING_EXPECT_OK(document_store->Put(document));
  EXPECT_THAT(document_store->Get("namespace", "uri"),
              IsOkAndHolds(EqualsProto(document)));

  // Some arbitrary time before the document's creation time (10) + ttl (100)
  fake_clock_.SetSystemTimeMilliseconds(109);
  EXPECT_THAT(document_store->Get("namespace", "uri"),
              IsOkAndHolds(EqualsProto(document)));

  // Some arbitrary time equal to the document's creation time (10) + ttl (100)
  fake_clock_.SetSystemTimeMilliseconds(110);
  EXPECT_THAT(document_store->Get("namespace", "uri"),
              StatusIs(libtextclassifier3::StatusCode::NOT_FOUND));

  // Some arbitrary time past the document's creation time (10) + ttl (100)
  fake_clock_.SetSystemTimeMilliseconds(200);
  EXPECT_THAT(document_store->Get("namespace", "uri"),
              StatusIs(libtextclassifier3::StatusCode::NOT_FOUND));
}

TEST_P(DocumentStoreTest, GetInvalidDocumentId) {
  ICING_ASSERT_OK_AND_ASSIGN(
      DocumentStore::CreateResult create_result,
      CreateDocumentStore(&filesystem_, document_store_dir_, &fake_clock_,
                          schema_store_.get()));
  std::unique_ptr<DocumentStore> doc_store =
      std::move(create_result.document_store);

  ICING_ASSERT_OK_AND_ASSIGN(DocumentId document_id,
                             doc_store->Put(DocumentProto(test_document1_)));

  DocumentId invalid_document_id_negative = -1;
  EXPECT_THAT(doc_store->Get(invalid_document_id_negative),
              StatusIs(libtextclassifier3::StatusCode::INVALID_ARGUMENT));

  DocumentId invalid_document_id_greater_than_max = kMaxDocumentId + 2;
  EXPECT_THAT(doc_store->Get(invalid_document_id_greater_than_max),
              StatusIs(libtextclassifier3::StatusCode::INVALID_ARGUMENT));

  EXPECT_THAT(doc_store->Get(kInvalidDocumentId),
              StatusIs(libtextclassifier3::StatusCode::INVALID_ARGUMENT));

  DocumentId invalid_document_id_out_of_range = document_id + 1;
  EXPECT_THAT(doc_store->Get(invalid_document_id_out_of_range),
              StatusIs(libtextclassifier3::StatusCode::NOT_FOUND));
}

TEST_P(DocumentStoreTest, DeleteNonexistentDocumentNotFound) {
  ICING_ASSERT_OK_AND_ASSIGN(
      DocumentStore::CreateResult create_result,
      CreateDocumentStore(&filesystem_, document_store_dir_, &fake_clock_,
                          schema_store_.get()));
  std::unique_ptr<DocumentStore> document_store =
      std::move(create_result.document_store);

  // Validates that deleting something non-existing won't append anything to
  // ground truth
  int64_t document_log_size_before = filesystem_.GetFileSize(
      absl_ports::StrCat(document_store_dir_, "/",
                         DocumentLogCreator::GetDocumentLogFilename())
          .c_str());

  EXPECT_THAT(document_store->Delete("nonexistent_namespace", "nonexistent_uri",
                                     fake_clock_.GetSystemTimeMilliseconds()),
              StatusIs(libtextclassifier3::StatusCode::NOT_FOUND));

  int64_t document_log_size_after = filesystem_.GetFileSize(
      absl_ports::StrCat(document_store_dir_, "/",
                         DocumentLogCreator::GetDocumentLogFilename())
          .c_str());
  EXPECT_THAT(document_log_size_before, Eq(document_log_size_after));
}

<<<<<<< HEAD
TEST_F(DocumentStoreTest, DeleteAlreadyDeletedDocumentNotFound) {
=======
TEST_P(DocumentStoreTest, DeleteNonexistentDocumentPrintableErrorMessage) {
  ICING_ASSERT_OK_AND_ASSIGN(
      DocumentStore::CreateResult create_result,
      CreateDocumentStore(&filesystem_, document_store_dir_, &fake_clock_,
                          schema_store_.get()));
  std::unique_ptr<DocumentStore> document_store =
      std::move(create_result.document_store);

  // Validates that deleting something non-existing won't append anything to
  // ground truth
  int64_t document_log_size_before = filesystem_.GetFileSize(
      absl_ports::StrCat(document_store_dir_, "/",
                         DocumentLogCreator::GetDocumentLogFilename())
          .c_str());

  libtextclassifier3::Status status = document_store->Delete(
      "android$contacts/", "661", fake_clock_.GetSystemTimeMilliseconds());
  EXPECT_THAT(status, StatusIs(libtextclassifier3::StatusCode::NOT_FOUND));
  for (char c : status.error_message()) {
    EXPECT_THAT(std::isprint(c), IsTrue());
  }

  int64_t document_log_size_after = filesystem_.GetFileSize(
      absl_ports::StrCat(document_store_dir_, "/",
                         DocumentLogCreator::GetDocumentLogFilename())
          .c_str());
  EXPECT_THAT(document_log_size_before, Eq(document_log_size_after));
}

TEST_P(DocumentStoreTest, DeleteAlreadyDeletedDocumentNotFound) {
>>>>>>> a81a0c8c
  ICING_ASSERT_OK_AND_ASSIGN(
      DocumentStore::CreateResult create_result,
      CreateDocumentStore(&filesystem_, document_store_dir_, &fake_clock_,
                          schema_store_.get()));
  std::unique_ptr<DocumentStore> document_store =
      std::move(create_result.document_store);

  ICING_EXPECT_OK(document_store->Put(test_document1_));

  // First time is OK
  ICING_EXPECT_OK(document_store->Delete(
      test_document1_.namespace_(), test_document1_.uri(),
      fake_clock_.GetSystemTimeMilliseconds()));

  // Deleting it again is NOT_FOUND
  EXPECT_THAT(document_store->Delete(test_document1_.namespace_(),
                                     test_document1_.uri(),
                                     fake_clock_.GetSystemTimeMilliseconds()),
              StatusIs(libtextclassifier3::StatusCode::NOT_FOUND));
}

TEST_P(DocumentStoreTest, DeleteByNamespaceOk) {
  ICING_ASSERT_OK_AND_ASSIGN(
      DocumentStore::CreateResult create_result,
      CreateDocumentStore(&filesystem_, document_store_dir_, &fake_clock_,
                          schema_store_.get()));
  std::unique_ptr<DocumentStore> doc_store =
      std::move(create_result.document_store);

  DocumentProto document1 = test_document1_;
  document1.set_namespace_("namespace.1");
  document1.set_uri("uri1");
  ICING_ASSERT_OK(doc_store->Put(document1));

  DocumentProto document2 = test_document1_;
  document2.set_namespace_("namespace.2");
  document2.set_uri("uri1");
  ICING_ASSERT_OK(doc_store->Put(document2));

  DocumentProto document3 = test_document1_;
  document3.set_namespace_("namespace.3");
  document3.set_uri("uri1");
  ICING_ASSERT_OK(doc_store->Put(document3));

  DocumentProto document4 = test_document1_;
  document4.set_namespace_("namespace.1");
  document4.set_uri("uri2");
  ICING_ASSERT_OK(doc_store->Put(document4));

  // DELETE namespace.1. document1 and document 4 should be deleted. document2
  // and document3 should still be retrievable.
  DocumentStore::DeleteByGroupResult group_result =
      doc_store->DeleteByNamespace("namespace.1");
  EXPECT_THAT(group_result.status, IsOk());
  EXPECT_THAT(group_result.num_docs_deleted, Eq(2));
  EXPECT_THAT(doc_store->Get(document1.namespace_(), document1.uri()),
              StatusIs(libtextclassifier3::StatusCode::NOT_FOUND));
  EXPECT_THAT(doc_store->Get(document2.namespace_(), document2.uri()),
              IsOkAndHolds(EqualsProto(document2)));
  EXPECT_THAT(doc_store->Get(document3.namespace_(), document3.uri()),
              IsOkAndHolds(EqualsProto(document3)));
  EXPECT_THAT(doc_store->Get(document4.namespace_(), document4.uri()),
              StatusIs(libtextclassifier3::StatusCode::NOT_FOUND));
}

TEST_P(DocumentStoreTest, DeleteByNamespaceNonexistentNamespaceNotFound) {
  ICING_ASSERT_OK_AND_ASSIGN(
      DocumentStore::CreateResult create_result,
      CreateDocumentStore(&filesystem_, document_store_dir_, &fake_clock_,
                          schema_store_.get()));
  std::unique_ptr<DocumentStore> doc_store =
      std::move(create_result.document_store);

  // Validates that deleting something non-existing won't append anything to
  // ground truth
  int64_t document_log_size_before = filesystem_.GetFileSize(
      absl_ports::StrCat(document_store_dir_, "/",
                         DocumentLogCreator::GetDocumentLogFilename())
          .c_str());

  EXPECT_THAT(doc_store->DeleteByNamespace("nonexistent_namespace").status,
              StatusIs(libtextclassifier3::StatusCode::NOT_FOUND));

  int64_t document_log_size_after = filesystem_.GetFileSize(
      absl_ports::StrCat(document_store_dir_, "/",
                         DocumentLogCreator::GetDocumentLogFilename())
          .c_str());
  EXPECT_THAT(document_log_size_before, Eq(document_log_size_after));
}

TEST_P(DocumentStoreTest, DeleteByNamespaceNoExistingDocumentsNotFound) {
  ICING_ASSERT_OK_AND_ASSIGN(
      DocumentStore::CreateResult create_result,
      CreateDocumentStore(&filesystem_, document_store_dir_, &fake_clock_,
                          schema_store_.get()));
  std::unique_ptr<DocumentStore> document_store =
      std::move(create_result.document_store);

  ICING_EXPECT_OK(document_store->Put(test_document1_));
  ICING_EXPECT_OK(document_store->Delete(
      test_document1_.namespace_(), test_document1_.uri(),
      fake_clock_.GetSystemTimeMilliseconds()));

  // At this point, there are no existing documents with the namespace, even
  // though Icing's derived files know about this namespace. We should still
  // return NOT_FOUND since nothing existing has this namespace.
  EXPECT_THAT(
      document_store->DeleteByNamespace(test_document1_.namespace_()).status,
      StatusIs(libtextclassifier3::StatusCode::NOT_FOUND));
}

TEST_P(DocumentStoreTest, DeleteByNamespaceRecoversOk) {
  DocumentProto document1 = test_document1_;
  document1.set_namespace_("namespace.1");
  document1.set_uri("uri1");

  DocumentProto document2 = test_document1_;
  document2.set_namespace_("namespace.2");
  document2.set_uri("uri1");

  DocumentProto document3 = test_document1_;
  document3.set_namespace_("namespace.3");
  document3.set_uri("uri1");

  DocumentProto document4 = test_document1_;
  document4.set_namespace_("namespace.1");
  document4.set_uri("uri2");

  int64_t document_log_size_before;
  {
    ICING_ASSERT_OK_AND_ASSIGN(
        DocumentStore::CreateResult create_result,
        CreateDocumentStore(&filesystem_, document_store_dir_, &fake_clock_,
                            schema_store_.get()));
    std::unique_ptr<DocumentStore> doc_store =
        std::move(create_result.document_store);

    ICING_ASSERT_OK(doc_store->Put(document1));
    ICING_ASSERT_OK(doc_store->Put(document2));
    ICING_ASSERT_OK(doc_store->Put(document3));
    ICING_ASSERT_OK(doc_store->Put(document4));

    // DELETE namespace.1. document1 and document 4 should be deleted. document2
    // and document3 should still be retrievable.
    DocumentStore::DeleteByGroupResult group_result =
        doc_store->DeleteByNamespace("namespace.1");
    EXPECT_THAT(group_result.status, IsOk());
    EXPECT_THAT(group_result.num_docs_deleted, Eq(2));

    document_log_size_before = filesystem_.GetFileSize(
        absl_ports::StrCat(document_store_dir_, "/",
                           DocumentLogCreator::GetDocumentLogFilename())
            .c_str());
  }  // Destructors should update checksum and persist all data to file.

  CorruptDocStoreHeaderChecksumFile();
  // Successfully recover from a corrupt derived file issue.
  ICING_ASSERT_OK_AND_ASSIGN(
      DocumentStore::CreateResult create_result,
      CreateDocumentStore(&filesystem_, document_store_dir_, &fake_clock_,
                          schema_store_.get()));
  std::unique_ptr<DocumentStore> doc_store =
      std::move(create_result.document_store);

  // Make sure we didn't add anything to the ground truth after we recovered.
  int64_t document_log_size_after = filesystem_.GetFileSize(
      absl_ports::StrCat(document_store_dir_, "/",
                         DocumentLogCreator::GetDocumentLogFilename())
          .c_str());
  EXPECT_EQ(document_log_size_before, document_log_size_after);

  EXPECT_THAT(doc_store->Get(document1.namespace_(), document1.uri()),
              StatusIs(libtextclassifier3::StatusCode::NOT_FOUND));
  EXPECT_THAT(doc_store->Get(document2.namespace_(), document2.uri()),
              IsOkAndHolds(EqualsProto(document2)));
  EXPECT_THAT(doc_store->Get(document3.namespace_(), document3.uri()),
              IsOkAndHolds(EqualsProto(document3)));
  EXPECT_THAT(doc_store->Get(document4.namespace_(), document4.uri()),
              StatusIs(libtextclassifier3::StatusCode::NOT_FOUND));
}

TEST_P(DocumentStoreTest, DeleteBySchemaTypeOk) {
  SchemaProto schema =
      SchemaBuilder()
          .AddType(SchemaTypeConfigBuilder().SetType("email"))
          .AddType(SchemaTypeConfigBuilder().SetType("message"))
          .AddType(SchemaTypeConfigBuilder().SetType("person"))
          .Build();

  std::string schema_store_dir = schema_store_dir_ + "_custom";
  filesystem_.DeleteDirectoryRecursively(schema_store_dir.c_str());
  filesystem_.CreateDirectoryRecursively(schema_store_dir.c_str());
  ICING_ASSERT_OK_AND_ASSIGN(
      std::unique_ptr<SchemaStore> schema_store,
      SchemaStore::Create(&filesystem_, schema_store_dir, &fake_clock_));

  ICING_ASSERT_OK(schema_store->SetSchema(
      schema, /*ignore_errors_and_delete_documents=*/false,
      /*allow_circular_schema_definitions=*/false));

  ICING_ASSERT_OK_AND_ASSIGN(
      DocumentStore::CreateResult create_result,
      CreateDocumentStore(&filesystem_, document_store_dir_, &fake_clock_,
                          schema_store.get()));
  std::unique_ptr<DocumentStore> document_store =
      std::move(create_result.document_store);

  DocumentProto email_document_1 = DocumentBuilder()
                                       .SetKey("namespace1", "1")
                                       .SetSchema("email")
                                       .SetCreationTimestampMs(1)
                                       .Build();
  ICING_ASSERT_OK_AND_ASSIGN(DocumentId email_1_document_id,
                             document_store->Put(email_document_1));

  DocumentProto email_document_2 = DocumentBuilder()
                                       .SetKey("namespace2", "2")
                                       .SetSchema("email")
                                       .SetCreationTimestampMs(1)
                                       .Build();
  ICING_ASSERT_OK_AND_ASSIGN(DocumentId email_2_document_id,
                             document_store->Put(email_document_2));

  DocumentProto message_document = DocumentBuilder()
                                       .SetKey("namespace", "3")
                                       .SetSchema("message")
                                       .SetCreationTimestampMs(1)
                                       .Build();
  ICING_ASSERT_OK_AND_ASSIGN(DocumentId message_document_id,
                             document_store->Put(message_document));

  DocumentProto person_document = DocumentBuilder()
                                      .SetKey("namespace", "4")
                                      .SetSchema("person")
                                      .SetCreationTimestampMs(1)
                                      .Build();
  ICING_ASSERT_OK_AND_ASSIGN(DocumentId person_document_id,
                             document_store->Put(person_document));

  // Delete the "email" type and ensure that it works across both
  // email_document's namespaces. And that other documents aren't affected.
  DocumentStore::DeleteByGroupResult group_result =
      document_store->DeleteBySchemaType("email");
  EXPECT_THAT(group_result.status, IsOk());
  EXPECT_THAT(group_result.num_docs_deleted, Eq(2));
  EXPECT_THAT(document_store->Get(email_1_document_id),
              StatusIs(libtextclassifier3::StatusCode::NOT_FOUND));
  EXPECT_THAT(document_store->Get(email_2_document_id),
              StatusIs(libtextclassifier3::StatusCode::NOT_FOUND));
  EXPECT_THAT(document_store->Get(message_document_id),
              IsOkAndHolds(EqualsProto(message_document)));
  EXPECT_THAT(document_store->Get(person_document_id),
              IsOkAndHolds(EqualsProto(person_document)));

  // Delete the "message" type and check that other documents aren't affected
  group_result = document_store->DeleteBySchemaType("message");
  EXPECT_THAT(group_result.status, IsOk());
  EXPECT_THAT(group_result.num_docs_deleted, Eq(1));
  EXPECT_THAT(document_store->Get(email_1_document_id),
              StatusIs(libtextclassifier3::StatusCode::NOT_FOUND));
  EXPECT_THAT(document_store->Get(email_2_document_id),
              StatusIs(libtextclassifier3::StatusCode::NOT_FOUND));
  EXPECT_THAT(document_store->Get(message_document_id),
              StatusIs(libtextclassifier3::StatusCode::NOT_FOUND));
  EXPECT_THAT(document_store->Get(person_document_id),
              IsOkAndHolds(EqualsProto(person_document)));
}

TEST_P(DocumentStoreTest, DeleteBySchemaTypeNonexistentSchemaTypeNotFound) {
  ICING_ASSERT_OK_AND_ASSIGN(
      DocumentStore::CreateResult create_result,
      CreateDocumentStore(&filesystem_, document_store_dir_, &fake_clock_,
                          schema_store_.get()));
  std::unique_ptr<DocumentStore> document_store =
      std::move(create_result.document_store);

  // Validates that deleting something non-existing won't append anything to
  // ground truth
  int64_t document_log_size_before = filesystem_.GetFileSize(
      absl_ports::StrCat(document_store_dir_, "/",
                         DocumentLogCreator::GetDocumentLogFilename())
          .c_str());

  EXPECT_THAT(document_store->DeleteBySchemaType("nonexistent_type").status,
              StatusIs(libtextclassifier3::StatusCode::NOT_FOUND));

  int64_t document_log_size_after = filesystem_.GetFileSize(
      absl_ports::StrCat(document_store_dir_, "/",
                         DocumentLogCreator::GetDocumentLogFilename())
          .c_str());

  EXPECT_THAT(document_log_size_before, Eq(document_log_size_after));
}

TEST_P(DocumentStoreTest, DeleteBySchemaTypeNoExistingDocumentsNotFound) {
  ICING_ASSERT_OK_AND_ASSIGN(
      DocumentStore::CreateResult create_result,
      CreateDocumentStore(&filesystem_, document_store_dir_, &fake_clock_,
                          schema_store_.get()));
  std::unique_ptr<DocumentStore> document_store =
      std::move(create_result.document_store);

  ICING_EXPECT_OK(document_store->Put(test_document1_));
  ICING_EXPECT_OK(document_store->Delete(
      test_document1_.namespace_(), test_document1_.uri(),
      fake_clock_.GetSystemTimeMilliseconds()));

  EXPECT_THAT(
      document_store->DeleteBySchemaType(test_document1_.schema()).status,
      StatusIs(libtextclassifier3::StatusCode::NOT_FOUND));
}

TEST_P(DocumentStoreTest, DeleteBySchemaTypeRecoversOk) {
  SchemaProto schema =
      SchemaBuilder()
          .AddType(SchemaTypeConfigBuilder().SetType("email"))
          .AddType(SchemaTypeConfigBuilder().SetType("message"))
          .Build();

  std::string schema_store_dir = schema_store_dir_ + "_custom";
  filesystem_.DeleteDirectoryRecursively(schema_store_dir.c_str());
  filesystem_.CreateDirectoryRecursively(schema_store_dir.c_str());
  ICING_ASSERT_OK_AND_ASSIGN(
      std::unique_ptr<SchemaStore> schema_store,
      SchemaStore::Create(&filesystem_, schema_store_dir, &fake_clock_));

  ICING_ASSERT_OK(schema_store->SetSchema(
      schema, /*ignore_errors_and_delete_documents=*/false,
      /*allow_circular_schema_definitions=*/false));

  DocumentId email_document_id;
  DocumentId message_document_id;

  DocumentProto email_document = DocumentBuilder()
                                     .SetKey("namespace", "1")
                                     .SetSchema("email")
                                     .SetCreationTimestampMs(1)
                                     .Build();

  DocumentProto message_document = DocumentBuilder()
                                       .SetKey("namespace", "2")
                                       .SetSchema("message")
                                       .SetCreationTimestampMs(1)
                                       .Build();
  int64_t document_log_size_before;
  {
    ICING_ASSERT_OK_AND_ASSIGN(
        DocumentStore::CreateResult create_result,
        CreateDocumentStore(&filesystem_, document_store_dir_, &fake_clock_,
                            schema_store.get()));
    std::unique_ptr<DocumentStore> document_store =
        std::move(create_result.document_store);

    ICING_ASSERT_OK_AND_ASSIGN(email_document_id,
                               document_store->Put(email_document));
    ICING_ASSERT_OK_AND_ASSIGN(message_document_id,
                               document_store->Put(message_document));

    // Delete "email". "message" documents should still be retrievable.
    DocumentStore::DeleteByGroupResult group_result =
        document_store->DeleteBySchemaType("email");
    EXPECT_THAT(group_result.status, IsOk());
    EXPECT_THAT(group_result.num_docs_deleted, Eq(1));

    document_log_size_before = filesystem_.GetFileSize(
        absl_ports::StrCat(document_store_dir_, "/",
                           DocumentLogCreator::GetDocumentLogFilename())
            .c_str());
  }  // Destructors should update checksum and persist all data to file.

  CorruptDocStoreHeaderChecksumFile();
  // Successfully recover from a corrupt derived file issue.
  ICING_ASSERT_OK_AND_ASSIGN(
      DocumentStore::CreateResult create_result,
      CreateDocumentStore(&filesystem_, document_store_dir_, &fake_clock_,
                          schema_store.get()));
  std::unique_ptr<DocumentStore> document_store =
      std::move(create_result.document_store);

  // Make sure we didn't add anything to the ground truth after we recovered.
  int64_t document_log_size_after = filesystem_.GetFileSize(
      absl_ports::StrCat(document_store_dir_, "/",
                         DocumentLogCreator::GetDocumentLogFilename())
          .c_str());
  EXPECT_EQ(document_log_size_before, document_log_size_after);

  EXPECT_THAT(document_store->Get(email_document_id),
              StatusIs(libtextclassifier3::StatusCode::NOT_FOUND));
  EXPECT_THAT(document_store->Get(message_document_id),
              IsOkAndHolds(EqualsProto(message_document)));
}

TEST_P(DocumentStoreTest, PutDeleteThenPut) {
  ICING_ASSERT_OK_AND_ASSIGN(
      DocumentStore::CreateResult create_result,
      CreateDocumentStore(&filesystem_, document_store_dir_, &fake_clock_,
                          schema_store_.get()));
  std::unique_ptr<DocumentStore> doc_store =
      std::move(create_result.document_store);
  ICING_EXPECT_OK(doc_store->Put(test_document1_));
  ICING_EXPECT_OK(doc_store->Delete(test_document1_.namespace_(),
                                    test_document1_.uri(),
                                    fake_clock_.GetSystemTimeMilliseconds()));
  ICING_EXPECT_OK(doc_store->Put(test_document1_));
}

TEST_P(DocumentStoreTest, DeletedSchemaTypeFromSchemaStoreRecoversOk) {
  SchemaProto schema =
      SchemaBuilder()
          .AddType(SchemaTypeConfigBuilder().SetType("email"))
          .AddType(SchemaTypeConfigBuilder().SetType("message"))
          .Build();

  std::string schema_store_dir = schema_store_dir_ + "_custom";
  filesystem_.DeleteDirectoryRecursively(schema_store_dir.c_str());
  filesystem_.CreateDirectoryRecursively(schema_store_dir.c_str());
  ICING_ASSERT_OK_AND_ASSIGN(
      std::unique_ptr<SchemaStore> schema_store,
      SchemaStore::Create(&filesystem_, schema_store_dir, &fake_clock_));

  ICING_ASSERT_OK(schema_store->SetSchema(
      schema, /*ignore_errors_and_delete_documents=*/false,
      /*allow_circular_schema_definitions=*/false));

  DocumentId email_document_id;
  DocumentId message_document_id;

  DocumentProto email_document = DocumentBuilder()
                                     .SetKey("namespace", "email")
                                     .SetSchema("email")
                                     .SetCreationTimestampMs(1)
                                     .Build();

  DocumentProto message_document = DocumentBuilder()
                                       .SetKey("namespace", "message")
                                       .SetSchema("message")
                                       .SetCreationTimestampMs(1)
                                       .Build();
  int64_t document_log_size_before;
  {
    ICING_ASSERT_OK_AND_ASSIGN(
        DocumentStore::CreateResult create_result,
        CreateDocumentStore(&filesystem_, document_store_dir_, &fake_clock_,
                            schema_store.get()));
    std::unique_ptr<DocumentStore> document_store =
        std::move(create_result.document_store);

    ICING_ASSERT_OK_AND_ASSIGN(email_document_id,
                               document_store->Put(email_document));
    ICING_ASSERT_OK_AND_ASSIGN(message_document_id,
                               document_store->Put(message_document));

    // Delete "email". "message" documents should still be retrievable.
    DocumentStore::DeleteByGroupResult group_result =
        document_store->DeleteBySchemaType("email");
    EXPECT_THAT(group_result.status, IsOk());
    EXPECT_THAT(group_result.num_docs_deleted, Eq(1));

    EXPECT_THAT(document_store->Get(email_document_id),
                StatusIs(libtextclassifier3::StatusCode::NOT_FOUND));
    EXPECT_THAT(document_store->Get(message_document_id),
                IsOkAndHolds(EqualsProto(message_document)));

    document_log_size_before = filesystem_.GetFileSize(
        absl_ports::StrCat(document_store_dir_, "/",
                           DocumentLogCreator::GetDocumentLogFilename())
            .c_str());
  }  // Destructors should update checksum and persist all data to file.

  CorruptDocStoreHeaderChecksumFile();

  SchemaProto new_schema =
      SchemaBuilder()
          .AddType(SchemaTypeConfigBuilder().SetType("message"))
          .Build();
  ICING_EXPECT_OK(schema_store->SetSchema(
      new_schema, /*ignore_errors_and_delete_documents=*/true,
      /*allow_circular_schema_definitions=*/false));

  // Successfully recover from a corrupt derived file issue.
  ICING_ASSERT_OK_AND_ASSIGN(
      DocumentStore::CreateResult create_result,
      CreateDocumentStore(&filesystem_, document_store_dir_, &fake_clock_,
                          schema_store.get()));
  std::unique_ptr<DocumentStore> document_store =
      std::move(create_result.document_store);

  // Make sure we didn't add anything to the ground truth after we recovered.
  int64_t document_log_size_after = filesystem_.GetFileSize(
      absl_ports::StrCat(document_store_dir_, "/",
                         DocumentLogCreator::GetDocumentLogFilename())
          .c_str());
  EXPECT_EQ(document_log_size_before, document_log_size_after);

  EXPECT_THAT(document_store->Get(email_document_id),
              StatusIs(libtextclassifier3::StatusCode::NOT_FOUND));
  EXPECT_THAT(document_store->Get(message_document_id),
              IsOkAndHolds(EqualsProto(message_document)));
}

TEST_P(DocumentStoreTest, OptimizeIntoSingleNamespace) {
  ICING_ASSERT_OK_AND_ASSIGN(
      DocumentStore::CreateResult create_result,
      CreateDocumentStore(&filesystem_, document_store_dir_, &fake_clock_,
                          schema_store_.get()));
  std::unique_ptr<DocumentStore> doc_store =
      std::move(create_result.document_store);

  DocumentProto document1 = DocumentBuilder()
                                .SetKey("namespace", "uri1")
                                .SetSchema("email")
                                .SetCreationTimestampMs(100)
                                .SetTtlMs(1000)
                                .Build();

  DocumentProto document2 = DocumentBuilder()
                                .SetKey("namespace", "uri2")
                                .SetSchema("email")
                                .SetCreationTimestampMs(100)
                                .SetTtlMs(1000)
                                .Build();

  DocumentProto document3 = DocumentBuilder()
                                .SetKey("namespace", "uri3")
                                .SetSchema("email")
                                .SetCreationTimestampMs(100)
                                .SetTtlMs(100)
                                .Build();

  // Nothing should have expired yet.
  fake_clock_.SetSystemTimeMilliseconds(100);

  ICING_ASSERT_OK(doc_store->Put(document1));
  ICING_ASSERT_OK(doc_store->Put(document2));
  ICING_ASSERT_OK(doc_store->Put(document3));

  std::string original_document_log = absl_ports::StrCat(
      document_store_dir_, "/", DocumentLogCreator::GetDocumentLogFilename());

  int64_t original_size =
      filesystem_.GetFileSize(original_document_log.c_str());

  // Optimizing into the same directory is not allowed
  EXPECT_THAT(
      doc_store->OptimizeInto(document_store_dir_, lang_segmenter_.get()),
      StatusIs(libtextclassifier3::StatusCode::INVALID_ARGUMENT,
               HasSubstr("directory is the same")));

  std::string optimized_dir = document_store_dir_ + "_optimize";
  std::string optimized_document_log =
      optimized_dir + "/" + DocumentLogCreator::GetDocumentLogFilename();

  // Validates that the optimized document log has the same size if nothing is
  // deleted. Also namespace ids remain the same.
  ASSERT_TRUE(filesystem_.DeleteDirectoryRecursively(optimized_dir.c_str()));
  ASSERT_TRUE(filesystem_.CreateDirectoryRecursively(optimized_dir.c_str()));
<<<<<<< HEAD
  ICING_ASSERT_OK(
      doc_store->OptimizeInto(optimized_dir, lang_segmenter_.get()));
=======
  ICING_ASSERT_OK_AND_ASSIGN(
      DocumentStore::OptimizeResult optimize_result1,
      doc_store->OptimizeInto(optimized_dir, lang_segmenter_.get()));
  EXPECT_THAT(optimize_result1.document_id_old_to_new, ElementsAre(0, 1, 2));
  EXPECT_THAT(optimize_result1.namespace_id_old_to_new, ElementsAre(0));
  EXPECT_THAT(optimize_result1.should_rebuild_index, IsFalse());
>>>>>>> a81a0c8c
  int64_t optimized_size1 =
      filesystem_.GetFileSize(optimized_document_log.c_str());
  EXPECT_EQ(original_size, optimized_size1);

  // Validates that the optimized document log has a smaller size if something
  // is deleted. Namespace ids remain the same.
  ASSERT_TRUE(filesystem_.DeleteDirectoryRecursively(optimized_dir.c_str()));
  ASSERT_TRUE(filesystem_.CreateDirectoryRecursively(optimized_dir.c_str()));
<<<<<<< HEAD
  ICING_ASSERT_OK(doc_store->Delete("namespace", "uri1"));
  ICING_ASSERT_OK(
      doc_store->OptimizeInto(optimized_dir, lang_segmenter_.get()));
=======
  ICING_ASSERT_OK(doc_store->Delete("namespace", "uri1",
                                    fake_clock_.GetSystemTimeMilliseconds()));
  // DocumentId 0 is removed.
  ICING_ASSERT_OK_AND_ASSIGN(
      DocumentStore::OptimizeResult optimize_result2,
      doc_store->OptimizeInto(optimized_dir, lang_segmenter_.get()));
  EXPECT_THAT(optimize_result2.document_id_old_to_new,
              ElementsAre(kInvalidDocumentId, 0, 1));
  EXPECT_THAT(optimize_result2.namespace_id_old_to_new, ElementsAre(0));
  EXPECT_THAT(optimize_result2.should_rebuild_index, IsFalse());
>>>>>>> a81a0c8c
  int64_t optimized_size2 =
      filesystem_.GetFileSize(optimized_document_log.c_str());
  EXPECT_THAT(original_size, Gt(optimized_size2));

  // Document3 has expired since this is past its creation (100) + ttl (100).
  // But document1 and document2 should be fine since their ttl's were 1000.
  fake_clock_.SetSystemTimeMilliseconds(300);

  // Validates that the optimized document log has a smaller size if something
  // expired. Namespace ids remain the same.
  ASSERT_TRUE(filesystem_.DeleteDirectoryRecursively(optimized_dir.c_str()));
  ASSERT_TRUE(filesystem_.CreateDirectoryRecursively(optimized_dir.c_str()));
<<<<<<< HEAD
  ICING_ASSERT_OK(
      doc_store->OptimizeInto(optimized_dir, lang_segmenter_.get()));
  int64_t optimized_size3 =
      filesystem_.GetFileSize(optimized_document_log.c_str());
  EXPECT_THAT(optimized_size2, Gt(optimized_size3));
=======
  // DocumentId 0 is removed, and DocumentId 2 is expired.
  ICING_ASSERT_OK_AND_ASSIGN(
      DocumentStore::OptimizeResult optimize_result3,
      doc_store->OptimizeInto(optimized_dir, lang_segmenter_.get()));
  EXPECT_THAT(optimize_result3.document_id_old_to_new,
              ElementsAre(kInvalidDocumentId, 0, kInvalidDocumentId));
  EXPECT_THAT(optimize_result3.namespace_id_old_to_new, ElementsAre(0));
  EXPECT_THAT(optimize_result3.should_rebuild_index, IsFalse());
  int64_t optimized_size3 =
      filesystem_.GetFileSize(optimized_document_log.c_str());
  EXPECT_THAT(optimized_size2, Gt(optimized_size3));

  // Delete the last document
  ASSERT_TRUE(filesystem_.DeleteDirectoryRecursively(optimized_dir.c_str()));
  ASSERT_TRUE(filesystem_.CreateDirectoryRecursively(optimized_dir.c_str()));
  ICING_ASSERT_OK(doc_store->Delete("namespace", "uri2",
                                    fake_clock_.GetSystemTimeMilliseconds()));
  // DocumentId 0 and 1 is removed, and DocumentId 2 is expired. Since no
  // document with the namespace is added into new document store, the namespace
  // id will be invalid.
  ICING_ASSERT_OK_AND_ASSIGN(
      DocumentStore::OptimizeResult optimize_result4,
      doc_store->OptimizeInto(optimized_dir, lang_segmenter_.get()));
  EXPECT_THAT(
      optimize_result4.document_id_old_to_new,
      ElementsAre(kInvalidDocumentId, kInvalidDocumentId, kInvalidDocumentId));
  EXPECT_THAT(optimize_result4.namespace_id_old_to_new,
              ElementsAre(kInvalidNamespaceId));
  EXPECT_THAT(optimize_result4.should_rebuild_index, IsFalse());
  int64_t optimized_size4 =
      filesystem_.GetFileSize(optimized_document_log.c_str());
  EXPECT_THAT(optimized_size3, Gt(optimized_size4));
}

TEST_P(DocumentStoreTest, OptimizeIntoMultipleNamespaces) {
  ICING_ASSERT_OK_AND_ASSIGN(
      DocumentStore::CreateResult create_result,
      CreateDocumentStore(&filesystem_, document_store_dir_, &fake_clock_,
                          schema_store_.get()));
  std::unique_ptr<DocumentStore> doc_store =
      std::move(create_result.document_store);

  DocumentProto document0 = DocumentBuilder()
                                .SetKey("namespace1", "uri0")
                                .SetSchema("email")
                                .SetCreationTimestampMs(100)
                                .SetTtlMs(1000)
                                .Build();

  DocumentProto document1 = DocumentBuilder()
                                .SetKey("namespace1", "uri1")
                                .SetSchema("email")
                                .SetCreationTimestampMs(100)
                                .SetTtlMs(1000)
                                .Build();

  DocumentProto document2 = DocumentBuilder()
                                .SetKey("namespace2", "uri2")
                                .SetSchema("email")
                                .SetCreationTimestampMs(100)
                                .SetTtlMs(1000)
                                .Build();

  DocumentProto document3 = DocumentBuilder()
                                .SetKey("namespace1", "uri3")
                                .SetSchema("email")
                                .SetCreationTimestampMs(100)
                                .SetTtlMs(1000)
                                .Build();

  DocumentProto document4 = DocumentBuilder()
                                .SetKey("namespace3", "uri4")
                                .SetSchema("email")
                                .SetCreationTimestampMs(100)
                                .SetTtlMs(1000)
                                .Build();

  // Nothing should have expired yet.
  fake_clock_.SetSystemTimeMilliseconds(100);

  ICING_ASSERT_OK(doc_store->Put(document0));
  ICING_ASSERT_OK(doc_store->Put(document1));
  ICING_ASSERT_OK(doc_store->Put(document2));
  ICING_ASSERT_OK(doc_store->Put(document3));
  ICING_ASSERT_OK(doc_store->Put(document4));

  std::string original_document_log = absl_ports::StrCat(
      document_store_dir_, "/", DocumentLogCreator::GetDocumentLogFilename());

  int64_t original_size =
      filesystem_.GetFileSize(original_document_log.c_str());

  std::string optimized_dir = document_store_dir_ + "_optimize";
  std::string optimized_document_log =
      optimized_dir + "/" + DocumentLogCreator::GetDocumentLogFilename();

  // Validates that the optimized document log has the same size if nothing is
  // deleted. Also namespace ids remain the same.
  ASSERT_TRUE(filesystem_.DeleteDirectoryRecursively(optimized_dir.c_str()));
  ASSERT_TRUE(filesystem_.CreateDirectoryRecursively(optimized_dir.c_str()));
  ICING_ASSERT_OK_AND_ASSIGN(
      DocumentStore::OptimizeResult optimize_result1,
      doc_store->OptimizeInto(optimized_dir, lang_segmenter_.get()));
  EXPECT_THAT(optimize_result1.document_id_old_to_new,
              ElementsAre(0, 1, 2, 3, 4));
  EXPECT_THAT(optimize_result1.namespace_id_old_to_new, ElementsAre(0, 1, 2));
  EXPECT_THAT(optimize_result1.should_rebuild_index, IsFalse());
  int64_t optimized_size1 =
      filesystem_.GetFileSize(optimized_document_log.c_str());
  EXPECT_EQ(original_size, optimized_size1);

  // Validates that the optimized document log has a smaller size if something
  // is deleted.
  ASSERT_TRUE(filesystem_.DeleteDirectoryRecursively(optimized_dir.c_str()));
  ASSERT_TRUE(filesystem_.CreateDirectoryRecursively(optimized_dir.c_str()));
  // Delete DocumentId 0 with namespace1.
  // - Before: ["namespace1#uri0", "namespace1#uri1", "namespace2#uri2",
  //   "namespace1#uri3", "namespace3#uri4"]
  // - After: [nil, "namespace1#uri1", "namespace2#uri2", "namespace1#uri3",
  //   "namespace3#uri4"]
  // In this case, new_doc_store will assign namespace ids in ["namespace1",
  // "namespace2", "namespace3"] order. Since new_doc_store has the same order
  // of namespace id assignment, namespace ids remain the same.
  ICING_ASSERT_OK(doc_store->Delete("namespace1", "uri0",
                                    fake_clock_.GetSystemTimeMilliseconds()));
  ICING_ASSERT_OK_AND_ASSIGN(
      DocumentStore::OptimizeResult optimize_result2,
      doc_store->OptimizeInto(optimized_dir, lang_segmenter_.get()));
  EXPECT_THAT(optimize_result2.document_id_old_to_new,
              ElementsAre(kInvalidDocumentId, 0, 1, 2, 3));
  EXPECT_THAT(optimize_result2.namespace_id_old_to_new, ElementsAre(0, 1, 2));
  EXPECT_THAT(optimize_result2.should_rebuild_index, IsFalse());
  int64_t optimized_size2 =
      filesystem_.GetFileSize(optimized_document_log.c_str());
  EXPECT_THAT(original_size, Gt(optimized_size2));

  // Validates that the optimized document log has a smaller size if something
  // is deleted.
  ASSERT_TRUE(filesystem_.DeleteDirectoryRecursively(optimized_dir.c_str()));
  ASSERT_TRUE(filesystem_.CreateDirectoryRecursively(optimized_dir.c_str()));
  // Delete DocumentId 1 with namespace1.
  // - Before: [nil, "namespace1#uri1", "namespace2#uri2", "namespace1#uri3",
  //   "namespace3#uri4"]
  // - After: [nil, nil, "namespace2#uri2", "namespace1#uri3",
  //   "namespace3#uri4"]
  // In this case, new_doc_store will assign namespace ids in ["namespace2",
  // "namespace1", "namespace3"] order, so namespace_id_old_to_new should
  // reflect the change.
  ICING_ASSERT_OK(doc_store->Delete("namespace1", "uri1",
                                    fake_clock_.GetSystemTimeMilliseconds()));
  ICING_ASSERT_OK_AND_ASSIGN(
      DocumentStore::OptimizeResult optimize_result3,
      doc_store->OptimizeInto(optimized_dir, lang_segmenter_.get()));
  EXPECT_THAT(optimize_result3.document_id_old_to_new,
              ElementsAre(kInvalidDocumentId, kInvalidDocumentId, 0, 1, 2));
  EXPECT_THAT(optimize_result3.namespace_id_old_to_new, ElementsAre(1, 0, 2));
  EXPECT_THAT(optimize_result3.should_rebuild_index, IsFalse());
  int64_t optimized_size3 =
      filesystem_.GetFileSize(optimized_document_log.c_str());
  EXPECT_THAT(optimized_size2, Gt(optimized_size3));

  // Validates that the optimized document log has a smaller size if something
  // is deleted.
  ASSERT_TRUE(filesystem_.DeleteDirectoryRecursively(optimized_dir.c_str()));
  ASSERT_TRUE(filesystem_.CreateDirectoryRecursively(optimized_dir.c_str()));
  // Delete DocumentId 3 with namespace1.
  // - Before: [nil, nil, "namespace2#uri2", "namespace1#uri3",
  //   "namespace3#uri4"]
  // - After: [nil, nil, "namespace2#uri2", nil, "namespace3#uri4"]
  // In this case, new_doc_store will assign namespace ids in ["namespace2",
  // "namespace3"] order and "namespace1" will be never assigned, so
  // namespace_id_old_to_new should reflect the change.
  ICING_ASSERT_OK(doc_store->Delete("namespace1", "uri3",
                                    fake_clock_.GetSystemTimeMilliseconds()));
  ICING_ASSERT_OK_AND_ASSIGN(
      DocumentStore::OptimizeResult optimize_result4,
      doc_store->OptimizeInto(optimized_dir, lang_segmenter_.get()));
  EXPECT_THAT(optimize_result4.document_id_old_to_new,
              ElementsAre(kInvalidDocumentId, kInvalidDocumentId, 0,
                          kInvalidDocumentId, 1));
  EXPECT_THAT(optimize_result4.namespace_id_old_to_new,
              ElementsAre(kInvalidNamespaceId, 0, 1));
  EXPECT_THAT(optimize_result4.should_rebuild_index, IsFalse());
  int64_t optimized_size4 =
      filesystem_.GetFileSize(optimized_document_log.c_str());
  EXPECT_THAT(optimized_size3, Gt(optimized_size4));

  // Validates that the optimized document log has a smaller size if something
  // is deleted.
  ASSERT_TRUE(filesystem_.DeleteDirectoryRecursively(optimized_dir.c_str()));
  ASSERT_TRUE(filesystem_.CreateDirectoryRecursively(optimized_dir.c_str()));
  // Delete DocumentId 4 with namespace3.
  // - Before: [nil, nil, "namespace2#uri2", nil, "namespace3#uri4"]
  // - After: [nil, nil, "namespace2#uri2", nil, nil]
  // In this case, new_doc_store will assign namespace ids in ["namespace2"]
  // order and "namespace1", "namespace3" will be never assigned, so
  // namespace_id_old_to_new should reflect the change.
  ICING_ASSERT_OK(doc_store->Delete("namespace3", "uri4",
                                    fake_clock_.GetSystemTimeMilliseconds()));
  ICING_ASSERT_OK_AND_ASSIGN(
      DocumentStore::OptimizeResult optimize_result5,
      doc_store->OptimizeInto(optimized_dir, lang_segmenter_.get()));
  EXPECT_THAT(optimize_result5.document_id_old_to_new,
              ElementsAre(kInvalidDocumentId, kInvalidDocumentId, 0,
                          kInvalidDocumentId, kInvalidDocumentId));
  EXPECT_THAT(optimize_result5.namespace_id_old_to_new,
              ElementsAre(kInvalidNamespaceId, 0, kInvalidNamespaceId));
  EXPECT_THAT(optimize_result5.should_rebuild_index, IsFalse());
  int64_t optimized_size5 =
      filesystem_.GetFileSize(optimized_document_log.c_str());
  EXPECT_THAT(optimized_size4, Gt(optimized_size5));

  // Validates that the optimized document log has a smaller size if something
  // is deleted.
  ASSERT_TRUE(filesystem_.DeleteDirectoryRecursively(optimized_dir.c_str()));
  ASSERT_TRUE(filesystem_.CreateDirectoryRecursively(optimized_dir.c_str()));
  // Delete DocumentId 2 with namespace2.
  // - Before: [nil, nil, "namespace2#uri2", nil, nil]
  // - After: [nil, nil, nil, nil, nil]
  // In this case, all documents were deleted, so there will be no namespace ids
  // either. namespace_id_old_to_new should reflect the change.
  ICING_ASSERT_OK(doc_store->Delete("namespace2", "uri2",
                                    fake_clock_.GetSystemTimeMilliseconds()));
  ICING_ASSERT_OK_AND_ASSIGN(
      DocumentStore::OptimizeResult optimize_result6,
      doc_store->OptimizeInto(optimized_dir, lang_segmenter_.get()));
  EXPECT_THAT(
      optimize_result6.document_id_old_to_new,
      ElementsAre(kInvalidDocumentId, kInvalidDocumentId, kInvalidDocumentId,
                  kInvalidDocumentId, kInvalidDocumentId));
  EXPECT_THAT(optimize_result6.namespace_id_old_to_new,
              ElementsAre(kInvalidNamespaceId, kInvalidNamespaceId,
                          kInvalidNamespaceId));
  EXPECT_THAT(optimize_result6.should_rebuild_index, IsFalse());
  int64_t optimized_size6 =
      filesystem_.GetFileSize(optimized_document_log.c_str());
  EXPECT_THAT(optimized_size5, Gt(optimized_size6));
>>>>>>> a81a0c8c
}

TEST_P(DocumentStoreTest, OptimizeIntoForEmptyDocumentStore) {
  ICING_ASSERT_OK_AND_ASSIGN(
      DocumentStore::CreateResult create_result,
      CreateDocumentStore(&filesystem_, document_store_dir_, &fake_clock_,
                          schema_store_.get()));
  std::unique_ptr<DocumentStore> doc_store =
      std::move(create_result.document_store);
  std::string optimized_dir = document_store_dir_ + "_optimize";
  ASSERT_TRUE(filesystem_.DeleteDirectoryRecursively(optimized_dir.c_str()));
  ASSERT_TRUE(filesystem_.CreateDirectoryRecursively(optimized_dir.c_str()));

  ICING_ASSERT_OK_AND_ASSIGN(
      DocumentStore::OptimizeResult optimize_result,
      doc_store->OptimizeInto(optimized_dir, lang_segmenter_.get()));
  EXPECT_THAT(optimize_result.document_id_old_to_new, IsEmpty());
  EXPECT_THAT(optimize_result.namespace_id_old_to_new, IsEmpty());
  EXPECT_THAT(optimize_result.should_rebuild_index, IsFalse());
}

TEST_P(DocumentStoreTest, ShouldRecoverFromDataLoss) {
  DocumentId document_id1, document_id2;
  {
    // Can put and delete fine.
    ICING_ASSERT_OK_AND_ASSIGN(
        DocumentStore::CreateResult create_result,
        CreateDocumentStore(&filesystem_, document_store_dir_, &fake_clock_,
                            schema_store_.get()));
    std::unique_ptr<DocumentStore> doc_store =
        std::move(create_result.document_store);

    ICING_ASSERT_OK_AND_ASSIGN(
        document_id1,
        doc_store->Put(DocumentProto(test_document1_), /*num_tokens=*/4));
    ICING_ASSERT_OK_AND_ASSIGN(
        document_id2,
        doc_store->Put(DocumentProto(test_document2_), /*num_tokens=*/4));
    EXPECT_THAT(doc_store->Get(document_id1),
                IsOkAndHolds(EqualsProto(test_document1_)));
    EXPECT_THAT(doc_store->Get(document_id2),
                IsOkAndHolds(EqualsProto(test_document2_)));
    // Checks derived score cache
    EXPECT_THAT(
        doc_store->GetDocumentAssociatedScoreData(document_id1),
        IsOkAndHolds(DocumentAssociatedScoreData(
            /*corpus_id=*/0, document1_score_, document1_creation_timestamp_,
            /*length_in_tokens=*/4)));
    EXPECT_THAT(
        doc_store->GetDocumentAssociatedScoreData(document_id2),
        IsOkAndHolds(DocumentAssociatedScoreData(
            /*corpus_id=*/0, document2_score_, document2_creation_timestamp_,
            /*length_in_tokens=*/4)));
    EXPECT_THAT(doc_store->GetCorpusAssociatedScoreData(/*corpus_id=*/0),
                IsOkAndHolds(CorpusAssociatedScoreData(
                    /*num_docs=*/2, /*sum_length_in_tokens=*/8)));

    // Delete document 1
    EXPECT_THAT(doc_store->Delete("icing", "email/1",
                                  fake_clock_.GetSystemTimeMilliseconds()),
                IsOk());
    EXPECT_THAT(doc_store->Get(document_id1),
                StatusIs(libtextclassifier3::StatusCode::NOT_FOUND));
    EXPECT_THAT(doc_store->Get(document_id2),
                IsOkAndHolds(EqualsProto(test_document2_)));
  }

  // "Corrupt" the content written in the log by adding non-checksummed data to
  // it. This will mess up the checksum of the proto log, forcing it to rewind
  // to the last saved point.
  DocumentProto document = DocumentBuilder().SetKey("namespace", "uri").Build();
  const std::string serialized_document = document.SerializeAsString();

  const std::string document_log_file = absl_ports::StrCat(
      document_store_dir_, "/", DocumentLogCreator::GetDocumentLogFilename());
  int64_t file_size = filesystem_.GetFileSize(document_log_file.c_str());
  filesystem_.PWrite(document_log_file.c_str(), file_size,
                     serialized_document.data(), serialized_document.size());

  // Successfully recover from a data loss issue.
  ICING_ASSERT_OK_AND_ASSIGN(
      DocumentStore::CreateResult create_result,
      CreateDocumentStore(&filesystem_, document_store_dir_, &fake_clock_,
                          schema_store_.get()));
  std::unique_ptr<DocumentStore> doc_store =
      std::move(create_result.document_store);

  EXPECT_THAT(doc_store->Get(document_id1),
              StatusIs(libtextclassifier3::StatusCode::NOT_FOUND));
  EXPECT_THAT(doc_store->Get(document_id2),
              IsOkAndHolds(EqualsProto(test_document2_)));

  // Checks derived filter cache
<<<<<<< HEAD
  EXPECT_THAT(doc_store->GetDocumentFilterData(document_id2),
              IsOkAndHolds(DocumentFilterData(
=======
  ICING_ASSERT_HAS_VALUE_AND_ASSIGN(
      DocumentFilterData doc_filter_data,
      doc_store->GetAliveDocumentFilterData(
          document_id2, fake_clock_.GetSystemTimeMilliseconds()));
  EXPECT_THAT(doc_filter_data,
              Eq(DocumentFilterData(
>>>>>>> a81a0c8c
                  /*namespace_id=*/0,
                  /*schema_type_id=*/0, document2_expiration_timestamp_)));
  // Checks derived score cache
  EXPECT_THAT(
      doc_store->GetDocumentAssociatedScoreData(document_id2),
      IsOkAndHolds(DocumentAssociatedScoreData(
          /*corpus_id=*/0, document2_score_, document2_creation_timestamp_,
          /*length_in_tokens=*/4)));
  EXPECT_THAT(doc_store->GetCorpusAssociatedScoreData(/*corpus_id=*/0),
              IsOkAndHolds(CorpusAssociatedScoreData(
                  /*num_docs=*/1, /*sum_length_in_tokens=*/4)));
}

TEST_P(DocumentStoreTest, ShouldRecoverFromCorruptDerivedFile) {
  DocumentId document_id1, document_id2;
  {
    // Can put and delete fine.
    ICING_ASSERT_OK_AND_ASSIGN(
        DocumentStore::CreateResult create_result,
        CreateDocumentStore(&filesystem_, document_store_dir_, &fake_clock_,
                            schema_store_.get()));
    std::unique_ptr<DocumentStore> doc_store =
        std::move(create_result.document_store);

    ICING_ASSERT_OK_AND_ASSIGN(
        document_id1,
        doc_store->Put(DocumentProto(test_document1_), /*num_tokens=*/4));
    ICING_ASSERT_OK_AND_ASSIGN(
        document_id2,
        doc_store->Put(DocumentProto(test_document2_), /*num_tokens=*/4));
    EXPECT_THAT(doc_store->Get(document_id1),
                IsOkAndHolds(EqualsProto(test_document1_)));
    EXPECT_THAT(doc_store->Get(document_id2),
                IsOkAndHolds(EqualsProto(test_document2_)));
    // Checks derived score cache
    EXPECT_THAT(
        doc_store->GetDocumentAssociatedScoreData(document_id1),
        IsOkAndHolds(DocumentAssociatedScoreData(
            /*corpus_id=*/0, document1_score_, document1_creation_timestamp_,
            /*length_in_tokens=*/4)));
    EXPECT_THAT(
        doc_store->GetDocumentAssociatedScoreData(document_id2),
        IsOkAndHolds(DocumentAssociatedScoreData(
            /*corpus_id=*/0, document2_score_, document2_creation_timestamp_,
            /*length_in_tokens=*/4)));
    EXPECT_THAT(doc_store->GetCorpusAssociatedScoreData(/*corpus_id=*/0),
                IsOkAndHolds(CorpusAssociatedScoreData(
                    /*num_docs=*/2, /*sum_length_in_tokens=*/8)));
    // Delete document 1
    EXPECT_THAT(doc_store->Delete("icing", "email/1",
                                  fake_clock_.GetSystemTimeMilliseconds()),
                IsOk());
    EXPECT_THAT(doc_store->Get(document_id1),
                StatusIs(libtextclassifier3::StatusCode::NOT_FOUND));
    EXPECT_THAT(doc_store->Get(document_id2),
                IsOkAndHolds(EqualsProto(test_document2_)));

    EXPECT_THAT(doc_store->ReportUsage(CreateUsageReport(
                    /*name_space=*/"icing", /*uri=*/"email/2",
                    /*timestamp_ms=*/0, UsageReport::USAGE_TYPE1)),
                IsOk());
  }

  // "Corrupt" one of the derived files by modifying an existing data without
  // calling PersistToDisk() or updating its checksum. This will mess up the
  // checksum and throw an error on the derived file's initialization.
  const std::string document_id_mapper_file =
      absl_ports::StrCat(document_store_dir_, "/document_id_mapper");
  ICING_ASSERT_OK_AND_ASSIGN(
      std::unique_ptr<FileBackedVector<int64_t>> document_id_mapper,
      FileBackedVector<int64_t>::Create(
          filesystem_, document_id_mapper_file,
          MemoryMappedFile::READ_WRITE_AUTO_SYNC));
  int64_t corrupt_document_id = 1;
  int64_t corrupt_offset = 123456;
  EXPECT_THAT(document_id_mapper->Set(corrupt_document_id, corrupt_offset),
              IsOk());

  // Will get error when initializing document id mapper file, so it will
  // trigger RegenerateDerivedFiles.
  // Successfully recover from a corrupt derived file issue.
  ICING_ASSERT_OK_AND_ASSIGN(
      DocumentStore::CreateResult create_result,
      CreateDocumentStore(&filesystem_, document_store_dir_, &fake_clock_,
                          schema_store_.get()));
  std::unique_ptr<DocumentStore> doc_store =
      std::move(create_result.document_store);

  EXPECT_THAT(doc_store->Get(document_id1),
              StatusIs(libtextclassifier3::StatusCode::NOT_FOUND));
  EXPECT_THAT(doc_store->Get(document_id2),
              IsOkAndHolds(EqualsProto(test_document2_)));

  // Checks derived filter cache
<<<<<<< HEAD
  EXPECT_THAT(doc_store->GetDocumentFilterData(document_id2),
              IsOkAndHolds(DocumentFilterData(
                  /*namespace_id=*/0,
                  /*schema_type_id=*/0, document2_expiration_timestamp_)));
  // Checks derived score cache - note that they aren't regenerated from
=======
  ICING_ASSERT_HAS_VALUE_AND_ASSIGN(
      DocumentFilterData doc_filter_data,
      doc_store->GetAliveDocumentFilterData(
          document_id2, fake_clock_.GetSystemTimeMilliseconds()));
  EXPECT_THAT(doc_filter_data,
              Eq(DocumentFilterData(
                  /*namespace_id=*/0,
                  /*schema_type_id=*/0, document2_expiration_timestamp_)));

  // Checks derived score cache
  EXPECT_THAT(
      doc_store->GetDocumentAssociatedScoreData(document_id2),
      IsOkAndHolds(DocumentAssociatedScoreData(
          /*corpus_id=*/0, document2_score_, document2_creation_timestamp_,
          /*length_in_tokens=*/4)));
  EXPECT_THAT(doc_store->GetCorpusAssociatedScoreData(/*corpus_id=*/0),
              IsOkAndHolds(CorpusAssociatedScoreData(
                  /*num_docs=*/1, /*sum_length_in_tokens=*/4)));

  // Checks usage score data - note that they aren't regenerated from
>>>>>>> a81a0c8c
  // scratch.
  UsageStore::UsageScores expected_scores;
  expected_scores.usage_type1_count = 1;
  ICING_ASSERT_HAS_VALUE_AND_ASSIGN(
      UsageStore::UsageScores actual_scores,
      doc_store->GetUsageScores(document_id2,
                                fake_clock_.GetSystemTimeMilliseconds()));
  EXPECT_THAT(actual_scores, Eq(expected_scores));
}

TEST_P(DocumentStoreTest, ShouldRecoverFromDiscardDerivedFiles) {
  DocumentId document_id1, document_id2;
  {
    // Can put and delete fine.
    ICING_ASSERT_OK_AND_ASSIGN(
        DocumentStore::CreateResult create_result,
        CreateDocumentStore(&filesystem_, document_store_dir_, &fake_clock_,
                            schema_store_.get()));
    std::unique_ptr<DocumentStore> doc_store =
        std::move(create_result.document_store);

    ICING_ASSERT_OK_AND_ASSIGN(
        document_id1,
        doc_store->Put(DocumentProto(test_document1_), /*num_tokens=*/4));
    ICING_ASSERT_OK_AND_ASSIGN(
        document_id2,
        doc_store->Put(DocumentProto(test_document2_), /*num_tokens=*/4));
    EXPECT_THAT(doc_store->Get(document_id1),
                IsOkAndHolds(EqualsProto(test_document1_)));
    EXPECT_THAT(doc_store->Get(document_id2),
                IsOkAndHolds(EqualsProto(test_document2_)));
    // Checks derived score cache
    EXPECT_THAT(
        doc_store->GetDocumentAssociatedScoreData(document_id1),
        IsOkAndHolds(DocumentAssociatedScoreData(
            /*corpus_id=*/0, document1_score_, document1_creation_timestamp_,
            /*length_in_tokens=*/4)));
    EXPECT_THAT(
        doc_store->GetDocumentAssociatedScoreData(document_id2),
        IsOkAndHolds(DocumentAssociatedScoreData(
            /*corpus_id=*/0, document2_score_, document2_creation_timestamp_,
            /*length_in_tokens=*/4)));
    EXPECT_THAT(doc_store->GetCorpusAssociatedScoreData(/*corpus_id=*/0),
                IsOkAndHolds(CorpusAssociatedScoreData(
                    /*num_docs=*/2, /*sum_length_in_tokens=*/8)));
    // Delete document 1
    EXPECT_THAT(doc_store->Delete("icing", "email/1",
                                  fake_clock_.GetSystemTimeMilliseconds()),
                IsOk());
    EXPECT_THAT(doc_store->Get(document_id1),
                StatusIs(libtextclassifier3::StatusCode::NOT_FOUND));
    EXPECT_THAT(doc_store->Get(document_id2),
                IsOkAndHolds(EqualsProto(test_document2_)));

    EXPECT_THAT(doc_store->ReportUsage(CreateUsageReport(
                    /*name_space=*/"icing", /*uri=*/"email/2",
                    /*timestamp_ms=*/0, UsageReport::USAGE_TYPE1)),
                IsOk());
  }

  // Discard all derived files.
  ICING_ASSERT_OK(
      DocumentStore::DiscardDerivedFiles(&filesystem_, document_store_dir_));

  // Successfully recover after discarding all derived files.
  ICING_ASSERT_OK_AND_ASSIGN(
      DocumentStore::CreateResult create_result,
      CreateDocumentStore(&filesystem_, document_store_dir_, &fake_clock_,
                          schema_store_.get()));
  std::unique_ptr<DocumentStore> doc_store =
      std::move(create_result.document_store);

  EXPECT_THAT(doc_store->Get(document_id1),
              StatusIs(libtextclassifier3::StatusCode::NOT_FOUND));
  EXPECT_THAT(doc_store->Get(document_id2),
              IsOkAndHolds(EqualsProto(test_document2_)));

  // Checks derived filter cache
  ICING_ASSERT_HAS_VALUE_AND_ASSIGN(
      DocumentFilterData doc_filter_data,
      doc_store->GetAliveDocumentFilterData(
          document_id2, fake_clock_.GetSystemTimeMilliseconds()));
  EXPECT_THAT(doc_filter_data,
              Eq(DocumentFilterData(
                  /*namespace_id=*/0,
                  /*schema_type_id=*/0, document2_expiration_timestamp_)));

  // Checks derived score cache.
  EXPECT_THAT(
      doc_store->GetDocumentAssociatedScoreData(document_id2),
      IsOkAndHolds(DocumentAssociatedScoreData(
          /*corpus_id=*/0, document2_score_, document2_creation_timestamp_,
          /*length_in_tokens=*/4)));
  EXPECT_THAT(doc_store->GetCorpusAssociatedScoreData(/*corpus_id=*/0),
              IsOkAndHolds(CorpusAssociatedScoreData(
                  /*num_docs=*/1, /*sum_length_in_tokens=*/4)));

  // Checks usage score data - note that they aren't regenerated from
  // scratch.
  UsageStore::UsageScores expected_scores;
  expected_scores.usage_type1_count = 1;
  ICING_ASSERT_HAS_VALUE_AND_ASSIGN(
      UsageStore::UsageScores actual_scores,
      doc_store->GetUsageScores(document_id2,
                                fake_clock_.GetSystemTimeMilliseconds()));
  EXPECT_THAT(actual_scores, Eq(expected_scores));
}

TEST_P(DocumentStoreTest, ShouldRecoverFromBadChecksum) {
  DocumentId document_id1, document_id2;
  {
    // Can put and delete fine.
    ICING_ASSERT_OK_AND_ASSIGN(
        DocumentStore::CreateResult create_result,
        CreateDocumentStore(&filesystem_, document_store_dir_, &fake_clock_,
                            schema_store_.get()));
    std::unique_ptr<DocumentStore> doc_store =
        std::move(create_result.document_store);

    ICING_ASSERT_OK_AND_ASSIGN(
        document_id1,
        doc_store->Put(DocumentProto(test_document1_), /*num_tokens=*/4));
    ICING_ASSERT_OK_AND_ASSIGN(
        document_id2,
        doc_store->Put(DocumentProto(test_document2_), /*num_tokens=*/4));
    EXPECT_THAT(doc_store->Get(document_id1),
                IsOkAndHolds(EqualsProto(test_document1_)));
    EXPECT_THAT(doc_store->Get(document_id2),
                IsOkAndHolds(EqualsProto(test_document2_)));
    // Checks derived score cache
    EXPECT_THAT(
        doc_store->GetDocumentAssociatedScoreData(document_id1),
        IsOkAndHolds(DocumentAssociatedScoreData(
            /*corpus_id=*/0, document1_score_, document1_creation_timestamp_,
            /*length_in_tokens=*/4)));
    EXPECT_THAT(
        doc_store->GetDocumentAssociatedScoreData(document_id2),
        IsOkAndHolds(DocumentAssociatedScoreData(
            /*corpus_id=*/0, document2_score_, document2_creation_timestamp_,
            /*length_in_tokens=*/4)));
    EXPECT_THAT(doc_store->GetCorpusAssociatedScoreData(/*corpus_id=*/0),
                IsOkAndHolds(CorpusAssociatedScoreData(
                    /*num_docs=*/2, /*sum_length_in_tokens=*/8)));
    EXPECT_THAT(doc_store->Delete("icing", "email/1",
                                  fake_clock_.GetSystemTimeMilliseconds()),
                IsOk());
    EXPECT_THAT(doc_store->Get(document_id1),
                StatusIs(libtextclassifier3::StatusCode::NOT_FOUND));
    EXPECT_THAT(doc_store->Get(document_id2),
                IsOkAndHolds(EqualsProto(test_document2_)));
  }

  CorruptDocStoreHeaderChecksumFile();
  // Successfully recover from a corrupt derived file issue.
  ICING_ASSERT_OK_AND_ASSIGN(
      DocumentStore::CreateResult create_result,
      CreateDocumentStore(&filesystem_, document_store_dir_, &fake_clock_,
                          schema_store_.get()));
  std::unique_ptr<DocumentStore> doc_store =
      std::move(create_result.document_store);

  EXPECT_THAT(doc_store->Get(document_id1),
              StatusIs(libtextclassifier3::StatusCode::NOT_FOUND));
  EXPECT_THAT(doc_store->Get(document_id2),
              IsOkAndHolds(EqualsProto(test_document2_)));

  // Checks derived filter cache
<<<<<<< HEAD
  EXPECT_THAT(doc_store->GetDocumentFilterData(document_id2),
              IsOkAndHolds(DocumentFilterData(
=======
  ICING_ASSERT_HAS_VALUE_AND_ASSIGN(
      DocumentFilterData doc_filter_data,
      doc_store->GetAliveDocumentFilterData(
          document_id2, fake_clock_.GetSystemTimeMilliseconds()));
  EXPECT_THAT(doc_filter_data,
              Eq(DocumentFilterData(
>>>>>>> a81a0c8c
                  /*namespace_id=*/0,
                  /*schema_type_id=*/0, document2_expiration_timestamp_)));
  // Checks derived score cache
  EXPECT_THAT(
      doc_store->GetDocumentAssociatedScoreData(document_id2),
      IsOkAndHolds(DocumentAssociatedScoreData(
          /*corpus_id=*/0, document2_score_, document2_creation_timestamp_,
          /*length_in_tokens=*/4)));
  EXPECT_THAT(doc_store->GetCorpusAssociatedScoreData(/*corpus_id=*/0),
              IsOkAndHolds(CorpusAssociatedScoreData(
                  /*num_docs=*/1, /*sum_length_in_tokens=*/4)));
}

TEST_P(DocumentStoreTest, GetStorageInfo) {
  ICING_ASSERT_OK_AND_ASSIGN(
      DocumentStore::CreateResult create_result,
      CreateDocumentStore(&filesystem_, document_store_dir_, &fake_clock_,
                          schema_store_.get()));
  std::unique_ptr<DocumentStore> doc_store =
      std::move(create_result.document_store);

  DocumentStorageInfoProto doc_store_storage_info = doc_store->GetStorageInfo();
  int64_t empty_doc_store_size = doc_store_storage_info.document_store_size();
  EXPECT_THAT(empty_doc_store_size, Gt(0));

  DocumentProto document = DocumentBuilder()
                               .SetKey("icing", "email/1")
                               .SetSchema("email")
                               .AddStringProperty("subject", "foo")
                               .Build();

  // Since GetStorageInfo can only get sizes in increments of block_size, we
  // need to insert enough documents so the disk usage will increase by at least
  // 1 block size. The number 100 is a bit arbitrary, gotten from manually
  // testing.
  for (int i = 0; i < 100; ++i) {
    ICING_ASSERT_OK(doc_store->Put(document));
  }
  doc_store_storage_info = doc_store->GetStorageInfo();
  EXPECT_THAT(doc_store_storage_info.document_store_size(),
              Gt(empty_doc_store_size));

  // Bad file system
  MockFilesystem mock_filesystem;
  ON_CALL(mock_filesystem, GetDiskUsage(A<const char*>()))
      .WillByDefault(Return(Filesystem::kBadFileSize));
  ICING_ASSERT_OK_AND_ASSIGN(
      create_result, CreateDocumentStore(&mock_filesystem, document_store_dir_,
                                         &fake_clock_, schema_store_.get()));
  std::unique_ptr<DocumentStore> doc_store_with_mock_filesystem =
      std::move(create_result.document_store);

  doc_store_storage_info = doc_store_with_mock_filesystem->GetStorageInfo();
  EXPECT_THAT(doc_store_storage_info.document_store_size(), Eq(-1));
}

TEST_P(DocumentStoreTest, MaxDocumentId) {
  ICING_ASSERT_OK_AND_ASSIGN(
      DocumentStore::CreateResult create_result,
      CreateDocumentStore(&filesystem_, document_store_dir_, &fake_clock_,
                          schema_store_.get()));
  std::unique_ptr<DocumentStore> doc_store =
      std::move(create_result.document_store);

  // Since the DocumentStore is empty, we get an invalid DocumentId
  EXPECT_THAT(doc_store->last_added_document_id(), Eq(kInvalidDocumentId));

  ICING_ASSERT_OK_AND_ASSIGN(DocumentId document_id1,
                             doc_store->Put(DocumentProto(test_document1_)));
  EXPECT_THAT(doc_store->last_added_document_id(), Eq(document_id1));

  // Still returns the last DocumentId even if it was deleted
  ICING_ASSERT_OK(doc_store->Delete("icing", "email/1",
                                    fake_clock_.GetSystemTimeMilliseconds()));
  EXPECT_THAT(doc_store->last_added_document_id(), Eq(document_id1));

  ICING_ASSERT_OK_AND_ASSIGN(DocumentId document_id2,
                             doc_store->Put(DocumentProto(test_document2_)));
  EXPECT_THAT(doc_store->last_added_document_id(), Eq(document_id2));
}

TEST_P(DocumentStoreTest, GetNamespaceId) {
  ICING_ASSERT_OK_AND_ASSIGN(
      DocumentStore::CreateResult create_result,
      CreateDocumentStore(&filesystem_, document_store_dir_, &fake_clock_,
                          schema_store_.get()));
  std::unique_ptr<DocumentStore> doc_store =
      std::move(create_result.document_store);

  DocumentProto document_namespace1 =
      DocumentBuilder().SetKey("namespace1", "1").SetSchema("email").Build();
  DocumentProto document_namespace2 =
      DocumentBuilder().SetKey("namespace2", "2").SetSchema("email").Build();

  ICING_ASSERT_OK(doc_store->Put(DocumentProto(document_namespace1)));
  ICING_ASSERT_OK(doc_store->Put(DocumentProto(document_namespace2)));

  // NamespaceId of 0 since it was the first namespace seen by the DocumentStore
  EXPECT_THAT(doc_store->GetNamespaceId("namespace1"), IsOkAndHolds(Eq(0)));

  // NamespaceId of 1 since it was the second namespace seen by the
  // DocumentStore
  EXPECT_THAT(doc_store->GetNamespaceId("namespace2"), IsOkAndHolds(Eq(1)));

  // DELETE namespace1 - document_namespace1 is deleted.
  DocumentStore::DeleteByGroupResult group_result =
      doc_store->DeleteByNamespace("namespace1");
  EXPECT_THAT(group_result.status, IsOk());
  EXPECT_THAT(group_result.num_docs_deleted, Eq(1));

  // NamespaceMapper doesn't care if the document has been deleted
  EXPECT_THAT(doc_store->GetNamespaceId("namespace1"), IsOkAndHolds(Eq(0)));
}

TEST_P(DocumentStoreTest, GetDuplicateNamespaceId) {
  ICING_ASSERT_OK_AND_ASSIGN(
      DocumentStore::CreateResult create_result,
      CreateDocumentStore(&filesystem_, document_store_dir_, &fake_clock_,
                          schema_store_.get()));
  std::unique_ptr<DocumentStore> doc_store =
      std::move(create_result.document_store);

  DocumentProto document1 =
      DocumentBuilder().SetKey("namespace", "1").SetSchema("email").Build();
  DocumentProto document2 =
      DocumentBuilder().SetKey("namespace", "2").SetSchema("email").Build();

  ICING_ASSERT_OK(doc_store->Put(document1));
  ICING_ASSERT_OK(doc_store->Put(document2));

  // NamespaceId of 0 since it was the first namespace seen by the DocumentStore
  EXPECT_THAT(doc_store->GetNamespaceId("namespace"), IsOkAndHolds(Eq(0)));
}

TEST_P(DocumentStoreTest, NonexistentNamespaceNotFound) {
  ICING_ASSERT_OK_AND_ASSIGN(
      DocumentStore::CreateResult create_result,
      CreateDocumentStore(&filesystem_, document_store_dir_, &fake_clock_,
                          schema_store_.get()));
  std::unique_ptr<DocumentStore> doc_store =
      std::move(create_result.document_store);

  EXPECT_THAT(doc_store->GetNamespaceId("nonexistent_namespace"),
              StatusIs(libtextclassifier3::StatusCode::NOT_FOUND));
}

TEST_P(DocumentStoreTest, GetCorpusDuplicateCorpusId) {
  ICING_ASSERT_OK_AND_ASSIGN(
      DocumentStore::CreateResult create_result,
      CreateDocumentStore(&filesystem_, document_store_dir_, &fake_clock_,
                          schema_store_.get()));
  std::unique_ptr<DocumentStore> doc_store =
      std::move(create_result.document_store);

  DocumentProto document1 =
      DocumentBuilder().SetKey("namespace", "1").SetSchema("email").Build();
  DocumentProto document2 =
      DocumentBuilder().SetKey("namespace", "2").SetSchema("email").Build();

  ICING_ASSERT_OK(doc_store->Put(document1));
  ICING_ASSERT_OK(doc_store->Put(document2));

  // CorpusId of 0 since it was the first namespace seen by the DocumentStore
  EXPECT_THAT(doc_store->GetCorpusId("namespace", "email"),
              IsOkAndHolds(Eq(0)));
}

TEST_P(DocumentStoreTest, GetCorpusId) {
  ICING_ASSERT_OK_AND_ASSIGN(
      DocumentStore::CreateResult create_result,
      CreateDocumentStore(&filesystem_, document_store_dir_, &fake_clock_,
                          schema_store_.get()));
  std::unique_ptr<DocumentStore> doc_store =
      std::move(create_result.document_store);

  DocumentProto document_corpus1 =
      DocumentBuilder().SetKey("namespace1", "1").SetSchema("email").Build();
  DocumentProto document_corpus2 =
      DocumentBuilder().SetKey("namespace2", "2").SetSchema("email").Build();

  ICING_ASSERT_OK(doc_store->Put(DocumentProto(document_corpus1)));
  ICING_ASSERT_OK(doc_store->Put(DocumentProto(document_corpus2)));

  // CorpusId of 0 since it was the first corpus seen by the DocumentStore
  EXPECT_THAT(doc_store->GetCorpusId("namespace1", "email"),
              IsOkAndHolds(Eq(0)));

  // CorpusId of 1 since it was the second corpus seen by the
  // DocumentStore
  EXPECT_THAT(doc_store->GetCorpusId("namespace2", "email"),
              IsOkAndHolds(Eq(1)));

  // DELETE namespace1 - document_corpus1 is deleted.
  DocumentStore::DeleteByGroupResult group_result =
      doc_store->DeleteByNamespace("namespace1");
  EXPECT_THAT(group_result.status, IsOk());
  EXPECT_THAT(group_result.num_docs_deleted, Eq(1));

  // CorpusMapper doesn't care if the document has been deleted
  EXPECT_THAT(doc_store->GetNamespaceId("namespace1"), IsOkAndHolds(Eq(0)));
}

TEST_P(DocumentStoreTest, NonexistentCorpusNotFound) {
  ICING_ASSERT_OK_AND_ASSIGN(
      DocumentStore::CreateResult create_result,
      CreateDocumentStore(&filesystem_, document_store_dir_, &fake_clock_,
                          schema_store_.get()));
  std::unique_ptr<DocumentStore> doc_store =
      std::move(create_result.document_store);

  EXPECT_THAT(
      doc_store->GetCorpusId("nonexistent_namespace", "nonexistent_schema"),
      StatusIs(libtextclassifier3::StatusCode::NOT_FOUND));

  DocumentProto document_corpus =
      DocumentBuilder().SetKey("namespace1", "1").SetSchema("email").Build();
  ICING_ASSERT_OK(doc_store->Put(DocumentProto(document_corpus)));

  EXPECT_THAT(doc_store->GetCorpusId("nonexistent_namespace", "email"),
              StatusIs(libtextclassifier3::StatusCode::NOT_FOUND));
  EXPECT_THAT(doc_store->GetCorpusId("namespace1", "nonexistent_schema"),
              StatusIs(libtextclassifier3::StatusCode::NOT_FOUND));
  EXPECT_THAT(doc_store->GetCorpusAssociatedScoreData(/*corpus_id=*/1),
              StatusIs(libtextclassifier3::StatusCode::OUT_OF_RANGE));
}

TEST_P(DocumentStoreTest, GetCorpusAssociatedScoreDataSameCorpus) {
  ICING_ASSERT_OK_AND_ASSIGN(
      DocumentStore::CreateResult create_result,
      CreateDocumentStore(&filesystem_, document_store_dir_, &fake_clock_,
                          schema_store_.get()));
  std::unique_ptr<DocumentStore> doc_store =
      std::move(create_result.document_store);

  DocumentProto document1 =
      DocumentBuilder().SetKey("namespace", "1").SetSchema("email").Build();
  DocumentProto document2 =
      DocumentBuilder().SetKey("namespace", "2").SetSchema("email").Build();

  ICING_ASSERT_OK(doc_store->Put(document1, /*num_tokens=*/5));
  ICING_ASSERT_OK(doc_store->Put(document2, /*num_tokens=*/7));

  // CorpusId of 0 since it was the first namespace seen by the DocumentStore
  EXPECT_THAT(doc_store->GetCorpusAssociatedScoreData(/*corpus_id=*/0),
              IsOkAndHolds(CorpusAssociatedScoreData(
                  /*num_docs=*/2, /*sum_length_in_tokens=*/12)));
  // Only one corpus exists
  EXPECT_THAT(doc_store->GetCorpusAssociatedScoreData(/*corpus_id=*/1),
              StatusIs(libtextclassifier3::StatusCode::OUT_OF_RANGE));
}

TEST_P(DocumentStoreTest, GetCorpusAssociatedScoreData) {
  ICING_ASSERT_OK_AND_ASSIGN(
      DocumentStore::CreateResult create_result,
      CreateDocumentStore(&filesystem_, document_store_dir_, &fake_clock_,
                          schema_store_.get()));
  std::unique_ptr<DocumentStore> doc_store =
      std::move(create_result.document_store);

  DocumentProto document_corpus1 =
      DocumentBuilder().SetKey("namespace1", "1").SetSchema("email").Build();
  DocumentProto document_corpus2 =
      DocumentBuilder().SetKey("namespace2", "2").SetSchema("email").Build();

  ICING_ASSERT_OK(
      doc_store->Put(DocumentProto(document_corpus1), /*num_tokens=*/5));
  ICING_ASSERT_OK(
      doc_store->Put(DocumentProto(document_corpus2), /*num_tokens=*/7));

  // CorpusId of 0 since it was the first corpus seen by the DocumentStore
  EXPECT_THAT(doc_store->GetCorpusAssociatedScoreData(/*corpus_id=*/0),
              IsOkAndHolds(CorpusAssociatedScoreData(
                  /*num_docs=*/1, /*sum_length_in_tokens=*/5)));

  // CorpusId of 1 since it was the second corpus seen by the
  // DocumentStore
  EXPECT_THAT(doc_store->GetCorpusAssociatedScoreData(/*corpus_id=*/1),
              IsOkAndHolds(CorpusAssociatedScoreData(
                  /*num_docs=*/1, /*sum_length_in_tokens=*/7)));

  // DELETE namespace1 - document_corpus1 is deleted.
  ICING_EXPECT_OK(doc_store->DeleteByNamespace("namespace1").status);

  // Corpus score cache doesn't care if the document has been deleted
  EXPECT_THAT(doc_store->GetCorpusAssociatedScoreData(/*corpus_id=*/0),
              IsOkAndHolds(CorpusAssociatedScoreData(
                  /*num_docs=*/1, /*sum_length_in_tokens=*/5)));
}

TEST_P(DocumentStoreTest, NonexistentCorpusAssociatedScoreDataOutOfRange) {
  ICING_ASSERT_OK_AND_ASSIGN(
      DocumentStore::CreateResult create_result,
      CreateDocumentStore(&filesystem_, document_store_dir_, &fake_clock_,
                          schema_store_.get()));
  std::unique_ptr<DocumentStore> doc_store =
      std::move(create_result.document_store);

  EXPECT_THAT(doc_store->GetCorpusAssociatedScoreData(/*corpus_id=*/0),
              StatusIs(libtextclassifier3::StatusCode::OUT_OF_RANGE));
}

TEST_P(DocumentStoreTest, GetDocumentAssociatedScoreDataSameCorpus) {
  ICING_ASSERT_OK_AND_ASSIGN(
      DocumentStore::CreateResult create_result,
      CreateDocumentStore(&filesystem_, document_store_dir_, &fake_clock_,
                          schema_store_.get()));
  std::unique_ptr<DocumentStore> doc_store =
      std::move(create_result.document_store);

  DocumentProto document1 =
      DocumentBuilder()
          .SetKey("namespace", "1")
          .SetSchema("email")
          .SetScore(document1_score_)
          .SetCreationTimestampMs(
              document1_creation_timestamp_)  // A random timestamp
          .Build();
  DocumentProto document2 =
      DocumentBuilder()
          .SetKey("namespace", "2")
          .SetSchema("email")
          .SetScore(document2_score_)
          .SetCreationTimestampMs(
              document2_creation_timestamp_)  // A random timestamp
          .Build();

  ICING_ASSERT_OK_AND_ASSIGN(
      DocumentId document_id1,
      doc_store->Put(DocumentProto(document1), /*num_tokens=*/5));
  ICING_ASSERT_OK_AND_ASSIGN(
      DocumentId document_id2,
      doc_store->Put(DocumentProto(document2), /*num_tokens=*/7));

  EXPECT_THAT(
      doc_store->GetDocumentAssociatedScoreData(document_id1),
      IsOkAndHolds(DocumentAssociatedScoreData(
          /*corpus_id=*/0, document1_score_, document1_creation_timestamp_,
          /*length_in_tokens=*/5)));
  EXPECT_THAT(
      doc_store->GetDocumentAssociatedScoreData(document_id2),
      IsOkAndHolds(DocumentAssociatedScoreData(
          /*corpus_id=*/0, document2_score_, document2_creation_timestamp_,
          /*length_in_tokens=*/7)));
}

TEST_P(DocumentStoreTest, GetDocumentAssociatedScoreDataDifferentCorpus) {
  ICING_ASSERT_OK_AND_ASSIGN(
      DocumentStore::CreateResult create_result,
      CreateDocumentStore(&filesystem_, document_store_dir_, &fake_clock_,
                          schema_store_.get()));
  std::unique_ptr<DocumentStore> doc_store =
      std::move(create_result.document_store);

  DocumentProto document1 =
      DocumentBuilder()
          .SetKey("namespace1", "1")
          .SetSchema("email")
          .SetScore(document1_score_)
          .SetCreationTimestampMs(
              document1_creation_timestamp_)  // A random timestamp
          .Build();
  DocumentProto document2 =
      DocumentBuilder()
          .SetKey("namespace2", "2")
          .SetSchema("email")
          .SetScore(document2_score_)
          .SetCreationTimestampMs(
              document2_creation_timestamp_)  // A random timestamp
          .Build();

  ICING_ASSERT_OK_AND_ASSIGN(
      DocumentId document_id1,
      doc_store->Put(DocumentProto(document1), /*num_tokens=*/5));
  ICING_ASSERT_OK_AND_ASSIGN(
      DocumentId document_id2,
      doc_store->Put(DocumentProto(document2), /*num_tokens=*/7));

  EXPECT_THAT(
      doc_store->GetDocumentAssociatedScoreData(document_id1),
      IsOkAndHolds(DocumentAssociatedScoreData(
          /*corpus_id=*/0, document1_score_, document1_creation_timestamp_,
          /*length_in_tokens=*/5)));
  EXPECT_THAT(
      doc_store->GetDocumentAssociatedScoreData(document_id2),
      IsOkAndHolds(DocumentAssociatedScoreData(
          /*corpus_id=*/1, document2_score_, document2_creation_timestamp_,
          /*length_in_tokens=*/7)));
}

TEST_P(DocumentStoreTest, NonexistentDocumentAssociatedScoreDataNotFound) {
  ICING_ASSERT_OK_AND_ASSIGN(
      DocumentStore::CreateResult create_result,
      CreateDocumentStore(&filesystem_, document_store_dir_, &fake_clock_,
                          schema_store_.get()));
  std::unique_ptr<DocumentStore> doc_store =
      std::move(create_result.document_store);

  EXPECT_THAT(doc_store->GetDocumentAssociatedScoreData(/*document_id=*/0),
              StatusIs(libtextclassifier3::StatusCode::NOT_FOUND));
}

TEST_P(DocumentStoreTest, NonexistentDocumentFilterDataNotFound) {
  ICING_ASSERT_OK_AND_ASSIGN(
      DocumentStore::CreateResult create_result,
      CreateDocumentStore(&filesystem_, document_store_dir_, &fake_clock_,
                          schema_store_.get()));
  std::unique_ptr<DocumentStore> doc_store =
      std::move(create_result.document_store);

<<<<<<< HEAD
  EXPECT_THAT(doc_store->GetDocumentFilterData(/*document_id=*/0),
              StatusIs(libtextclassifier3::StatusCode::NOT_FOUND));
=======
  EXPECT_FALSE(doc_store->GetAliveDocumentFilterData(
      /*document_id=*/0, fake_clock_.GetSystemTimeMilliseconds()));
>>>>>>> a81a0c8c
}

TEST_P(DocumentStoreTest, DeleteClearsFilterCache) {
  ICING_ASSERT_OK_AND_ASSIGN(
      DocumentStore::CreateResult create_result,
      CreateDocumentStore(&filesystem_, document_store_dir_, &fake_clock_,
                          schema_store_.get()));
  std::unique_ptr<DocumentStore> doc_store =
      std::move(create_result.document_store);

  ICING_ASSERT_OK_AND_ASSIGN(DocumentId document_id,
                             doc_store->Put(test_document1_));

<<<<<<< HEAD
  EXPECT_THAT(
      doc_store->GetDocumentFilterData(document_id),
      IsOkAndHolds(DocumentFilterData(
          /*namespace_id=*/0,
          /*schema_type_id=*/0,
          /*expiration_timestamp_ms=*/document1_expiration_timestamp_)));
=======
  ICING_ASSERT_HAS_VALUE_AND_ASSIGN(
      DocumentFilterData doc_filter_data,
      doc_store->GetAliveDocumentFilterData(
          document_id, fake_clock_.GetSystemTimeMilliseconds()));
  EXPECT_THAT(doc_filter_data,
              Eq(DocumentFilterData(
                  /*namespace_id=*/0,
                  /*schema_type_id=*/0, document1_expiration_timestamp_)));
>>>>>>> a81a0c8c

  ICING_ASSERT_OK(doc_store->Delete("icing", "email/1",
                                    fake_clock_.GetSystemTimeMilliseconds()));
  // Associated entry of the deleted document is removed.
<<<<<<< HEAD
  EXPECT_THAT(doc_store->GetDocumentFilterData(document_id),
              StatusIs(libtextclassifier3::StatusCode::NOT_FOUND));
=======
  EXPECT_FALSE(doc_store->GetAliveDocumentFilterData(
      document_id, fake_clock_.GetSystemTimeMilliseconds()));
>>>>>>> a81a0c8c
}

TEST_P(DocumentStoreTest, DeleteClearsScoreCache) {
  ICING_ASSERT_OK_AND_ASSIGN(
      DocumentStore::CreateResult create_result,
      CreateDocumentStore(&filesystem_, document_store_dir_, &fake_clock_,
                          schema_store_.get()));
  std::unique_ptr<DocumentStore> doc_store =
      std::move(create_result.document_store);

  ICING_ASSERT_OK_AND_ASSIGN(DocumentId document_id,
                             doc_store->Put(test_document1_, /*num_tokens=*/4));

  EXPECT_THAT(doc_store->GetDocumentAssociatedScoreData(document_id),
              IsOkAndHolds(DocumentAssociatedScoreData(
                  /*corpus_id=*/0,
                  /*document_score=*/document1_score_,
                  /*creation_timestamp_ms=*/document1_creation_timestamp_,
                  /*length_in_tokens=*/4)));

  ICING_ASSERT_OK(doc_store->Delete("icing", "email/1",
                                    fake_clock_.GetSystemTimeMilliseconds()));
  // Associated entry of the deleted document is removed.
  EXPECT_THAT(
      doc_store->GetDocumentAssociatedScoreData(document_id),
      IsOkAndHolds(DocumentAssociatedScoreData(kInvalidCorpusId,
                                               /*document_score=*/-1,
                                               /*creation_timestamp_ms=*/-1,
                                               /*length_in_tokens=*/0)));
}

TEST_P(DocumentStoreTest, DeleteShouldPreventUsageScores) {
  ICING_ASSERT_OK_AND_ASSIGN(
      DocumentStore::CreateResult create_result,
      CreateDocumentStore(&filesystem_, document_store_dir_, &fake_clock_,
                          schema_store_.get()));
  std::unique_ptr<DocumentStore> doc_store =
      std::move(create_result.document_store);

  ICING_ASSERT_OK_AND_ASSIGN(DocumentId document_id,
                             doc_store->Put(test_document1_));

  // Report usage with type 1.
  UsageReport usage_report_type1 = CreateUsageReport(
      /*name_space=*/"icing", /*uri=*/"email/1", /*timestamp_ms=*/0,
      UsageReport::USAGE_TYPE1);
  ICING_ASSERT_OK(doc_store->ReportUsage(usage_report_type1));

  UsageStore::UsageScores expected_scores;
  expected_scores.usage_type1_count = 1;
  ICING_ASSERT_HAS_VALUE_AND_ASSIGN(
      UsageStore::UsageScores actual_scores,
      doc_store->GetUsageScores(document_id,
                                fake_clock_.GetSystemTimeMilliseconds()));
  EXPECT_THAT(actual_scores, Eq(expected_scores));

  // Delete the document.
  ICING_ASSERT_OK(doc_store->Delete("icing", "email/1",
                                    fake_clock_.GetSystemTimeMilliseconds()));

  // Can't report or get usage scores on the deleted document
  ASSERT_THAT(
      doc_store->ReportUsage(usage_report_type1),
      StatusIs(libtextclassifier3::StatusCode::NOT_FOUND,
               HasSubstr("Couldn't report usage on a nonexistent document")));

  EXPECT_FALSE(doc_store->GetUsageScores(
      document_id, fake_clock_.GetSystemTimeMilliseconds()));
}

TEST_P(DocumentStoreTest, ExpirationShouldPreventUsageScores) {
  ICING_ASSERT_OK_AND_ASSIGN(
      DocumentStore::CreateResult create_result,
      CreateDocumentStore(&filesystem_, document_store_dir_, &fake_clock_,
                          schema_store_.get()));
  std::unique_ptr<DocumentStore> doc_store =
      std::move(create_result.document_store);

  DocumentProto document = DocumentBuilder()
                               .SetKey("icing", "email/1")
                               .SetSchema("email")
                               .AddStringProperty("subject", "subject foo")
                               .AddStringProperty("body", "body bar")
                               .SetScore(document1_score_)
                               .SetCreationTimestampMs(10)
                               .SetTtlMs(100)
                               .Build();

  ICING_ASSERT_OK_AND_ASSIGN(DocumentId document_id, doc_store->Put(document));

  // Some arbitrary time before the document's creation time (10) + ttl (100)
  fake_clock_.SetSystemTimeMilliseconds(109);

  // Report usage with type 1.
  UsageReport usage_report_type1 = CreateUsageReport(
      /*name_space=*/"icing", /*uri=*/"email/1", /*timestamp_ms=*/0,
      UsageReport::USAGE_TYPE1);
  ICING_ASSERT_OK(doc_store->ReportUsage(usage_report_type1));

  UsageStore::UsageScores expected_scores;
  expected_scores.usage_type1_count = 1;
  ICING_ASSERT_HAS_VALUE_AND_ASSIGN(
      UsageStore::UsageScores actual_scores,
      doc_store->GetUsageScores(document_id,
                                fake_clock_.GetSystemTimeMilliseconds()));
  EXPECT_THAT(actual_scores, Eq(expected_scores));

  // Some arbitrary time past the document's creation time (10) + ttl (100)
  fake_clock_.SetSystemTimeMilliseconds(200);

  // Can't report or get usage scores on the expired document
  ASSERT_THAT(
      doc_store->ReportUsage(usage_report_type1),
      StatusIs(libtextclassifier3::StatusCode::NOT_FOUND,
               HasSubstr("Couldn't report usage on a nonexistent document")));

  EXPECT_FALSE(doc_store->GetUsageScores(
      document_id, fake_clock_.GetSystemTimeMilliseconds()));
}

TEST_P(DocumentStoreTest,
       ExpirationTimestampIsSumOfNonZeroTtlAndCreationTimestamp) {
  DocumentProto document = DocumentBuilder()
                               .SetKey("namespace1", "1")
                               .SetSchema("email")
                               .SetCreationTimestampMs(100)
                               .SetTtlMs(1000)
                               .Build();

  ICING_ASSERT_OK_AND_ASSIGN(
      DocumentStore::CreateResult create_result,
      CreateDocumentStore(&filesystem_, document_store_dir_, &fake_clock_,
                          schema_store_.get()));
  std::unique_ptr<DocumentStore> doc_store =
      std::move(create_result.document_store);

  ICING_ASSERT_OK_AND_ASSIGN(DocumentId document_id, doc_store->Put(document));
<<<<<<< HEAD

  EXPECT_THAT(
      doc_store->GetDocumentFilterData(document_id),
      IsOkAndHolds(DocumentFilterData(/*namespace_id=*/0,
                                      /*schema_type_id=*/0,
                                      /*expiration_timestamp_ms=*/1100)));
=======
  ICING_ASSERT_HAS_VALUE_AND_ASSIGN(
      DocumentFilterData doc_filter_data,
      doc_store->GetAliveDocumentFilterData(
          document_id, fake_clock_.GetSystemTimeMilliseconds()));
  EXPECT_THAT(doc_filter_data, Eq(DocumentFilterData(
                                   /*namespace_id=*/0,
                                   /*schema_type_id=*/0,
                                   /*expiration_timestamp_ms=*/1100)));
>>>>>>> a81a0c8c
}

TEST_P(DocumentStoreTest, ExpirationTimestampIsInt64MaxIfTtlIsZero) {
  DocumentProto document = DocumentBuilder()
                               .SetKey("namespace1", "1")
                               .SetSchema("email")
                               .SetCreationTimestampMs(100)
                               .SetTtlMs(0)
                               .Build();

  ICING_ASSERT_OK_AND_ASSIGN(
      DocumentStore::CreateResult create_result,
      CreateDocumentStore(&filesystem_, document_store_dir_, &fake_clock_,
                          schema_store_.get()));
  std::unique_ptr<DocumentStore> doc_store =
      std::move(create_result.document_store);

  ICING_ASSERT_OK_AND_ASSIGN(DocumentId document_id, doc_store->Put(document));

<<<<<<< HEAD
=======
  ICING_ASSERT_HAS_VALUE_AND_ASSIGN(
      DocumentFilterData doc_filter_data,
      doc_store->GetAliveDocumentFilterData(
          document_id, fake_clock_.GetSystemTimeMilliseconds()));

>>>>>>> a81a0c8c
  EXPECT_THAT(
      doc_store->GetDocumentFilterData(document_id),
      IsOkAndHolds(DocumentFilterData(
          /*namespace_id=*/0,
          /*schema_type_id=*/0,
          /*expiration_timestamp_ms=*/std::numeric_limits<int64_t>::max())));
}

TEST_P(DocumentStoreTest, ExpirationTimestampIsInt64MaxOnOverflow) {
  DocumentProto document =
      DocumentBuilder()
          .SetKey("namespace1", "1")
          .SetSchema("email")
          .SetCreationTimestampMs(std::numeric_limits<int64_t>::max() - 1)
          .SetTtlMs(std::numeric_limits<int64_t>::max() - 1)
          .Build();

  ICING_ASSERT_OK_AND_ASSIGN(
      DocumentStore::CreateResult create_result,
      CreateDocumentStore(&filesystem_, document_store_dir_, &fake_clock_,
                          schema_store_.get()));
  std::unique_ptr<DocumentStore> doc_store =
      std::move(create_result.document_store);

  ICING_ASSERT_OK_AND_ASSIGN(DocumentId document_id, doc_store->Put(document));

<<<<<<< HEAD
=======
  ICING_ASSERT_HAS_VALUE_AND_ASSIGN(
      DocumentFilterData doc_filter_data,
      doc_store->GetAliveDocumentFilterData(
          document_id, fake_clock_.GetSystemTimeMilliseconds()));

>>>>>>> a81a0c8c
  EXPECT_THAT(
      doc_store->GetDocumentFilterData(document_id),
      IsOkAndHolds(DocumentFilterData(
          /*namespace_id=*/0,
          /*schema_type_id=*/0,
          /*expiration_timestamp_ms=*/std::numeric_limits<int64_t>::max())));
}

TEST_P(DocumentStoreTest, CreationTimestampShouldBePopulated) {
  // Creates a document without a given creation timestamp
  DocumentProto document_without_creation_timestamp =
      DocumentBuilder()
          .SetKey("icing", "email/1")
          .SetSchema("email")
          .AddStringProperty("subject", "subject foo")
          .AddStringProperty("body", "body bar")
          .Build();

  int64_t fake_real_time = 100;
  fake_clock_.SetSystemTimeMilliseconds(fake_real_time);
  ICING_ASSERT_OK_AND_ASSIGN(
      DocumentStore::CreateResult create_result,
      CreateDocumentStore(&filesystem_, document_store_dir_, &fake_clock_,
                          schema_store_.get()));
  std::unique_ptr<DocumentStore> doc_store =
      std::move(create_result.document_store);

  ICING_ASSERT_OK_AND_ASSIGN(
      DocumentId document_id,
      doc_store->Put(document_without_creation_timestamp));

  ICING_ASSERT_OK_AND_ASSIGN(DocumentProto document_with_creation_timestamp,
                             doc_store->Get(document_id));

  // Now the creation timestamp should be set by document store.
  EXPECT_THAT(document_with_creation_timestamp.creation_timestamp_ms(),
              Eq(fake_real_time));
}

TEST_P(DocumentStoreTest, ShouldWriteAndReadScoresCorrectly) {
  DocumentProto document1 = DocumentBuilder()
                                .SetKey("icing", "email/1")
                                .SetSchema("email")
                                .AddStringProperty("subject", "subject foo")
                                // With default doc score 0
                                .Build();
  DocumentProto document2 = DocumentBuilder()
                                .SetKey("icing", "email/2")
                                .SetSchema("email")
                                .AddStringProperty("subject", "subject foo")
                                .SetScore(5)
                                .Build();

  ICING_ASSERT_OK_AND_ASSIGN(
      DocumentStore::CreateResult create_result,
      CreateDocumentStore(&filesystem_, document_store_dir_, &fake_clock_,
                          schema_store_.get()));
  std::unique_ptr<DocumentStore> doc_store =
      std::move(create_result.document_store);

  ICING_ASSERT_OK_AND_ASSIGN(DocumentId document_id1,
                             doc_store->Put(document1));
  ICING_ASSERT_OK_AND_ASSIGN(DocumentId document_id2,
                             doc_store->Put(document2));

  EXPECT_THAT(doc_store->GetDocumentAssociatedScoreData(document_id1),
              IsOkAndHolds(DocumentAssociatedScoreData(
                  /*corpus_id=*/0,
                  /*document_score=*/0, /*creation_timestamp_ms=*/0,
                  /*length_in_tokens=*/0)));

  EXPECT_THAT(doc_store->GetDocumentAssociatedScoreData(document_id2),
              IsOkAndHolds(DocumentAssociatedScoreData(
                  /*corpus_id=*/0,
                  /*document_score=*/5, /*creation_timestamp_ms=*/0,
                  /*length_in_tokens=*/0)));
}

TEST_P(DocumentStoreTest, ComputeChecksumSameBetweenCalls) {
  ICING_ASSERT_OK_AND_ASSIGN(
      DocumentStore::CreateResult create_result,
      CreateDocumentStore(&filesystem_, document_store_dir_, &fake_clock_,
                          schema_store_.get()));
  std::unique_ptr<DocumentStore> document_store =
      std::move(create_result.document_store);

  ICING_EXPECT_OK(document_store->Put(test_document1_));
  ICING_ASSERT_OK_AND_ASSIGN(Crc32 checksum, document_store->ComputeChecksum());

  // Calling ComputeChecksum again shouldn't change anything
  EXPECT_THAT(document_store->ComputeChecksum(), IsOkAndHolds(checksum));
}

TEST_P(DocumentStoreTest, ComputeChecksumSameAcrossInstances) {
  ICING_ASSERT_OK_AND_ASSIGN(
      DocumentStore::CreateResult create_result,
      CreateDocumentStore(&filesystem_, document_store_dir_, &fake_clock_,
                          schema_store_.get()));
  std::unique_ptr<DocumentStore> document_store =
      std::move(create_result.document_store);

  ICING_EXPECT_OK(document_store->Put(test_document1_));
  ICING_ASSERT_OK_AND_ASSIGN(Crc32 checksum, document_store->ComputeChecksum());

  // Destroy the previous instance and recreate DocumentStore
  document_store.reset();
  ICING_ASSERT_OK_AND_ASSIGN(
      create_result, CreateDocumentStore(&filesystem_, document_store_dir_,
                                         &fake_clock_, schema_store_.get()));
  document_store = std::move(create_result.document_store);

  EXPECT_THAT(document_store->ComputeChecksum(), IsOkAndHolds(checksum));
}

TEST_P(DocumentStoreTest, ComputeChecksumChangesOnNewDocument) {
  ICING_ASSERT_OK_AND_ASSIGN(
      DocumentStore::CreateResult create_result,
      CreateDocumentStore(&filesystem_, document_store_dir_, &fake_clock_,
                          schema_store_.get()));
  std::unique_ptr<DocumentStore> document_store =
      std::move(create_result.document_store);

  ICING_EXPECT_OK(document_store->Put(test_document1_));
  ICING_ASSERT_OK_AND_ASSIGN(Crc32 checksum, document_store->ComputeChecksum());

  ICING_EXPECT_OK(document_store->Put(test_document2_));
  EXPECT_THAT(document_store->ComputeChecksum(),
              IsOkAndHolds(Not(Eq(checksum))));
}

TEST_P(DocumentStoreTest, ComputeChecksumDoesntChangeOnNewUsage) {
  ICING_ASSERT_OK_AND_ASSIGN(
      DocumentStore::CreateResult create_result,
      CreateDocumentStore(&filesystem_, document_store_dir_, &fake_clock_,
                          schema_store_.get()));
  std::unique_ptr<DocumentStore> document_store =
      std::move(create_result.document_store);

  ICING_EXPECT_OK(document_store->Put(test_document1_));
  ICING_ASSERT_OK_AND_ASSIGN(Crc32 checksum, document_store->ComputeChecksum());

  UsageReport usage_report =
      CreateUsageReport(test_document1_.namespace_(), test_document1_.uri(),
                        /*timestamp_ms=*/1000, UsageReport::USAGE_TYPE1);
  ICING_EXPECT_OK(document_store->ReportUsage(usage_report));
  EXPECT_THAT(document_store->ComputeChecksum(), IsOkAndHolds(Eq(checksum)));
}

TEST_P(DocumentStoreTest, RegenerateDerivedFilesSkipsUnknownSchemaTypeIds) {
  const std::string schema_store_dir = schema_store_dir_ + "_custom";

  DocumentId email_document_id;
  NamespaceId email_namespace_id;
  int64_t email_expiration_timestamp;
  DocumentProto email_document = DocumentBuilder()
                                     .SetKey("namespace", "email_uri")
                                     .SetSchema("email")
                                     .SetCreationTimestampMs(0)
                                     .Build();

  DocumentId message_document_id;
  NamespaceId message_namespace_id;
  int64_t message_expiration_timestamp;
  DocumentProto message_document = DocumentBuilder()
                                       .SetKey("namespace", "message_uri")
                                       .SetSchema("message")
                                       .SetCreationTimestampMs(0)
                                       .Build();

  {
    // Set a schema with "email" and "message"
    filesystem_.DeleteDirectoryRecursively(schema_store_dir.c_str());
    filesystem_.CreateDirectoryRecursively(schema_store_dir.c_str());
    ICING_ASSERT_OK_AND_ASSIGN(
        std::unique_ptr<SchemaStore> schema_store,
        SchemaStore::Create(&filesystem_, schema_store_dir, &fake_clock_));
    SchemaProto schema =
        SchemaBuilder()
            .AddType(SchemaTypeConfigBuilder().SetType("email"))
            .AddType(SchemaTypeConfigBuilder().SetType("message"))
            .Build();
    ICING_EXPECT_OK(schema_store->SetSchema(
        schema, /*ignore_errors_and_delete_documents=*/false,
        /*allow_circular_schema_definitions=*/false));

    ICING_ASSERT_OK_AND_ASSIGN(SchemaTypeId email_schema_type_id,
                               schema_store->GetSchemaTypeId("email"));
    ICING_ASSERT_OK_AND_ASSIGN(SchemaTypeId message_schema_type_id,
                               schema_store->GetSchemaTypeId("message"));

    ICING_ASSERT_OK_AND_ASSIGN(
        DocumentStore::CreateResult create_result,
        CreateDocumentStore(&filesystem_, document_store_dir_, &fake_clock_,
                            schema_store.get()));
    std::unique_ptr<DocumentStore> document_store =
        std::move(create_result.document_store);

    // Insert and verify a "email "document
    ICING_ASSERT_OK_AND_ASSIGN(
        email_document_id, document_store->Put(DocumentProto(email_document)));
    EXPECT_THAT(document_store->Get(email_document_id),
                IsOkAndHolds(EqualsProto(email_document)));
    ICING_ASSERT_OK_AND_ASSIGN(
        DocumentFilterData email_data,
<<<<<<< HEAD
        document_store->GetDocumentFilterData(email_document_id));
=======
        document_store->GetAliveDocumentFilterData(
            email_document_id, fake_clock_.GetSystemTimeMilliseconds()));
>>>>>>> a81a0c8c
    EXPECT_THAT(email_data.schema_type_id(), Eq(email_schema_type_id));
    email_namespace_id = email_data.namespace_id();
    email_expiration_timestamp = email_data.expiration_timestamp_ms();

    // Insert and verify a "message" document
    ICING_ASSERT_OK_AND_ASSIGN(
        message_document_id,
        document_store->Put(DocumentProto(message_document)));
    EXPECT_THAT(document_store->Get(message_document_id),
                IsOkAndHolds(EqualsProto(message_document)));
    ICING_ASSERT_OK_AND_ASSIGN(
        DocumentFilterData message_data,
<<<<<<< HEAD
        document_store->GetDocumentFilterData(message_document_id));
=======
        document_store->GetAliveDocumentFilterData(
            message_document_id, fake_clock_.GetSystemTimeMilliseconds()));
>>>>>>> a81a0c8c
    EXPECT_THAT(message_data.schema_type_id(), Eq(message_schema_type_id));
    message_namespace_id = message_data.namespace_id();
    message_expiration_timestamp = message_data.expiration_timestamp_ms();
  }  // Everything destructs and commits changes to file

  CorruptDocStoreHeaderChecksumFile();

  // Change the schema so that we don't know of the Document's type anymore.
  // Since we can't set backwards incompatible changes, we do some file-level
  // hacks to "reset" the schema. Without a previously existing schema, the new
  // schema isn't considered backwards incompatible
  filesystem_.DeleteDirectoryRecursively(schema_store_dir.c_str());
  filesystem_.CreateDirectoryRecursively(schema_store_dir.c_str());
  ICING_ASSERT_OK_AND_ASSIGN(
      std::unique_ptr<SchemaStore> schema_store,
      SchemaStore::Create(&filesystem_, schema_store_dir, &fake_clock_));

  SchemaProto schema = SchemaBuilder()
                           .AddType(SchemaTypeConfigBuilder().SetType("email"))
                           .Build();
  ICING_EXPECT_OK(schema_store->SetSchema(
      schema, /*ignore_errors_and_delete_documents=*/false,
      /*allow_circular_schema_definitions=*/false));

  ICING_ASSERT_OK_AND_ASSIGN(SchemaTypeId email_schema_type_id,
                             schema_store->GetSchemaTypeId("email"));

  // Successfully recover from a corrupt derived file issue. We don't fail just
  // because the "message" schema type is missing
  ICING_ASSERT_OK_AND_ASSIGN(
      DocumentStore::CreateResult create_result,
      CreateDocumentStore(&filesystem_, document_store_dir_, &fake_clock_,
                          schema_store.get()));
  std::unique_ptr<DocumentStore> document_store =
      std::move(create_result.document_store);

  // "email" document is fine
  EXPECT_THAT(document_store->Get(email_document_id),
              IsOkAndHolds(EqualsProto(email_document)));
  ICING_ASSERT_OK_AND_ASSIGN(
      DocumentFilterData email_data,
<<<<<<< HEAD
      document_store->GetDocumentFilterData(email_document_id));
=======
      document_store->GetAliveDocumentFilterData(
          email_document_id, fake_clock_.GetSystemTimeMilliseconds()));
>>>>>>> a81a0c8c
  EXPECT_THAT(email_data.schema_type_id(), Eq(email_schema_type_id));
  // Make sure that all the other fields are stll valid/the same
  EXPECT_THAT(email_data.namespace_id(), Eq(email_namespace_id));
  EXPECT_THAT(email_data.expiration_timestamp_ms(),
              Eq(email_expiration_timestamp));

  // "message" document has an invalid SchemaTypeId
  EXPECT_THAT(document_store->Get(message_document_id),
              IsOkAndHolds(EqualsProto(message_document)));
  ICING_ASSERT_OK_AND_ASSIGN(
      DocumentFilterData message_data,
<<<<<<< HEAD
      document_store->GetDocumentFilterData(message_document_id));
=======
      document_store->GetAliveDocumentFilterData(
          message_document_id, fake_clock_.GetSystemTimeMilliseconds()));
>>>>>>> a81a0c8c
  EXPECT_THAT(message_data.schema_type_id(), Eq(-1));
  // Make sure that all the other fields are stll valid/the same
  EXPECT_THAT(message_data.namespace_id(), Eq(message_namespace_id));
  EXPECT_THAT(message_data.expiration_timestamp_ms(),
              Eq(message_expiration_timestamp));
}

TEST_P(DocumentStoreTest, UpdateSchemaStoreUpdatesSchemaTypeIds) {
  const std::string schema_store_dir = test_dir_ + "_custom";
  filesystem_.DeleteDirectoryRecursively(schema_store_dir.c_str());
  filesystem_.CreateDirectoryRecursively(schema_store_dir.c_str());

  // Set a schema
  SchemaProto schema =
      SchemaBuilder()
          .AddType(SchemaTypeConfigBuilder().SetType("email"))
          .AddType(SchemaTypeConfigBuilder().SetType("message"))
          .Build();

  ICING_ASSERT_OK_AND_ASSIGN(
      std::unique_ptr<SchemaStore> schema_store,
      SchemaStore::Create(&filesystem_, schema_store_dir, &fake_clock_));
  ICING_EXPECT_OK(schema_store->SetSchema(
      schema, /*ignore_errors_and_delete_documents=*/false,
      /*allow_circular_schema_definitions=*/false));

  ICING_ASSERT_OK_AND_ASSIGN(SchemaTypeId old_email_schema_type_id,
                             schema_store->GetSchemaTypeId("email"));
  ICING_ASSERT_OK_AND_ASSIGN(SchemaTypeId old_message_schema_type_id,
                             schema_store->GetSchemaTypeId("message"));

  DocumentProto email_document = DocumentBuilder()
                                     .SetNamespace("namespace")
                                     .SetUri("email_uri")
                                     .SetSchema("email")
                                     .Build();

  DocumentProto message_document = DocumentBuilder()
                                       .SetNamespace("namespace")
                                       .SetUri("message_uri")
                                       .SetSchema("message")
                                       .Build();

  // Add the documents and check SchemaTypeIds match
  ICING_ASSERT_OK_AND_ASSIGN(
      DocumentStore::CreateResult create_result,
      CreateDocumentStore(&filesystem_, document_store_dir_, &fake_clock_,
                          schema_store.get()));
  std::unique_ptr<DocumentStore> document_store =
      std::move(create_result.document_store);

  ICING_ASSERT_OK_AND_ASSIGN(DocumentId email_document_id,
                             document_store->Put(email_document));
  ICING_ASSERT_OK_AND_ASSIGN(
      DocumentFilterData email_data,
<<<<<<< HEAD
      document_store->GetDocumentFilterData(email_document_id));
=======
      document_store->GetAliveDocumentFilterData(
          email_document_id, fake_clock_.GetSystemTimeMilliseconds()));
>>>>>>> a81a0c8c
  EXPECT_THAT(email_data.schema_type_id(), Eq(old_email_schema_type_id));

  ICING_ASSERT_OK_AND_ASSIGN(DocumentId message_document_id,
                             document_store->Put(message_document));
  ICING_ASSERT_OK_AND_ASSIGN(
      DocumentFilterData message_data,
<<<<<<< HEAD
      document_store->GetDocumentFilterData(message_document_id));
=======
      document_store->GetAliveDocumentFilterData(
          message_document_id, fake_clock_.GetSystemTimeMilliseconds()));
>>>>>>> a81a0c8c
  EXPECT_THAT(message_data.schema_type_id(), Eq(old_message_schema_type_id));

  // Rearrange the schema types. Since SchemaTypeId is assigned based on order,
  // this should change the SchemaTypeIds.
  schema = SchemaBuilder()
               .AddType(SchemaTypeConfigBuilder().SetType("message"))
               .AddType(SchemaTypeConfigBuilder().SetType("email"))
               .Build();

  ICING_EXPECT_OK(schema_store->SetSchema(
      schema, /*ignore_errors_and_delete_documents=*/false,
      /*allow_circular_schema_definitions=*/false));

  ICING_ASSERT_OK_AND_ASSIGN(SchemaTypeId new_email_schema_type_id,
                             schema_store->GetSchemaTypeId("email"));
  ICING_ASSERT_OK_AND_ASSIGN(SchemaTypeId new_message_schema_type_id,
                             schema_store->GetSchemaTypeId("message"));

  // SchemaTypeIds should have changed.
  EXPECT_NE(old_email_schema_type_id, new_email_schema_type_id);
  EXPECT_NE(old_message_schema_type_id, new_message_schema_type_id);

  ICING_EXPECT_OK(document_store->UpdateSchemaStore(schema_store.get()));

  // Check that the FilterCache holds the new SchemaTypeIds
<<<<<<< HEAD
  ICING_ASSERT_OK_AND_ASSIGN(
      email_data, document_store->GetDocumentFilterData(email_document_id));
  EXPECT_THAT(email_data.schema_type_id(), Eq(new_email_schema_type_id));

  ICING_ASSERT_OK_AND_ASSIGN(
      message_data, document_store->GetDocumentFilterData(message_document_id));
=======
  ICING_ASSERT_HAS_VALUE_AND_ASSIGN(
      email_data,
      document_store->GetAliveDocumentFilterData(
          email_document_id, fake_clock_.GetSystemTimeMilliseconds()));
  EXPECT_THAT(email_data.schema_type_id(), Eq(new_email_schema_type_id));

  ICING_ASSERT_HAS_VALUE_AND_ASSIGN(
      message_data,
      document_store->GetAliveDocumentFilterData(
          message_document_id, fake_clock_.GetSystemTimeMilliseconds()));
>>>>>>> a81a0c8c
  EXPECT_THAT(message_data.schema_type_id(), Eq(new_message_schema_type_id));
}

TEST_P(DocumentStoreTest, UpdateSchemaStoreDeletesInvalidDocuments) {
  const std::string schema_store_dir = test_dir_ + "_custom";
  filesystem_.DeleteDirectoryRecursively(schema_store_dir.c_str());
  filesystem_.CreateDirectoryRecursively(schema_store_dir.c_str());

  // Set a schema
  SchemaProto schema =
      SchemaBuilder()
          .AddType(SchemaTypeConfigBuilder().SetType("email").AddProperty(
              PropertyConfigBuilder()
                  .SetName("subject")
                  .SetDataTypeString(TERM_MATCH_EXACT, TOKENIZER_PLAIN)
                  .SetCardinality(CARDINALITY_OPTIONAL)))
          .Build();

  ICING_ASSERT_OK_AND_ASSIGN(
      std::unique_ptr<SchemaStore> schema_store,
      SchemaStore::Create(&filesystem_, schema_store_dir, &fake_clock_));
  ICING_EXPECT_OK(schema_store->SetSchema(
      schema, /*ignore_errors_and_delete_documents=*/false,
      /*allow_circular_schema_definitions=*/false));

  // Add two documents, with and without a subject
  DocumentProto email_without_subject = DocumentBuilder()
                                            .SetNamespace("namespace")
                                            .SetUri("email_uri_without_subject")
                                            .SetSchema("email")
                                            .SetCreationTimestampMs(0)
                                            .Build();

  DocumentProto email_with_subject = DocumentBuilder()
                                         .SetNamespace("namespace")
                                         .SetUri("email_uri_with_subject")
                                         .SetSchema("email")
                                         .AddStringProperty("subject", "foo")
                                         .SetCreationTimestampMs(0)
                                         .Build();

  // Insert documents and check they're ok
  ICING_ASSERT_OK_AND_ASSIGN(
      DocumentStore::CreateResult create_result,
      CreateDocumentStore(&filesystem_, document_store_dir_, &fake_clock_,
                          schema_store.get()));
  std::unique_ptr<DocumentStore> document_store =
      std::move(create_result.document_store);

  ICING_ASSERT_OK_AND_ASSIGN(DocumentId email_without_subject_document_id,
                             document_store->Put(email_without_subject));
  EXPECT_THAT(document_store->Get(email_without_subject_document_id),
              IsOkAndHolds(EqualsProto(email_without_subject)));

  ICING_ASSERT_OK_AND_ASSIGN(DocumentId email_with_subject_document_id,
                             document_store->Put(email_with_subject));
  EXPECT_THAT(document_store->Get(email_with_subject_document_id),
              IsOkAndHolds(EqualsProto(email_with_subject)));

  // Changing an OPTIONAL field to REQUIRED is backwards incompatible, and will
  // invalidate all documents that don't have this property set
  schema.mutable_types(0)->mutable_properties(0)->set_cardinality(
      PropertyConfigProto::Cardinality::REQUIRED);

  ICING_EXPECT_OK(schema_store->SetSchema(
      schema, /*ignore_errors_and_delete_documents=*/true,
      /*allow_circular_schema_definitions=*/false));

  ICING_EXPECT_OK(document_store->UpdateSchemaStore(schema_store.get()));

  // The email without a subject should be marked as deleted
  EXPECT_THAT(document_store->Get(email_without_subject_document_id),
              StatusIs(libtextclassifier3::StatusCode::NOT_FOUND));

  // The email with a subject should be unaffected
  EXPECT_THAT(document_store->Get(email_with_subject_document_id),
              IsOkAndHolds(EqualsProto(email_with_subject)));
}

TEST_P(DocumentStoreTest,
       UpdateSchemaStoreDeletesDocumentsByDeletedSchemaType) {
  const std::string schema_store_dir = test_dir_ + "_custom";
  filesystem_.DeleteDirectoryRecursively(schema_store_dir.c_str());
  filesystem_.CreateDirectoryRecursively(schema_store_dir.c_str());

  // Set a schema
  SchemaProto schema =
      SchemaBuilder()
          .AddType(SchemaTypeConfigBuilder().SetType("email"))
          .AddType(SchemaTypeConfigBuilder().SetType("message"))
          .Build();

  ICING_ASSERT_OK_AND_ASSIGN(
      std::unique_ptr<SchemaStore> schema_store,
      SchemaStore::Create(&filesystem_, schema_store_dir, &fake_clock_));
  ICING_EXPECT_OK(schema_store->SetSchema(
      schema, /*ignore_errors_and_delete_documents=*/false,
      /*allow_circular_schema_definitions=*/false));

  // Add a "email" and "message" document
  DocumentProto email_document = DocumentBuilder()
                                     .SetNamespace("namespace")
                                     .SetUri("email_uri")
                                     .SetSchema("email")
                                     .SetCreationTimestampMs(0)
                                     .Build();

  DocumentProto message_document = DocumentBuilder()
                                       .SetNamespace("namespace")
                                       .SetUri("message_uri")
                                       .SetSchema("message")
                                       .SetCreationTimestampMs(0)
                                       .Build();

  // Insert documents and check they're ok
  ICING_ASSERT_OK_AND_ASSIGN(
      DocumentStore::CreateResult create_result,
      CreateDocumentStore(&filesystem_, document_store_dir_, &fake_clock_,
                          schema_store.get()));
  std::unique_ptr<DocumentStore> document_store =
      std::move(create_result.document_store);

  ICING_ASSERT_OK_AND_ASSIGN(DocumentId email_document_id,
                             document_store->Put(email_document));
  EXPECT_THAT(document_store->Get(email_document_id),
              IsOkAndHolds(EqualsProto(email_document)));

  ICING_ASSERT_OK_AND_ASSIGN(DocumentId message_document_id,
                             document_store->Put(message_document));
  EXPECT_THAT(document_store->Get(message_document_id),
              IsOkAndHolds(EqualsProto(message_document)));

  SchemaProto new_schema =
      SchemaBuilder()
          .AddType(SchemaTypeConfigBuilder().SetType("message"))
          .Build();

  ICING_EXPECT_OK(
      schema_store->SetSchema(new_schema,
                              /*ignore_errors_and_delete_documents=*/true,
                              /*allow_circular_schema_definitions=*/false));

  ICING_EXPECT_OK(document_store->UpdateSchemaStore(schema_store.get()));

  // The "email" type is unknown now, so the "email" document should be deleted
  EXPECT_THAT(document_store->Get(email_document_id),
              StatusIs(libtextclassifier3::StatusCode::NOT_FOUND));

  // The "message" document should be unaffected
  EXPECT_THAT(document_store->Get(message_document_id),
              IsOkAndHolds(EqualsProto(message_document)));
}

TEST_P(DocumentStoreTest, OptimizedUpdateSchemaStoreUpdatesSchemaTypeIds) {
  const std::string schema_store_dir = test_dir_ + "_custom";
  filesystem_.DeleteDirectoryRecursively(schema_store_dir.c_str());
  filesystem_.CreateDirectoryRecursively(schema_store_dir.c_str());

  // Set a schema
  SchemaProto schema =
      SchemaBuilder()
          .AddType(SchemaTypeConfigBuilder().SetType("email"))
          .AddType(SchemaTypeConfigBuilder().SetType("message"))
          .Build();

  ICING_ASSERT_OK_AND_ASSIGN(
      std::unique_ptr<SchemaStore> schema_store,
      SchemaStore::Create(&filesystem_, schema_store_dir, &fake_clock_));
  ICING_EXPECT_OK(schema_store->SetSchema(
      schema, /*ignore_errors_and_delete_documents=*/false,
      /*allow_circular_schema_definitions=*/false));

  ICING_ASSERT_OK_AND_ASSIGN(SchemaTypeId old_email_schema_type_id,
                             schema_store->GetSchemaTypeId("email"));
  ICING_ASSERT_OK_AND_ASSIGN(SchemaTypeId old_message_schema_type_id,
                             schema_store->GetSchemaTypeId("message"));

  DocumentProto email_document = DocumentBuilder()
                                     .SetNamespace("namespace")
                                     .SetUri("email_uri")
                                     .SetSchema("email")
                                     .Build();

  DocumentProto message_document = DocumentBuilder()
                                       .SetNamespace("namespace")
                                       .SetUri("message_uri")
                                       .SetSchema("message")
                                       .Build();

  // Add the documents and check SchemaTypeIds match
  ICING_ASSERT_OK_AND_ASSIGN(
      DocumentStore::CreateResult create_result,
      CreateDocumentStore(&filesystem_, document_store_dir_, &fake_clock_,
                          schema_store.get()));
  std::unique_ptr<DocumentStore> document_store =
      std::move(create_result.document_store);

  ICING_ASSERT_OK_AND_ASSIGN(DocumentId email_document_id,
                             document_store->Put(email_document));
  ICING_ASSERT_OK_AND_ASSIGN(
      DocumentFilterData email_data,
<<<<<<< HEAD
      document_store->GetDocumentFilterData(email_document_id));
=======
      document_store->GetAliveDocumentFilterData(
          email_document_id, fake_clock_.GetSystemTimeMilliseconds()));
>>>>>>> a81a0c8c
  EXPECT_THAT(email_data.schema_type_id(), Eq(old_email_schema_type_id));

  ICING_ASSERT_OK_AND_ASSIGN(DocumentId message_document_id,
                             document_store->Put(message_document));
  ICING_ASSERT_OK_AND_ASSIGN(
      DocumentFilterData message_data,
<<<<<<< HEAD
      document_store->GetDocumentFilterData(message_document_id));
=======
      document_store->GetAliveDocumentFilterData(
          message_document_id, fake_clock_.GetSystemTimeMilliseconds()));
>>>>>>> a81a0c8c
  EXPECT_THAT(message_data.schema_type_id(), Eq(old_message_schema_type_id));

  // Rearrange the schema types. Since SchemaTypeId is assigned based on order,
  // this should change the SchemaTypeIds.
  schema = SchemaBuilder()
               .AddType(SchemaTypeConfigBuilder().SetType("message"))
               .AddType(SchemaTypeConfigBuilder().SetType("email"))
               .Build();

  ICING_ASSERT_OK_AND_ASSIGN(
      SchemaStore::SetSchemaResult set_schema_result,
      schema_store->SetSchema(schema,
                              /*ignore_errors_and_delete_documents=*/false,
                              /*allow_circular_schema_definitions=*/false));

  ICING_ASSERT_OK_AND_ASSIGN(SchemaTypeId new_email_schema_type_id,
                             schema_store->GetSchemaTypeId("email"));
  ICING_ASSERT_OK_AND_ASSIGN(SchemaTypeId new_message_schema_type_id,
                             schema_store->GetSchemaTypeId("message"));

  // SchemaTypeIds should have changed.
  EXPECT_NE(old_email_schema_type_id, new_email_schema_type_id);
  EXPECT_NE(old_message_schema_type_id, new_message_schema_type_id);

  ICING_EXPECT_OK(document_store->OptimizedUpdateSchemaStore(
      schema_store.get(), set_schema_result));

  // Check that the FilterCache holds the new SchemaTypeIds
<<<<<<< HEAD
  ICING_ASSERT_OK_AND_ASSIGN(
      email_data, document_store->GetDocumentFilterData(email_document_id));
  EXPECT_THAT(email_data.schema_type_id(), Eq(new_email_schema_type_id));

  ICING_ASSERT_OK_AND_ASSIGN(
      message_data, document_store->GetDocumentFilterData(message_document_id));
=======
  ICING_ASSERT_HAS_VALUE_AND_ASSIGN(
      email_data,
      document_store->GetAliveDocumentFilterData(
          email_document_id, fake_clock_.GetSystemTimeMilliseconds()));
  EXPECT_THAT(email_data.schema_type_id(), Eq(new_email_schema_type_id));

  ICING_ASSERT_HAS_VALUE_AND_ASSIGN(
      message_data,
      document_store->GetAliveDocumentFilterData(
          message_document_id, fake_clock_.GetSystemTimeMilliseconds()));
>>>>>>> a81a0c8c
  EXPECT_THAT(message_data.schema_type_id(), Eq(new_message_schema_type_id));
}

TEST_P(DocumentStoreTest, OptimizedUpdateSchemaStoreDeletesInvalidDocuments) {
  const std::string schema_store_dir = test_dir_ + "_custom";
  filesystem_.DeleteDirectoryRecursively(schema_store_dir.c_str());
  filesystem_.CreateDirectoryRecursively(schema_store_dir.c_str());

  // Set a schema
  SchemaProto schema =
      SchemaBuilder()
          .AddType(SchemaTypeConfigBuilder().SetType("email").AddProperty(
              PropertyConfigBuilder()
                  .SetName("subject")
                  .SetDataTypeString(TERM_MATCH_EXACT, TOKENIZER_PLAIN)
                  .SetCardinality(CARDINALITY_OPTIONAL)))
          .Build();

  ICING_ASSERT_OK_AND_ASSIGN(
      std::unique_ptr<SchemaStore> schema_store,
      SchemaStore::Create(&filesystem_, schema_store_dir, &fake_clock_));
  ICING_EXPECT_OK(schema_store->SetSchema(
      schema, /*ignore_errors_and_delete_documents=*/false,
      /*allow_circular_schema_definitions=*/false));

  // Add two documents, with and without a subject
  DocumentProto email_without_subject = DocumentBuilder()
                                            .SetNamespace("namespace")
                                            .SetUri("email_uri_without_subject")
                                            .SetSchema("email")
                                            .SetCreationTimestampMs(0)
                                            .Build();

  DocumentProto email_with_subject = DocumentBuilder()
                                         .SetNamespace("namespace")
                                         .SetUri("email_uri_with_subject")
                                         .SetSchema("email")
                                         .AddStringProperty("subject", "foo")
                                         .SetCreationTimestampMs(0)
                                         .Build();

  // Insert documents and check they're ok
  ICING_ASSERT_OK_AND_ASSIGN(
      DocumentStore::CreateResult create_result,
      CreateDocumentStore(&filesystem_, document_store_dir_, &fake_clock_,
                          schema_store.get()));
  std::unique_ptr<DocumentStore> document_store =
      std::move(create_result.document_store);

  ICING_ASSERT_OK_AND_ASSIGN(DocumentId email_without_subject_document_id,
                             document_store->Put(email_without_subject));
  EXPECT_THAT(document_store->Get(email_without_subject_document_id),
              IsOkAndHolds(EqualsProto(email_without_subject)));

  ICING_ASSERT_OK_AND_ASSIGN(DocumentId email_with_subject_document_id,
                             document_store->Put(email_with_subject));
  EXPECT_THAT(document_store->Get(email_with_subject_document_id),
              IsOkAndHolds(EqualsProto(email_with_subject)));

  // Changing an OPTIONAL field to REQUIRED is backwards incompatible, and will
  // invalidate all documents that don't have this property set
  schema.mutable_types(0)->mutable_properties(0)->set_cardinality(
      PropertyConfigProto::Cardinality::REQUIRED);

  ICING_ASSERT_OK_AND_ASSIGN(
      SchemaStore::SetSchemaResult set_schema_result,
      schema_store->SetSchema(schema,
                              /*ignore_errors_and_delete_documents=*/true,
                              /*allow_circular_schema_definitions=*/false));

  ICING_EXPECT_OK(document_store->OptimizedUpdateSchemaStore(
      schema_store.get(), set_schema_result));

  // The email without a subject should be marked as deleted
  EXPECT_THAT(document_store->Get(email_without_subject_document_id),
              StatusIs(libtextclassifier3::StatusCode::NOT_FOUND));

  // The email with a subject should be unaffected
  EXPECT_THAT(document_store->Get(email_with_subject_document_id),
              IsOkAndHolds(EqualsProto(email_with_subject)));
}

TEST_P(DocumentStoreTest,
       OptimizedUpdateSchemaStoreDeletesDocumentsByDeletedSchemaType) {
  const std::string schema_store_dir = test_dir_ + "_custom";
  filesystem_.DeleteDirectoryRecursively(schema_store_dir.c_str());
  filesystem_.CreateDirectoryRecursively(schema_store_dir.c_str());

  // Set a schema
  SchemaProto schema =
      SchemaBuilder()
          .AddType(SchemaTypeConfigBuilder().SetType("email"))
          .AddType(SchemaTypeConfigBuilder().SetType("message"))
          .Build();

  ICING_ASSERT_OK_AND_ASSIGN(
      std::unique_ptr<SchemaStore> schema_store,
      SchemaStore::Create(&filesystem_, schema_store_dir, &fake_clock_));
  ICING_EXPECT_OK(schema_store->SetSchema(
      schema, /*ignore_errors_and_delete_documents=*/false,
      /*allow_circular_schema_definitions=*/false));

  // Add a "email" and "message" document
  DocumentProto email_document = DocumentBuilder()
                                     .SetNamespace("namespace")
                                     .SetUri("email_uri")
                                     .SetSchema("email")
                                     .SetCreationTimestampMs(0)
                                     .Build();

  DocumentProto message_document = DocumentBuilder()
                                       .SetNamespace("namespace")
                                       .SetUri("message_uri")
                                       .SetSchema("message")
                                       .SetCreationTimestampMs(0)
                                       .Build();

  // Insert documents and check they're ok
  ICING_ASSERT_OK_AND_ASSIGN(
      DocumentStore::CreateResult create_result,
      CreateDocumentStore(&filesystem_, document_store_dir_, &fake_clock_,
                          schema_store.get()));
  std::unique_ptr<DocumentStore> document_store =
      std::move(create_result.document_store);

  ICING_ASSERT_OK_AND_ASSIGN(DocumentId email_document_id,
                             document_store->Put(email_document));
  EXPECT_THAT(document_store->Get(email_document_id),
              IsOkAndHolds(EqualsProto(email_document)));

  ICING_ASSERT_OK_AND_ASSIGN(DocumentId message_document_id,
                             document_store->Put(message_document));
  EXPECT_THAT(document_store->Get(message_document_id),
              IsOkAndHolds(EqualsProto(message_document)));

  SchemaProto new_schema =
      SchemaBuilder()
          .AddType(SchemaTypeConfigBuilder().SetType("message"))
          .Build();

  ICING_ASSERT_OK_AND_ASSIGN(
      SchemaStore::SetSchemaResult set_schema_result,
      schema_store->SetSchema(new_schema,
                              /*ignore_errors_and_delete_documents=*/true,
                              /*allow_circular_schema_definitions=*/false));

  ICING_EXPECT_OK(document_store->OptimizedUpdateSchemaStore(
      schema_store.get(), set_schema_result));

  // The "email" type is unknown now, so the "email" document should be deleted
  EXPECT_THAT(document_store->Get(email_document_id),
              StatusIs(libtextclassifier3::StatusCode::NOT_FOUND));

  // The "message" document should be unaffected
  EXPECT_THAT(document_store->Get(message_document_id),
              IsOkAndHolds(EqualsProto(message_document)));
}

TEST_P(DocumentStoreTest, GetOptimizeInfo) {
  ICING_ASSERT_OK_AND_ASSIGN(
      DocumentStore::CreateResult create_result,
      CreateDocumentStore(&filesystem_, document_store_dir_, &fake_clock_,
                          schema_store_.get()));
  std::unique_ptr<DocumentStore> document_store =
      std::move(create_result.document_store);

  // Nothing should be optimizable yet
  ICING_ASSERT_OK_AND_ASSIGN(DocumentStore::OptimizeInfo optimize_info,
                             document_store->GetOptimizeInfo());
  EXPECT_THAT(optimize_info.total_docs, Eq(0));
  EXPECT_THAT(optimize_info.optimizable_docs, Eq(0));
  EXPECT_THAT(optimize_info.estimated_optimizable_bytes, Eq(0));

  ICING_EXPECT_OK(document_store->Put(DocumentProto(test_document1_)));

  // Adding a document, still nothing is optimizable
  ICING_ASSERT_OK_AND_ASSIGN(optimize_info, document_store->GetOptimizeInfo());
  EXPECT_THAT(optimize_info.total_docs, Eq(1));
  EXPECT_THAT(optimize_info.optimizable_docs, Eq(0));
  EXPECT_THAT(optimize_info.estimated_optimizable_bytes, Eq(0));

  // Delete a document. Now something is optimizable
  ICING_EXPECT_OK(document_store->Delete(
      test_document1_.namespace_(), test_document1_.uri(),
      fake_clock_.GetSystemTimeMilliseconds()));
  ICING_ASSERT_OK_AND_ASSIGN(optimize_info, document_store->GetOptimizeInfo());
  EXPECT_THAT(optimize_info.total_docs, Eq(1));
  EXPECT_THAT(optimize_info.optimizable_docs, Eq(1));
  EXPECT_THAT(optimize_info.estimated_optimizable_bytes, Gt(0));

  // Optimize it into a different directory, should bring us back to nothing
  // since all documents were optimized away.
  std::string optimized_dir = document_store_dir_ + "_optimize";
  EXPECT_TRUE(filesystem_.DeleteDirectoryRecursively(optimized_dir.c_str()));
  EXPECT_TRUE(filesystem_.CreateDirectoryRecursively(optimized_dir.c_str()));
  ICING_ASSERT_OK(
      document_store->OptimizeInto(optimized_dir, lang_segmenter_.get()));
  document_store.reset();
  ICING_ASSERT_OK_AND_ASSIGN(
      create_result, CreateDocumentStore(&filesystem_, optimized_dir,
                                         &fake_clock_, schema_store_.get()));
  std::unique_ptr<DocumentStore> optimized_document_store =
      std::move(create_result.document_store);

  ICING_ASSERT_OK_AND_ASSIGN(optimize_info,
                             optimized_document_store->GetOptimizeInfo());
  EXPECT_THAT(optimize_info.total_docs, Eq(0));
  EXPECT_THAT(optimize_info.optimizable_docs, Eq(0));
  EXPECT_THAT(optimize_info.estimated_optimizable_bytes, Eq(0));
}

TEST_P(DocumentStoreTest, GetAllNamespaces) {
  ICING_ASSERT_OK_AND_ASSIGN(
      DocumentStore::CreateResult create_result,
      CreateDocumentStore(&filesystem_, document_store_dir_, &fake_clock_,
                          schema_store_.get()));
  std::unique_ptr<DocumentStore> document_store =
      std::move(create_result.document_store);

  // Empty namespaces to start with
  EXPECT_THAT(document_store->GetAllNamespaces(), IsEmpty());

  DocumentProto namespace1 = DocumentBuilder()
                                 .SetKey("namespace1", "uri")
                                 .SetSchema("email")
                                 .SetCreationTimestampMs(0)
                                 .SetTtlMs(500)
                                 .Build();
  DocumentProto namespace2_uri1 = DocumentBuilder()
                                      .SetKey("namespace2", "uri1")
                                      .SetSchema("email")
                                      .SetCreationTimestampMs(0)
                                      .SetTtlMs(500)
                                      .Build();
  DocumentProto namespace2_uri2 = DocumentBuilder()
                                      .SetKey("namespace2", "uri2")
                                      .SetSchema("email")
                                      .SetCreationTimestampMs(0)
                                      .SetTtlMs(500)
                                      .Build();
  DocumentProto namespace3 = DocumentBuilder()
                                 .SetKey("namespace3", "uri")
                                 .SetSchema("email")
                                 .SetCreationTimestampMs(0)
                                 .SetTtlMs(100)
                                 .Build();

  ICING_ASSERT_OK(document_store->Put(namespace1));
  ICING_ASSERT_OK(document_store->Put(namespace2_uri1));
  ICING_ASSERT_OK(document_store->Put(namespace2_uri2));
  ICING_ASSERT_OK(document_store->Put(namespace3));

  auto get_result = document_store->Get("namespace1", "uri");
  get_result = document_store->Get("namespace2", "uri1");
  get_result = document_store->Get("namespace2", "uri2");
  get_result = document_store->Get("namespace3", "uri");

  // Have all the namespaces now
  EXPECT_THAT(document_store->GetAllNamespaces(),
              UnorderedElementsAre("namespace1", "namespace2", "namespace3"));

  // After deleting namespace2_uri1, there's still namespace2_uri2, so
  // "namespace2" still shows up in results
  ICING_EXPECT_OK(document_store->Delete(
      "namespace2", "uri1", fake_clock_.GetSystemTimeMilliseconds()));

  EXPECT_THAT(document_store->GetAllNamespaces(),
              UnorderedElementsAre("namespace1", "namespace2", "namespace3"));

  // After deleting namespace2_uri2, there's no more documents in "namespace2"
  ICING_EXPECT_OK(document_store->Delete(
      "namespace2", "uri2", fake_clock_.GetSystemTimeMilliseconds()));

  EXPECT_THAT(document_store->GetAllNamespaces(),
              UnorderedElementsAre("namespace1", "namespace3"));

  // Some arbitrary time past namespace3's creation time (0) and ttl (100)
  fake_clock_.SetSystemTimeMilliseconds(110);

  EXPECT_THAT(document_store->GetAllNamespaces(),
              UnorderedElementsAre("namespace1"));
}

TEST_P(DocumentStoreTest, ReportUsageWithDifferentTimestampsAndGetUsageScores) {
  ICING_ASSERT_OK_AND_ASSIGN(
      DocumentStore::CreateResult create_result,
      CreateDocumentStore(&filesystem_, document_store_dir_, &fake_clock_,
                          schema_store_.get()));
  std::unique_ptr<DocumentStore> document_store =
      std::move(create_result.document_store);

  ICING_ASSERT_OK_AND_ASSIGN(DocumentId document_id,
                             document_store->Put(test_document1_));

  // Report usage with type 1 and time 1.
  UsageReport usage_report_type1_time1 = CreateUsageReport(
      /*name_space=*/"icing", /*uri=*/"email/1", /*timestamp_ms=*/1000,
      UsageReport::USAGE_TYPE1);
  ICING_ASSERT_OK(document_store->ReportUsage(usage_report_type1_time1));

  UsageStore::UsageScores expected_scores;
  expected_scores.usage_type1_last_used_timestamp_s = 1;
  ++expected_scores.usage_type1_count;
  ICING_ASSERT_HAS_VALUE_AND_ASSIGN(
      UsageStore::UsageScores actual_scores,
      document_store->GetUsageScores(document_id,
                                     fake_clock_.GetSystemTimeMilliseconds()));
  EXPECT_THAT(actual_scores, Eq(expected_scores));

  // Report usage with type 1 and time 5, time should be updated.
  UsageReport usage_report_type1_time5 = CreateUsageReport(
      /*name_space=*/"icing", /*uri=*/"email/1", /*timestamp_ms=*/5000,
      UsageReport::USAGE_TYPE1);
  ICING_ASSERT_OK(document_store->ReportUsage(usage_report_type1_time5));

  expected_scores.usage_type1_last_used_timestamp_s = 5;
  ++expected_scores.usage_type1_count;
  ICING_ASSERT_HAS_VALUE_AND_ASSIGN(
      actual_scores, document_store->GetUsageScores(
                         document_id, fake_clock_.GetSystemTimeMilliseconds()));
  EXPECT_THAT(actual_scores, Eq(expected_scores));

  // Report usage with type 2 and time 1.
  UsageReport usage_report_type2_time1 = CreateUsageReport(
      /*name_space=*/"icing", /*uri=*/"email/1", /*timestamp_ms=*/1000,
      UsageReport::USAGE_TYPE2);
  ICING_ASSERT_OK(document_store->ReportUsage(usage_report_type2_time1));

  expected_scores.usage_type2_last_used_timestamp_s = 1;
  ++expected_scores.usage_type2_count;
  ICING_ASSERT_HAS_VALUE_AND_ASSIGN(
      actual_scores, document_store->GetUsageScores(
                         document_id, fake_clock_.GetSystemTimeMilliseconds()));
  EXPECT_THAT(actual_scores, Eq(expected_scores));

  // Report usage with type 2 and time 5.
  UsageReport usage_report_type2_time5 = CreateUsageReport(
      /*name_space=*/"icing", /*uri=*/"email/1", /*timestamp_ms=*/5000,
      UsageReport::USAGE_TYPE2);
  ICING_ASSERT_OK(document_store->ReportUsage(usage_report_type2_time5));

  expected_scores.usage_type2_last_used_timestamp_s = 5;
  ++expected_scores.usage_type2_count;
  ICING_ASSERT_HAS_VALUE_AND_ASSIGN(
      actual_scores, document_store->GetUsageScores(
                         document_id, fake_clock_.GetSystemTimeMilliseconds()));
  EXPECT_THAT(actual_scores, Eq(expected_scores));

  // Report usage with type 3 and time 1.
  UsageReport usage_report_type3_time1 = CreateUsageReport(
      /*name_space=*/"icing", /*uri=*/"email/1", /*timestamp_ms=*/1000,
      UsageReport::USAGE_TYPE3);
  ICING_ASSERT_OK(document_store->ReportUsage(usage_report_type3_time1));

  expected_scores.usage_type3_last_used_timestamp_s = 1;
  ++expected_scores.usage_type3_count;
  ICING_ASSERT_HAS_VALUE_AND_ASSIGN(
      actual_scores, document_store->GetUsageScores(
                         document_id, fake_clock_.GetSystemTimeMilliseconds()));
  EXPECT_THAT(actual_scores, Eq(expected_scores));

  // Report usage with type 3 and time 5.
  UsageReport usage_report_type3_time5 = CreateUsageReport(
      /*name_space=*/"icing", /*uri=*/"email/1", /*timestamp_ms=*/5000,
      UsageReport::USAGE_TYPE3);
  ICING_ASSERT_OK(document_store->ReportUsage(usage_report_type3_time5));

  expected_scores.usage_type3_last_used_timestamp_s = 5;
  ++expected_scores.usage_type3_count;
  ICING_ASSERT_HAS_VALUE_AND_ASSIGN(
      actual_scores, document_store->GetUsageScores(
                         document_id, fake_clock_.GetSystemTimeMilliseconds()));
  EXPECT_THAT(actual_scores, Eq(expected_scores));
}

TEST_P(DocumentStoreTest, ReportUsageWithDifferentTypesAndGetUsageScores) {
  ICING_ASSERT_OK_AND_ASSIGN(
      DocumentStore::CreateResult create_result,
      CreateDocumentStore(&filesystem_, document_store_dir_, &fake_clock_,
                          schema_store_.get()));
  std::unique_ptr<DocumentStore> document_store =
      std::move(create_result.document_store);

  ICING_ASSERT_OK_AND_ASSIGN(DocumentId document_id,
                             document_store->Put(test_document1_));

  // Report usage with type 1.
  UsageReport usage_report_type1 = CreateUsageReport(
      /*name_space=*/"icing", /*uri=*/"email/1", /*timestamp_ms=*/0,
      UsageReport::USAGE_TYPE1);
  ICING_ASSERT_OK(document_store->ReportUsage(usage_report_type1));

  UsageStore::UsageScores expected_scores;
  ++expected_scores.usage_type1_count;
  ICING_ASSERT_HAS_VALUE_AND_ASSIGN(
      UsageStore::UsageScores actual_scores,
      document_store->GetUsageScores(document_id,
                                     fake_clock_.GetSystemTimeMilliseconds()));
  EXPECT_THAT(actual_scores, Eq(expected_scores));

  // Report usage with type 2.
  UsageReport usage_report_type2 = CreateUsageReport(
      /*name_space=*/"icing", /*uri=*/"email/1", /*timestamp_ms=*/0,
      UsageReport::USAGE_TYPE2);
  ICING_ASSERT_OK(document_store->ReportUsage(usage_report_type2));

  ++expected_scores.usage_type2_count;
  ICING_ASSERT_HAS_VALUE_AND_ASSIGN(
      actual_scores, document_store->GetUsageScores(
                         document_id, fake_clock_.GetSystemTimeMilliseconds()));
  EXPECT_THAT(actual_scores, Eq(expected_scores));

  // Report usage with type 3.
  UsageReport usage_report_type3 = CreateUsageReport(
      /*name_space=*/"icing", /*uri=*/"email/1", /*timestamp_ms=*/0,
      UsageReport::USAGE_TYPE3);
  ICING_ASSERT_OK(document_store->ReportUsage(usage_report_type3));

  ++expected_scores.usage_type3_count;
  ICING_ASSERT_HAS_VALUE_AND_ASSIGN(
      actual_scores, document_store->GetUsageScores(
                         document_id, fake_clock_.GetSystemTimeMilliseconds()));
  EXPECT_THAT(actual_scores, Eq(expected_scores));
}

TEST_P(DocumentStoreTest, UsageScoresShouldNotBeClearedOnChecksumMismatch) {
  UsageStore::UsageScores expected_scores;
  DocumentId document_id;
  {
    ICING_ASSERT_OK_AND_ASSIGN(
        DocumentStore::CreateResult create_result,
        CreateDocumentStore(&filesystem_, document_store_dir_, &fake_clock_,
                            schema_store_.get()));
    std::unique_ptr<DocumentStore> document_store =
        std::move(create_result.document_store);

    ICING_ASSERT_OK_AND_ASSIGN(document_id,
                               document_store->Put(test_document1_));

    // Report usage with type 1.
    UsageReport usage_report_type1 = CreateUsageReport(
        /*name_space=*/"icing", /*uri=*/"email/1", /*timestamp_ms=*/0,
        UsageReport::USAGE_TYPE1);
    ICING_ASSERT_OK(document_store->ReportUsage(usage_report_type1));

    ++expected_scores.usage_type1_count;
    ICING_ASSERT_HAS_VALUE_AND_ASSIGN(
        UsageStore::UsageScores actual_scores,
        document_store->GetUsageScores(
            document_id, fake_clock_.GetSystemTimeMilliseconds()));
    EXPECT_THAT(actual_scores, Eq(expected_scores));
  }

  CorruptDocStoreHeaderChecksumFile();
  // Successfully recover from a corrupt derived file issue.
  ICING_ASSERT_OK_AND_ASSIGN(
      DocumentStore::CreateResult create_result,
      CreateDocumentStore(&filesystem_, document_store_dir_, &fake_clock_,
                          schema_store_.get()));
  std::unique_ptr<DocumentStore> document_store =
      std::move(create_result.document_store);

  // Usage scores should be the same.
  ICING_ASSERT_HAS_VALUE_AND_ASSIGN(
      UsageStore::UsageScores actual_scores,
      document_store->GetUsageScores(document_id,
                                     fake_clock_.GetSystemTimeMilliseconds()));
  EXPECT_THAT(actual_scores, Eq(expected_scores));
}

TEST_P(DocumentStoreTest, UsageScoresShouldBeAvailableAfterDataLoss) {
  UsageStore::UsageScores expected_scores;
  DocumentId document_id;
  {
    ICING_ASSERT_OK_AND_ASSIGN(
        DocumentStore::CreateResult create_result,
        CreateDocumentStore(&filesystem_, document_store_dir_, &fake_clock_,
                            schema_store_.get()));
    std::unique_ptr<DocumentStore> document_store =
        std::move(create_result.document_store);

    ICING_ASSERT_OK_AND_ASSIGN(
        document_id, document_store->Put(DocumentProto(test_document1_)));

    // Report usage with type 1.
    UsageReport usage_report_type1 = CreateUsageReport(
        /*name_space=*/"icing", /*uri=*/"email/1", /*timestamp_ms=*/0,
        UsageReport::USAGE_TYPE1);
    ICING_ASSERT_OK(document_store->ReportUsage(usage_report_type1));

    ++expected_scores.usage_type1_count;
    ICING_ASSERT_HAS_VALUE_AND_ASSIGN(
        UsageStore::UsageScores actual_scores,
        document_store->GetUsageScores(
            document_id, fake_clock_.GetSystemTimeMilliseconds()));
    EXPECT_THAT(actual_scores, Eq(expected_scores));
  }

  // "Corrupt" the content written in the log by adding non-checksummed data to
  // it. This will mess up the checksum of the proto log, forcing it to rewind
  // to the last saved point.
  DocumentProto document = DocumentBuilder().SetKey("namespace", "uri").Build();
  const std::string serialized_document = document.SerializeAsString();

  const std::string document_log_file = absl_ports::StrCat(
      document_store_dir_, "/", DocumentLogCreator::GetDocumentLogFilename());
  int64_t file_size = filesystem_.GetFileSize(document_log_file.c_str());
  filesystem_.PWrite(document_log_file.c_str(), file_size,
                     serialized_document.data(), serialized_document.size());

  // Successfully recover from a data loss issue.
  ICING_ASSERT_OK_AND_ASSIGN(
      DocumentStore::CreateResult create_result,
      CreateDocumentStore(&filesystem_, document_store_dir_, &fake_clock_,
                          schema_store_.get()));
  std::unique_ptr<DocumentStore> document_store =
      std::move(create_result.document_store);

  // Usage scores should still be available.
  ICING_ASSERT_HAS_VALUE_AND_ASSIGN(
      UsageStore::UsageScores actual_scores,
      document_store->GetUsageScores(document_id,
                                     fake_clock_.GetSystemTimeMilliseconds()));
  EXPECT_THAT(actual_scores, Eq(expected_scores));
}

TEST_P(DocumentStoreTest, UsageScoresShouldBeCopiedOverToUpdatedDocument) {
  ICING_ASSERT_OK_AND_ASSIGN(
      DocumentStore::CreateResult create_result,
      CreateDocumentStore(&filesystem_, document_store_dir_, &fake_clock_,
                          schema_store_.get()));
  std::unique_ptr<DocumentStore> document_store =
      std::move(create_result.document_store);

  ICING_ASSERT_OK_AND_ASSIGN(
      DocumentId document_id,
      document_store->Put(DocumentProto(test_document1_)));

  // Report usage with type 1.
  UsageReport usage_report_type1 = CreateUsageReport(
      /*name_space=*/"icing", /*uri=*/"email/1", /*timestamp_ms=*/0,
      UsageReport::USAGE_TYPE1);
  ICING_ASSERT_OK(document_store->ReportUsage(usage_report_type1));

  UsageStore::UsageScores expected_scores;
  ++expected_scores.usage_type1_count;
  ICING_ASSERT_HAS_VALUE_AND_ASSIGN(
      UsageStore::UsageScores actual_scores,
      document_store->GetUsageScores(document_id,
                                     fake_clock_.GetSystemTimeMilliseconds()));
  EXPECT_THAT(actual_scores, Eq(expected_scores));

  // Update the document.
  ICING_ASSERT_OK_AND_ASSIGN(
      DocumentId updated_document_id,
      document_store->Put(DocumentProto(test_document1_)));
  // We should get a different document id.
  ASSERT_THAT(updated_document_id, Not(Eq(document_id)));

  // Usage scores should be the same.
  ICING_ASSERT_HAS_VALUE_AND_ASSIGN(
      actual_scores,
      document_store->GetUsageScores(updated_document_id,
                                     fake_clock_.GetSystemTimeMilliseconds()));
  EXPECT_THAT(actual_scores, Eq(expected_scores));
}

TEST_P(DocumentStoreTest, UsageScoresShouldPersistOnOptimize) {
  ICING_ASSERT_OK_AND_ASSIGN(
      DocumentStore::CreateResult create_result,
      CreateDocumentStore(&filesystem_, document_store_dir_, &fake_clock_,
                          schema_store_.get()));
  std::unique_ptr<DocumentStore> document_store =
      std::move(create_result.document_store);

  ICING_ASSERT_OK_AND_ASSIGN(
      DocumentId document_id1,
      document_store->Put(DocumentProto(test_document1_)));
  ICING_ASSERT_OK_AND_ASSIGN(
      DocumentId document_id2,
      document_store->Put(DocumentProto(test_document2_)));
  ICING_ASSERT_OK(document_store->Delete(
      document_id1, fake_clock_.GetSystemTimeMilliseconds()));

  // Report usage of document 2.
  UsageReport usage_report = CreateUsageReport(
      /*name_space=*/"icing", /*uri=*/"email/2", /*timestamp_ms=*/0,
      UsageReport::USAGE_TYPE1);
  ICING_ASSERT_OK(document_store->ReportUsage(usage_report));

  UsageStore::UsageScores expected_scores;
  ++expected_scores.usage_type1_count;
  ICING_ASSERT_HAS_VALUE_AND_ASSIGN(
      UsageStore::UsageScores actual_scores,
      document_store->GetUsageScores(document_id2,
                                     fake_clock_.GetSystemTimeMilliseconds()));
  EXPECT_THAT(actual_scores, Eq(expected_scores));

  // Run optimize
  std::string optimized_dir = document_store_dir_ + "/optimize_test";
  filesystem_.CreateDirectoryRecursively(optimized_dir.c_str());
  ICING_ASSERT_OK(
      document_store->OptimizeInto(optimized_dir, lang_segmenter_.get()));

  // Get optimized document store
  ICING_ASSERT_OK_AND_ASSIGN(
      create_result, CreateDocumentStore(&filesystem_, optimized_dir,
                                         &fake_clock_, schema_store_.get()));
  std::unique_ptr<DocumentStore> optimized_document_store =
      std::move(create_result.document_store);

  // Usage scores should be the same.
  // The original document_id2 should have become document_id2 - 1.
  ICING_ASSERT_HAS_VALUE_AND_ASSIGN(
      actual_scores,
      optimized_document_store->GetUsageScores(
          document_id2 - 1, fake_clock_.GetSystemTimeMilliseconds()));
  EXPECT_THAT(actual_scores, Eq(expected_scores));
}

TEST_P(DocumentStoreTest, DetectPartialDataLoss) {
  {
    // Can put and delete fine.
    ICING_ASSERT_OK_AND_ASSIGN(
        DocumentStore::CreateResult create_result,
        CreateDocumentStore(&filesystem_, document_store_dir_, &fake_clock_,
                            schema_store_.get()));
    std::unique_ptr<DocumentStore> doc_store =
        std::move(create_result.document_store);
    EXPECT_THAT(create_result.data_loss, Eq(DataLoss::NONE));
    EXPECT_THAT(create_result.derived_files_regenerated, IsFalse());

    ICING_ASSERT_OK_AND_ASSIGN(DocumentId document_id,
                               doc_store->Put(DocumentProto(test_document1_)));
    EXPECT_THAT(doc_store->Get(document_id),
                IsOkAndHolds(EqualsProto(test_document1_)));
  }

  // "Corrupt" the content written in the log by adding non-checksummed data to
  // it. This will mess up the checksum of the proto log, forcing it to rewind
  // to the last saved point and triggering data loss.
  DocumentProto document = DocumentBuilder().SetKey("namespace", "uri").Build();
  const std::string serialized_document = document.SerializeAsString();

  const std::string document_log_file =
      absl_ports::StrCat(document_store_dir_, "/",
                         DocumentLogCreator::GetDocumentLogFilename())
          .c_str();
  int64_t file_size = filesystem_.GetFileSize(document_log_file.c_str());
  filesystem_.PWrite(document_log_file.c_str(), file_size,
                     serialized_document.data(), serialized_document.size());

  // Successfully recover from a data loss issue.
  ICING_ASSERT_OK_AND_ASSIGN(
      DocumentStore::CreateResult create_result,
      CreateDocumentStore(&filesystem_, document_store_dir_, &fake_clock_,
                          schema_store_.get()));
  std::unique_ptr<DocumentStore> doc_store =
      std::move(create_result.document_store);
  EXPECT_THAT(create_result.data_loss, Eq(DataLoss::PARTIAL));
  EXPECT_THAT(create_result.derived_files_regenerated, IsTrue());
}

TEST_P(DocumentStoreTest, DetectCompleteDataLoss) {
  int64_t corruptible_offset;
  const std::string document_log_file = absl_ports::StrCat(
      document_store_dir_, "/", DocumentLogCreator::GetDocumentLogFilename());
  {
    // Can put and delete fine.
    ICING_ASSERT_OK_AND_ASSIGN(
        DocumentStore::CreateResult create_result,
        CreateDocumentStore(&filesystem_, document_store_dir_, &fake_clock_,
                            schema_store_.get()));
    std::unique_ptr<DocumentStore> doc_store =
        std::move(create_result.document_store);
    EXPECT_THAT(create_result.data_loss, Eq(DataLoss::NONE));
    EXPECT_THAT(create_result.derived_files_regenerated, IsFalse());

    // There's some space at the beginning of the file (e.g. header, kmagic,
    // etc) that is necessary to initialize the FileBackedProtoLog. We can't
    // corrupt that region, so we need to figure out the offset at which
    // documents will be written to - which is the file size after
    // initialization.
    corruptible_offset = filesystem_.GetFileSize(document_log_file.c_str());

    ICING_ASSERT_OK_AND_ASSIGN(DocumentId document_id,
                               doc_store->Put(DocumentProto(test_document1_)));
    EXPECT_THAT(doc_store->Get(document_id),
                IsOkAndHolds(EqualsProto(test_document1_)));
  }

  // "Corrupt" the persisted content written in the log. We can't recover if
  // the persisted data was corrupted.
  std::string corruption = "abc";
  filesystem_.PWrite(document_log_file.c_str(),
                     /*offset=*/corruptible_offset, corruption.data(),
                     corruption.size());

  {
    // "Corrupt" the content written in the log. Make the corrupt document
    // smaller than our original one so we don't accidentally write past our
    // file.
    DocumentProto document =
        DocumentBuilder().SetKey("invalid_namespace", "invalid_uri").Build();
    std::string serialized_document = document.SerializeAsString();
    ASSERT_TRUE(filesystem_.PWrite(
        document_log_file.c_str(), corruptible_offset,
        serialized_document.data(), serialized_document.size()));

    PortableFileBackedProtoLog<DocumentWrapper>::Header header =
        ReadDocumentLogHeader(filesystem_, document_log_file);

    // Set dirty bit to true to reflect that something changed in the log.
    header.SetDirtyFlag(true);
    header.SetHeaderChecksum(header.CalculateHeaderChecksum());

    WriteDocumentLogHeader(filesystem_, document_log_file, header);
  }

  // Successfully recover from a data loss issue.
  ICING_ASSERT_OK_AND_ASSIGN(
      DocumentStore::CreateResult create_result,
      CreateDocumentStore(&filesystem_, document_store_dir_, &fake_clock_,
                          schema_store_.get()));
  std::unique_ptr<DocumentStore> doc_store =
      std::move(create_result.document_store);
  EXPECT_THAT(create_result.data_loss, Eq(DataLoss::COMPLETE));
  EXPECT_THAT(create_result.derived_files_regenerated, IsTrue());
}

<<<<<<< HEAD
// TODO(b/185845269) Re-enable this test by copying over a full valid set of
// document store files. Right now this test only includes the score_cache and
// the document store header.
//
// This causes a problem now because this cl changes behavior to not consider an
// InitializeExistingDerivedFiles failure to be a recovery if there is nothing
// to recover because the doocument store is empty.
#define DISABLE_BACKWARDS_COMPAT_TEST
#ifndef DISABLE_BACKWARDS_COMPAT_TEST
TEST_F(DocumentStoreTest, LoadScoreCacheAndInitializeSuccessfully) {
=======
TEST_P(DocumentStoreTest, LoadScoreCacheAndInitializeSuccessfully) {
>>>>>>> a81a0c8c
  // The directory testdata/score_cache_without_length_in_tokens/document_store
  // contains only the scoring_cache and the document_store_header (holding the
  // crc for the scoring_cache). If the current code is compatible with the
  // format of the v0 scoring_cache, then an empty document store should be
  // initialized, but the non-empty scoring_cache should be retained. The
  // current document-asscoiated-score-data has a new field with respect to the
  // ones stored in testdata/score_cache_Without_length_in_tokens, hence the
  // document store's initialization requires regenerating its derived files.

  // Create dst directory
  ASSERT_THAT(filesystem_.CreateDirectory(document_store_dir_.c_str()), true);

  // Get src files
  std::string document_store_without_length_in_tokens;
  if (IsAndroidPlatform() || IsIosPlatform()) {
    document_store_without_length_in_tokens = GetTestFilePath(
        "icing/testdata/score_cache_without_length_in_tokens/"
        "document_store_android_ios_compatible");
  } else {
    document_store_without_length_in_tokens = GetTestFilePath(
        "icing/testdata/score_cache_without_length_in_tokens/"
        "document_store");
  }
  std::vector<std::string> document_store_files;
  Filesystem filesystem;
  filesystem.ListDirectory(document_store_without_length_in_tokens.c_str(),
                           &document_store_files);

  ICING_LOG(INFO) << "Copying files " << document_store_without_length_in_tokens
                  << ' ' << document_store_files.size();
  for (size_t i = 0; i != document_store_files.size(); i++) {
    std::string src = absl_ports::StrCat(
        document_store_without_length_in_tokens, "/", document_store_files[i]);
    std::string dst =
        absl_ports::StrCat(document_store_dir_, "/", document_store_files[i]);
    ASSERT_THAT(filesystem_.CopyFile(src.c_str(), dst.c_str()), true);
  }

  InitializeStatsProto initialize_stats;
  ICING_ASSERT_OK_AND_ASSIGN(
      DocumentStore::CreateResult create_result,
      DocumentStore::Create(
          &filesystem_, document_store_dir_, &fake_clock_, schema_store_.get(),
          /*force_recovery_and_revalidate_documents=*/false,
          GetParam().namespace_id_fingerprint, GetParam().pre_mapping_fbv,
          GetParam().use_persistent_hash_map,
          PortableFileBackedProtoLog<DocumentWrapper>::kDeflateCompressionLevel,
          &initialize_stats));
  std::unique_ptr<DocumentStore> doc_store =
      std::move(create_result.document_store);
<<<<<<< HEAD
  // The store_cache trigger regeneration because its element size is
  // inconsistent: expected 20 (current new size), actual 12 (as per the v0
  // score_cache).
  EXPECT_TRUE(initialize_stats.has_document_store_recovery_cause());
=======
  // The document log is using the legacy v0 format so that a migration is
  // needed, which will also trigger regeneration.
  EXPECT_THAT(initialize_stats.document_store_recovery_cause(),
              Eq(InitializeStatsProto::LEGACY_DOCUMENT_LOG_FORMAT));
  // There should be no data loss, but we still need to regenerate derived files
  // since we migrated document log from v0 to v1.
  EXPECT_THAT(create_result.data_loss, Eq(DataLoss::NONE));
  EXPECT_THAT(create_result.derived_files_regenerated, IsTrue());
>>>>>>> a81a0c8c
}
#endif  // DISABLE_BACKWARDS_COMPAT_TEST

TEST_P(DocumentStoreTest, DocumentStoreStorageInfo) {
  ICING_ASSERT_OK_AND_ASSIGN(
      DocumentStore::CreateResult create_result,
      CreateDocumentStore(&filesystem_, document_store_dir_, &fake_clock_,
                          schema_store_.get()));
  std::unique_ptr<DocumentStore> doc_store =
      std::move(create_result.document_store);

  // Add three documents.
  DocumentProto document1 = test_document1_;
  document1.set_namespace_("namespace.1");
  document1.set_uri("uri1");
  ICING_ASSERT_OK(doc_store->Put(document1));

  DocumentProto document2 = test_document1_;
  document2.set_namespace_("namespace.1");
  document2.set_uri("uri2");
  document2.set_creation_timestamp_ms(fake_clock_.GetSystemTimeMilliseconds());
  document2.set_ttl_ms(100);
  ICING_ASSERT_OK(doc_store->Put(document2));

  DocumentProto document3 = test_document1_;
  document3.set_namespace_("namespace.1");
  document3.set_uri("uri3");
  ICING_ASSERT_OK(doc_store->Put(document3));

  DocumentProto document4 = test_document1_;
  document4.set_namespace_("namespace.2");
  document4.set_uri("uri1");
  ICING_ASSERT_OK(doc_store->Put(document4));

  // Report usage with type 1 on document1
  UsageReport usage_report_type1 = CreateUsageReport(
      /*name_space=*/"namespace.1", /*uri=*/"uri1", /*timestamp_ms=*/1000,
      UsageReport::USAGE_TYPE1);
  ICING_ASSERT_OK(doc_store->ReportUsage(usage_report_type1));

  // Report usage with type 2 on document2
  UsageReport usage_report_type2 = CreateUsageReport(
      /*name_space=*/"namespace.1", /*uri=*/"uri2", /*timestamp_ms=*/1000,
      UsageReport::USAGE_TYPE2);
  ICING_ASSERT_OK(doc_store->ReportUsage(usage_report_type2));

  // Report usage with type 3 on document3
  UsageReport usage_report_type3 = CreateUsageReport(
      /*name_space=*/"namespace.1", /*uri=*/"uri3", /*timestamp_ms=*/1000,
      UsageReport::USAGE_TYPE3);
  ICING_ASSERT_OK(doc_store->ReportUsage(usage_report_type3));

  // Report usage with type 1 on document4
  usage_report_type1 = CreateUsageReport(
      /*name_space=*/"namespace.2", /*uri=*/"uri1", /*timestamp_ms=*/1000,
      UsageReport::USAGE_TYPE1);
  ICING_ASSERT_OK(doc_store->ReportUsage(usage_report_type1));

  // Delete the first doc.
  ICING_ASSERT_OK(doc_store->Delete(document1.namespace_(), document1.uri(),
                                    fake_clock_.GetSystemTimeMilliseconds()));

  // Expire the second doc.
  fake_clock_.SetSystemTimeMilliseconds(document2.creation_timestamp_ms() +
                                        document2.ttl_ms() + 1);

  // Check high level info
  DocumentStorageInfoProto storage_info = doc_store->GetStorageInfo();
  EXPECT_THAT(storage_info.num_alive_documents(), Eq(2));
  EXPECT_THAT(storage_info.num_deleted_documents(), Eq(1));
  EXPECT_THAT(storage_info.num_expired_documents(), Eq(1));
  EXPECT_THAT(storage_info.document_store_size(), Ge(0));
  EXPECT_THAT(storage_info.document_log_size(), Ge(0));
  EXPECT_THAT(storage_info.key_mapper_size(), Ge(0));
  EXPECT_THAT(storage_info.document_id_mapper_size(), Ge(0));
  EXPECT_THAT(storage_info.score_cache_size(), Ge(0));
  EXPECT_THAT(storage_info.filter_cache_size(), Ge(0));
  EXPECT_THAT(storage_info.corpus_mapper_size(), Ge(0));
  EXPECT_THAT(storage_info.corpus_score_cache_size(), Ge(0));
  EXPECT_THAT(storage_info.namespace_id_mapper_size(), Ge(0));
  EXPECT_THAT(storage_info.num_namespaces(), Eq(2));

  // Check per-namespace info
  EXPECT_THAT(storage_info.namespace_storage_info_size(), Eq(2));

  NamespaceStorageInfoProto namespace_storage_info =
      GetNamespaceStorageInfo(storage_info, "namespace.1");
  EXPECT_THAT(namespace_storage_info.num_alive_documents(), Eq(1));
  EXPECT_THAT(namespace_storage_info.num_expired_documents(), Eq(1));
  EXPECT_THAT(namespace_storage_info.num_alive_documents_usage_type1(), Eq(0));
  EXPECT_THAT(namespace_storage_info.num_alive_documents_usage_type2(), Eq(0));
  EXPECT_THAT(namespace_storage_info.num_alive_documents_usage_type3(), Eq(1));
  EXPECT_THAT(namespace_storage_info.num_expired_documents_usage_type1(),
              Eq(0));
  EXPECT_THAT(namespace_storage_info.num_expired_documents_usage_type2(),
              Eq(1));
  EXPECT_THAT(namespace_storage_info.num_expired_documents_usage_type3(),
              Eq(0));

  namespace_storage_info = GetNamespaceStorageInfo(storage_info, "namespace.2");
  EXPECT_THAT(namespace_storage_info.num_alive_documents(), Eq(1));
  EXPECT_THAT(namespace_storage_info.num_expired_documents(), Eq(0));
  EXPECT_THAT(namespace_storage_info.num_alive_documents_usage_type1(), Eq(1));
  EXPECT_THAT(namespace_storage_info.num_alive_documents_usage_type2(), Eq(0));
  EXPECT_THAT(namespace_storage_info.num_alive_documents_usage_type3(), Eq(0));
  EXPECT_THAT(namespace_storage_info.num_expired_documents_usage_type1(),
              Eq(0));
  EXPECT_THAT(namespace_storage_info.num_expired_documents_usage_type2(),
              Eq(0));
  EXPECT_THAT(namespace_storage_info.num_expired_documents_usage_type3(),
              Eq(0));
}

TEST_P(DocumentStoreTest, InitializeForceRecoveryUpdatesTypeIds) {
  // Start fresh and set the schema with one type.
  filesystem_.DeleteDirectoryRecursively(test_dir_.c_str());
  filesystem_.CreateDirectoryRecursively(test_dir_.c_str());
  filesystem_.CreateDirectoryRecursively(document_store_dir_.c_str());
  filesystem_.CreateDirectoryRecursively(schema_store_dir_.c_str());

  SchemaTypeConfigProto email_type_config =
      SchemaTypeConfigBuilder()
          .SetType("email")
          .AddProperty(PropertyConfigBuilder()
                           .SetName("subject")
                           .SetDataTypeString(TERM_MATCH_EXACT, TOKENIZER_PLAIN)
                           .SetCardinality(CARDINALITY_OPTIONAL))
          .AddProperty(PropertyConfigBuilder()
                           .SetName("body")
                           .SetDataTypeString(TERM_MATCH_EXACT, TOKENIZER_PLAIN)
                           .SetCardinality(CARDINALITY_OPTIONAL))
          .Build();
  SchemaProto schema = SchemaBuilder().AddType(email_type_config).Build();
  ICING_ASSERT_OK_AND_ASSIGN(
      std::unique_ptr<SchemaStore> schema_store,
      SchemaStore::Create(&filesystem_, schema_store_dir_, &fake_clock_));
  ASSERT_THAT(schema_store->SetSchema(
                  schema, /*ignore_errors_and_delete_documents=*/false,
                  /*allow_circular_schema_definitions=*/false),
              IsOk());
  // The typeid for "email" should be 0.
  ASSERT_THAT(schema_store->GetSchemaTypeId("email"), IsOkAndHolds(0));

  DocumentId docid = kInvalidDocumentId;
  {
    // Create the document store the first time and add an email document.
    ICING_ASSERT_OK_AND_ASSIGN(
        DocumentStore::CreateResult create_result,
        CreateDocumentStore(&filesystem_, document_store_dir_, &fake_clock_,
                            schema_store.get()));
    std::unique_ptr<DocumentStore> doc_store =
        std::move(create_result.document_store);

    DocumentProto doc =
        DocumentBuilder()
            .SetKey("icing", "email/1")
            .SetSchema("email")
            .AddStringProperty("subject", "subject foo")
            .AddStringProperty("body", "body bar")
            .SetScore(document1_score_)
            .SetCreationTimestampMs(
                document1_creation_timestamp_)  // A random timestamp
            .SetTtlMs(document1_ttl_)
            .Build();
    ICING_ASSERT_OK_AND_ASSIGN(docid, doc_store->Put(doc));
<<<<<<< HEAD
    ICING_ASSERT_OK_AND_ASSIGN(DocumentFilterData filter_data,
                               doc_store->GetDocumentFilterData(docid));
=======
    ICING_ASSERT_HAS_VALUE_AND_ASSIGN(
        DocumentFilterData filter_data,
        doc_store->GetAliveDocumentFilterData(
            docid, fake_clock_.GetSystemTimeMilliseconds()));
>>>>>>> a81a0c8c

    ASSERT_THAT(filter_data.schema_type_id(), Eq(0));
  }

  // Add another type to the schema before the email type.
  schema =
      SchemaBuilder()
          .AddType(SchemaTypeConfigBuilder()
                       .SetType("alarm")
                       .AddProperty(PropertyConfigBuilder()
                                        .SetName("name")
                                        .SetDataTypeString(TERM_MATCH_EXACT,
                                                           TOKENIZER_PLAIN)
                                        .SetCardinality(CARDINALITY_OPTIONAL))
                       .AddProperty(PropertyConfigBuilder()
                                        .SetName("time")
                                        .SetDataType(TYPE_INT64)
                                        .SetCardinality(CARDINALITY_OPTIONAL)))
          .AddType(email_type_config)
          .Build();
  ASSERT_THAT(schema_store->SetSchema(
                  schema, /*ignore_errors_and_delete_documents=*/false,
                  /*allow_circular_schema_definitions=*/false),
              IsOk());
  // Adding a new type should cause ids to be reassigned. Ids are assigned in
  // order of appearance so 'alarm' should be 0 and 'email' should be 1.
  ASSERT_THAT(schema_store->GetSchemaTypeId("alarm"), IsOkAndHolds(0));
  ASSERT_THAT(schema_store->GetSchemaTypeId("email"), IsOkAndHolds(1));

  {
    // Create the document store the second time and force recovery
    ICING_ASSERT_OK_AND_ASSIGN(
        DocumentStore::CreateResult create_result,
        DocumentStore::Create(
            &filesystem_, document_store_dir_, &fake_clock_, schema_store.get(),
<<<<<<< HEAD
            /*force_recovery_and_revalidate_documents=*/true));
=======
            /*force_recovery_and_revalidate_documents=*/true,
            GetParam().namespace_id_fingerprint, GetParam().pre_mapping_fbv,
            GetParam().use_persistent_hash_map,
            PortableFileBackedProtoLog<
                DocumentWrapper>::kDeflateCompressionLevel,
            &initialize_stats));
>>>>>>> a81a0c8c
    std::unique_ptr<DocumentStore> doc_store =
        std::move(create_result.document_store);

    // Ensure that the type id of the email document has been correctly updated.
<<<<<<< HEAD
    ICING_ASSERT_OK_AND_ASSIGN(DocumentFilterData filter_data,
                               doc_store->GetDocumentFilterData(docid));
    ASSERT_THAT(filter_data.schema_type_id(), Eq(1));
=======
    ICING_ASSERT_HAS_VALUE_AND_ASSIGN(
        DocumentFilterData filter_data,
        doc_store->GetAliveDocumentFilterData(
            docid, fake_clock_.GetSystemTimeMilliseconds()));
    EXPECT_THAT(filter_data.schema_type_id(), Eq(1));
    EXPECT_THAT(initialize_stats.document_store_recovery_cause(),
                Eq(InitializeStatsProto::SCHEMA_CHANGES_OUT_OF_SYNC));
>>>>>>> a81a0c8c
  }
}

TEST_P(DocumentStoreTest, InitializeDontForceRecoveryDoesntUpdateTypeIds) {
  // Start fresh and set the schema with one type.
  filesystem_.DeleteDirectoryRecursively(test_dir_.c_str());
  filesystem_.CreateDirectoryRecursively(test_dir_.c_str());
  filesystem_.CreateDirectoryRecursively(document_store_dir_.c_str());
  filesystem_.CreateDirectoryRecursively(schema_store_dir_.c_str());

  SchemaTypeConfigProto email_type_config =
      SchemaTypeConfigBuilder()
          .SetType("email")
          .AddProperty(PropertyConfigBuilder()
                           .SetName("subject")
                           .SetDataTypeString(TERM_MATCH_EXACT, TOKENIZER_PLAIN)
                           .SetCardinality(CARDINALITY_OPTIONAL))
          .AddProperty(PropertyConfigBuilder()
                           .SetName("body")
                           .SetDataTypeString(TERM_MATCH_EXACT, TOKENIZER_PLAIN)
                           .SetCardinality(CARDINALITY_OPTIONAL))
          .Build();
  SchemaProto schema = SchemaBuilder().AddType(email_type_config).Build();
  ICING_ASSERT_OK_AND_ASSIGN(
      std::unique_ptr<SchemaStore> schema_store,
      SchemaStore::Create(&filesystem_, schema_store_dir_, &fake_clock_));
  ASSERT_THAT(schema_store->SetSchema(
                  schema, /*ignore_errors_and_delete_documents=*/false,
                  /*allow_circular_schema_definitions=*/false),
              IsOk());
  // The typeid for "email" should be 0.
  ASSERT_THAT(schema_store->GetSchemaTypeId("email"), IsOkAndHolds(0));

  DocumentId docid = kInvalidDocumentId;
  {
    // Create the document store the first time and add an email document.
    ICING_ASSERT_OK_AND_ASSIGN(
        DocumentStore::CreateResult create_result,
        CreateDocumentStore(&filesystem_, document_store_dir_, &fake_clock_,
                            schema_store.get()));
    std::unique_ptr<DocumentStore> doc_store =
        std::move(create_result.document_store);

    DocumentProto doc =
        DocumentBuilder()
            .SetKey("icing", "email/1")
            .SetSchema("email")
            .AddStringProperty("subject", "subject foo")
            .AddStringProperty("body", "body bar")
            .SetScore(document1_score_)
            .SetCreationTimestampMs(
                document1_creation_timestamp_)  // A random timestamp
            .SetTtlMs(document1_ttl_)
            .Build();
    ICING_ASSERT_OK_AND_ASSIGN(docid, doc_store->Put(doc));
<<<<<<< HEAD
    ICING_ASSERT_OK_AND_ASSIGN(DocumentFilterData filter_data,
                               doc_store->GetDocumentFilterData(docid));
=======
    ICING_ASSERT_HAS_VALUE_AND_ASSIGN(
        DocumentFilterData filter_data,
        doc_store->GetAliveDocumentFilterData(
            docid, fake_clock_.GetSystemTimeMilliseconds()));
>>>>>>> a81a0c8c

    ASSERT_THAT(filter_data.schema_type_id(), Eq(0));
  }

  // Add another type to the schema.
  schema =
      SchemaBuilder()
          .AddType(SchemaTypeConfigBuilder()
                       .SetType("alarm")
                       .AddProperty(PropertyConfigBuilder()
                                        .SetName("name")
                                        .SetDataTypeString(TERM_MATCH_EXACT,
                                                           TOKENIZER_PLAIN)
                                        .SetCardinality(CARDINALITY_OPTIONAL))
                       .AddProperty(PropertyConfigBuilder()
                                        .SetName("time")
                                        .SetDataType(TYPE_INT64)
                                        .SetCardinality(CARDINALITY_OPTIONAL)))
          .AddType(email_type_config)
          .Build();
  ASSERT_THAT(schema_store->SetSchema(
                  schema, /*ignore_errors_and_delete_documents=*/false,
                  /*allow_circular_schema_definitions=*/false),
              IsOk());
  // Adding a new type should cause ids to be reassigned. Ids are assigned in
  // order of appearance so 'alarm' should be 0 and 'email' should be 1.
  ASSERT_THAT(schema_store->GetSchemaTypeId("alarm"), IsOkAndHolds(0));
  ASSERT_THAT(schema_store->GetSchemaTypeId("email"), IsOkAndHolds(1));

  {
    // Create the document store the second time. Don't force recovery.
    ICING_ASSERT_OK_AND_ASSIGN(
        DocumentStore::CreateResult create_result,
        CreateDocumentStore(&filesystem_, document_store_dir_, &fake_clock_,
                            schema_store.get()));
    std::unique_ptr<DocumentStore> doc_store =
        std::move(create_result.document_store);

    // Check that the type id of the email document has not been updated.
<<<<<<< HEAD
    ICING_ASSERT_OK_AND_ASSIGN(DocumentFilterData filter_data,
                               doc_store->GetDocumentFilterData(docid));
=======
    ICING_ASSERT_HAS_VALUE_AND_ASSIGN(
        DocumentFilterData filter_data,
        doc_store->GetAliveDocumentFilterData(
            docid, fake_clock_.GetSystemTimeMilliseconds()));
>>>>>>> a81a0c8c
    ASSERT_THAT(filter_data.schema_type_id(), Eq(0));
  }
}

TEST_P(DocumentStoreTest, InitializeForceRecoveryDeletesInvalidDocument) {
  // Start fresh and set the schema with one type.
  filesystem_.DeleteDirectoryRecursively(test_dir_.c_str());
  filesystem_.CreateDirectoryRecursively(test_dir_.c_str());
  filesystem_.CreateDirectoryRecursively(document_store_dir_.c_str());
  filesystem_.CreateDirectoryRecursively(schema_store_dir_.c_str());

  SchemaTypeConfigProto email_type_config =
      SchemaTypeConfigBuilder()
          .SetType("email")
          .AddProperty(PropertyConfigBuilder()
                           .SetName("subject")
                           .SetDataTypeString(TERM_MATCH_EXACT, TOKENIZER_PLAIN)
                           .SetCardinality(CARDINALITY_OPTIONAL))
          .AddProperty(PropertyConfigBuilder()
                           .SetName("body")
                           .SetDataTypeString(TERM_MATCH_EXACT, TOKENIZER_PLAIN)
                           .SetCardinality(CARDINALITY_OPTIONAL))
          .Build();
  SchemaProto schema = SchemaBuilder().AddType(email_type_config).Build();
  ICING_ASSERT_OK_AND_ASSIGN(
      std::unique_ptr<SchemaStore> schema_store,
      SchemaStore::Create(&filesystem_, schema_store_dir_, &fake_clock_));
  ASSERT_THAT(schema_store->SetSchema(
                  schema, /*ignore_errors_and_delete_documents=*/false,
                  /*allow_circular_schema_definitions=*/false),
              IsOk());

  DocumentProto docWithBody =
      DocumentBuilder()
          .SetKey("icing", "email/1")
          .SetSchema("email")
          .AddStringProperty("subject", "subject foo")
          .AddStringProperty("body", "body bar")
          .SetScore(document1_score_)
          .SetCreationTimestampMs(
              document1_creation_timestamp_)  // A random timestamp
          .SetTtlMs(document1_ttl_)
          .Build();
  DocumentProto docWithoutBody =
      DocumentBuilder()
          .SetKey("icing", "email/2")
          .SetSchema("email")
          .AddStringProperty("subject", "subject foo")
          .SetScore(document1_score_)
          .SetCreationTimestampMs(
              document1_creation_timestamp_)  // A random timestamp
          .SetTtlMs(document1_ttl_)
          .Build();

  {
    // Create the document store the first time and add two email documents: one
    // that has the 'body' section and one that doesn't.
    ICING_ASSERT_OK_AND_ASSIGN(
        DocumentStore::CreateResult create_result,
        CreateDocumentStore(&filesystem_, document_store_dir_, &fake_clock_,
                            schema_store.get()));
    std::unique_ptr<DocumentStore> doc_store =
        std::move(create_result.document_store);

    DocumentId docid = kInvalidDocumentId;
    ICING_ASSERT_OK_AND_ASSIGN(docid, doc_store->Put(docWithBody));
    ASSERT_NE(docid, kInvalidDocumentId);
    docid = kInvalidDocumentId;
    ICING_ASSERT_OK_AND_ASSIGN(docid, doc_store->Put(docWithoutBody));
    ASSERT_NE(docid, kInvalidDocumentId);

    ASSERT_THAT(doc_store->Get(docWithBody.namespace_(), docWithBody.uri()),
                IsOkAndHolds(EqualsProto(docWithBody)));
    ASSERT_THAT(
        doc_store->Get(docWithoutBody.namespace_(), docWithoutBody.uri()),
        IsOkAndHolds(EqualsProto(docWithoutBody)));
  }

  // Delete the 'body' property from the 'email' type, making all pre-existing
  // documents with the 'body' property invalid.
  email_type_config =
      SchemaTypeConfigBuilder()
          .SetType("email")
          .AddProperty(PropertyConfigBuilder()
                           .SetName("subject")
                           .SetDataTypeString(TERM_MATCH_EXACT, TOKENIZER_PLAIN)
                           .SetCardinality(CARDINALITY_OPTIONAL))
          .Build();
  schema = SchemaBuilder().AddType(email_type_config).Build();
  ASSERT_THAT(schema_store->SetSchema(
                  schema, /*ignore_errors_and_delete_documents=*/true,
                  /*allow_circular_schema_definitions=*/false),
              IsOk());

  {
    // Create the document store the second time and force recovery
    CorruptDocStoreHeaderChecksumFile();
    ICING_ASSERT_OK_AND_ASSIGN(
        DocumentStore::CreateResult create_result,
        DocumentStore::Create(
            &filesystem_, document_store_dir_, &fake_clock_, schema_store.get(),
            /*force_recovery_and_revalidate_documents=*/true,
            GetParam().namespace_id_fingerprint, GetParam().pre_mapping_fbv,
            GetParam().use_persistent_hash_map,
            PortableFileBackedProtoLog<
                DocumentWrapper>::kDeflateCompressionLevel,
            /*initialize_stats=*/nullptr));
    std::unique_ptr<DocumentStore> doc_store =
        std::move(create_result.document_store);

    ASSERT_THAT(doc_store->Get(docWithBody.namespace_(), docWithBody.uri()),
                StatusIs(libtextclassifier3::StatusCode::NOT_FOUND));
    ASSERT_THAT(
        doc_store->Get(docWithoutBody.namespace_(), docWithoutBody.uri()),
        IsOkAndHolds(EqualsProto(docWithoutBody)));
  }
}

TEST_P(DocumentStoreTest, InitializeDontForceRecoveryKeepsInvalidDocument) {
  // Start fresh and set the schema with one type.
  filesystem_.DeleteDirectoryRecursively(test_dir_.c_str());
  filesystem_.CreateDirectoryRecursively(test_dir_.c_str());
  filesystem_.CreateDirectoryRecursively(document_store_dir_.c_str());
  filesystem_.CreateDirectoryRecursively(schema_store_dir_.c_str());

  SchemaTypeConfigProto email_type_config =
      SchemaTypeConfigBuilder()
          .SetType("email")
          .AddProperty(PropertyConfigBuilder()
                           .SetName("subject")
                           .SetDataTypeString(TERM_MATCH_EXACT, TOKENIZER_PLAIN)
                           .SetCardinality(CARDINALITY_OPTIONAL))
          .AddProperty(PropertyConfigBuilder()
                           .SetName("body")
                           .SetDataTypeString(TERM_MATCH_EXACT, TOKENIZER_PLAIN)
                           .SetCardinality(CARDINALITY_OPTIONAL))
          .Build();
  SchemaProto schema = SchemaBuilder().AddType(email_type_config).Build();
  ICING_ASSERT_OK_AND_ASSIGN(
      std::unique_ptr<SchemaStore> schema_store,
      SchemaStore::Create(&filesystem_, schema_store_dir_, &fake_clock_));
  ASSERT_THAT(schema_store->SetSchema(
                  schema, /*ignore_errors_and_delete_documents=*/false,
                  /*allow_circular_schema_definitions=*/false),
              IsOk());

  DocumentProto docWithBody =
      DocumentBuilder()
          .SetKey("icing", "email/1")
          .SetSchema("email")
          .AddStringProperty("subject", "subject foo")
          .AddStringProperty("body", "body bar")
          .SetScore(document1_score_)
          .SetCreationTimestampMs(
              document1_creation_timestamp_)  // A random timestamp
          .SetTtlMs(document1_ttl_)
          .Build();
  DocumentProto docWithoutBody =
      DocumentBuilder()
          .SetKey("icing", "email/2")
          .SetSchema("email")
          .AddStringProperty("subject", "subject foo")
          .SetScore(document1_score_)
          .SetCreationTimestampMs(
              document1_creation_timestamp_)  // A random timestamp
          .SetTtlMs(document1_ttl_)
          .Build();

  {
    // Create the document store the first time and add two email documents: one
    // that has the 'body' section and one that doesn't.
    ICING_ASSERT_OK_AND_ASSIGN(
        DocumentStore::CreateResult create_result,
        CreateDocumentStore(&filesystem_, document_store_dir_, &fake_clock_,
                            schema_store.get()));
    std::unique_ptr<DocumentStore> doc_store =
        std::move(create_result.document_store);

    DocumentId docid = kInvalidDocumentId;
    ICING_ASSERT_OK_AND_ASSIGN(docid, doc_store->Put(docWithBody));
    ASSERT_NE(docid, kInvalidDocumentId);
    docid = kInvalidDocumentId;
    ICING_ASSERT_OK_AND_ASSIGN(docid, doc_store->Put(docWithoutBody));
    ASSERT_NE(docid, kInvalidDocumentId);

    ASSERT_THAT(doc_store->Get(docWithBody.namespace_(), docWithBody.uri()),
                IsOkAndHolds(EqualsProto(docWithBody)));
    ASSERT_THAT(
        doc_store->Get(docWithoutBody.namespace_(), docWithoutBody.uri()),
        IsOkAndHolds(EqualsProto(docWithoutBody)));
  }

  // Delete the 'body' property from the 'email' type, making all pre-existing
  // documents with the 'body' property invalid.
  email_type_config =
      SchemaTypeConfigBuilder()
          .SetType("email")
          .AddProperty(PropertyConfigBuilder()
                           .SetName("subject")
                           .SetDataTypeString(TERM_MATCH_EXACT, TOKENIZER_PLAIN)
                           .SetCardinality(CARDINALITY_OPTIONAL))
          .Build();
  schema = SchemaBuilder().AddType(email_type_config).Build();
  ASSERT_THAT(schema_store->SetSchema(
                  schema, /*ignore_errors_and_delete_documents=*/true,
                  /*allow_circular_schema_definitions=*/false),
              IsOk());

  {
    // Corrupt the document store header checksum so that we will perform
    // recovery, but without revalidation.
    CorruptDocStoreHeaderChecksumFile();
    ICING_ASSERT_OK_AND_ASSIGN(
        DocumentStore::CreateResult create_result,
        CreateDocumentStore(&filesystem_, document_store_dir_, &fake_clock_,
                            schema_store.get()));
    std::unique_ptr<DocumentStore> doc_store =
        std::move(create_result.document_store);

    ASSERT_THAT(doc_store->Get(docWithBody.namespace_(), docWithBody.uri()),
                IsOkAndHolds(EqualsProto(docWithBody)));
    ASSERT_THAT(
        doc_store->Get(docWithoutBody.namespace_(), docWithoutBody.uri()),
        IsOkAndHolds(EqualsProto(docWithoutBody)));
  }
}

<<<<<<< HEAD
#ifndef DISABLE_BACKWARDS_COMPAT_TEST
TEST_F(DocumentStoreTest, MigrateToPortableFileBackedProtoLog) {
=======
TEST_P(DocumentStoreTest, MigrateToPortableFileBackedProtoLog) {
>>>>>>> a81a0c8c
  // Set up schema.
  SchemaProto schema =
      SchemaBuilder()
          .AddType(SchemaTypeConfigBuilder()
                       .SetType("email")
                       .AddProperty(PropertyConfigBuilder()
                                        .SetName("subject")
                                        .SetDataTypeString(TERM_MATCH_EXACT,
                                                           TOKENIZER_PLAIN)
                                        .SetCardinality(CARDINALITY_OPTIONAL))
                       .AddProperty(PropertyConfigBuilder()
                                        .SetName("body")
                                        .SetDataTypeString(TERM_MATCH_EXACT,
                                                           TOKENIZER_PLAIN)
                                        .SetCardinality(CARDINALITY_OPTIONAL)))
          .Build();

  std::string schema_store_dir = schema_store_dir_ + "_migrate";
  filesystem_.DeleteDirectoryRecursively(schema_store_dir.c_str());
  filesystem_.CreateDirectoryRecursively(schema_store_dir.c_str());
  ICING_ASSERT_OK_AND_ASSIGN(
      std::unique_ptr<SchemaStore> schema_store,
      SchemaStore::Create(&filesystem_, schema_store_dir, &fake_clock_));

  ASSERT_THAT(schema_store->SetSchema(
                  schema, /*ignore_errors_and_delete_documents=*/false,
                  /*allow_circular_schema_definitions=*/false),
              IsOk());

  // Create dst directory that we'll initialize the DocumentStore over.
  std::string document_store_dir = document_store_dir_ + "_migrate";
  ASSERT_THAT(
      filesystem_.DeleteDirectoryRecursively(document_store_dir.c_str()), true);
  ASSERT_THAT(
      filesystem_.CreateDirectoryRecursively(document_store_dir.c_str()), true);

  // Copy the testdata files into our DocumentStore directory
  std::string document_store_without_portable_log;
  if (IsAndroidX86()) {
    document_store_without_portable_log = GetTestFilePath(
        "icing/testdata/not_portable_log/"
        "icing_search_engine_android_x86/document_dir");
  } else if (IsAndroidArm()) {
    document_store_without_portable_log = GetTestFilePath(
        "icing/testdata/not_portable_log/"
        "icing_search_engine_android_arm/document_dir");
  } else if (IsIosPlatform()) {
    document_store_without_portable_log = GetTestFilePath(
        "icing/testdata/not_portable_log/"
        "icing_search_engine_ios/document_dir");
  } else {
    document_store_without_portable_log = GetTestFilePath(
        "icing/testdata/not_portable_log/"
        "icing_search_engine_linux/document_dir");
  }

  ASSERT_TRUE(filesystem_.CopyDirectory(
      document_store_without_portable_log.c_str(), document_store_dir.c_str(),
      /*recursive=*/true));

  // Initialize the DocumentStore over our copied files.
  InitializeStatsProto initialize_stats;
  ICING_ASSERT_OK_AND_ASSIGN(
      DocumentStore::CreateResult create_result,
      DocumentStore::Create(
          &filesystem_, document_store_dir, &fake_clock_, schema_store.get(),
          /*force_recovery_and_revalidate_documents=*/false,
          GetParam().pre_mapping_fbv, GetParam().use_persistent_hash_map,
          GetParam().namespace_id_fingerprint,
          PortableFileBackedProtoLog<DocumentWrapper>::kDeflateCompressionLevel,
          &initialize_stats));
  std::unique_ptr<DocumentStore> document_store =
      std::move(create_result.document_store);

  // These are the documents that are stored in the testdata files. Do not
  // change unless you're also updating the testdata files.
  DocumentProto document1 = DocumentBuilder()
                                .SetKey("namespace1", "uri1")
                                .SetSchema("email")
                                .SetCreationTimestampMs(10)
                                .AddStringProperty("subject", "foo")
                                .AddStringProperty("body", "bar")
                                .Build();

  DocumentProto document2 = DocumentBuilder()
                                .SetKey("namespace1", "uri2")
                                .SetSchema("email")
                                .SetCreationTimestampMs(20)
                                .SetScore(321)
                                .AddStringProperty("body", "baz bat")
                                .Build();

  DocumentProto document3 = DocumentBuilder()
                                .SetKey("namespace2", "uri1")
                                .SetSchema("email")
                                .SetCreationTimestampMs(30)
                                .SetScore(123)
                                .AddStringProperty("subject", "phoo")
                                .Build();

  // Check that we didn't lose anything. A migration also doesn't technically
  // count as data loss, but we still have to regenerate derived files after
  // migration.
  EXPECT_THAT(create_result.data_loss, Eq(DataLoss::NONE));
<<<<<<< HEAD
  EXPECT_FALSE(initialize_stats.has_document_store_recovery_cause());
=======
  EXPECT_THAT(create_result.derived_files_regenerated, IsTrue());
  EXPECT_EQ(initialize_stats.document_store_recovery_cause(),
            InitializeStatsProto::LEGACY_DOCUMENT_LOG_FORMAT);
>>>>>>> a81a0c8c

  // Document 1 and 3 were put normally, and document 2 was deleted in our
  // testdata files.
  //
  // Check by namespace, uri
  EXPECT_THAT(document_store->Get(document1.namespace_(), document1.uri()),
              IsOkAndHolds(EqualsProto(document1)));
  EXPECT_THAT(document_store->Get(document2.namespace_(), document2.uri()),
              StatusIs(libtextclassifier3::StatusCode::NOT_FOUND));
  EXPECT_THAT(document_store->Get(document3.namespace_(), document3.uri()),
              IsOkAndHolds(EqualsProto(document3)));

  // Check by document_id
  EXPECT_THAT(document_store->Get(/*document_id=*/0),
              IsOkAndHolds(EqualsProto(document1)));
  EXPECT_THAT(document_store->Get(/*document_id=*/1),
              StatusIs(libtextclassifier3::StatusCode::NOT_FOUND));
  EXPECT_THAT(document_store->Get(/*document_id=*/2),
              IsOkAndHolds(EqualsProto(document3)));
}
<<<<<<< HEAD
#endif  // DISABLE_BACKWARDS_COMPAT_TEST
=======

TEST_P(DocumentStoreTest, GetDebugInfo) {
  SchemaProto schema =
      SchemaBuilder()
          .AddType(SchemaTypeConfigBuilder()
                       .SetType("email")
                       .AddProperty(PropertyConfigBuilder()
                                        .SetName("subject")
                                        .SetDataTypeString(TERM_MATCH_EXACT,
                                                           TOKENIZER_PLAIN)
                                        .SetCardinality(CARDINALITY_OPTIONAL))
                       .AddProperty(PropertyConfigBuilder()
                                        .SetName("body")
                                        .SetDataTypeString(TERM_MATCH_EXACT,
                                                           TOKENIZER_PLAIN)
                                        .SetCardinality(CARDINALITY_OPTIONAL)))
          .AddType(SchemaTypeConfigBuilder().SetType("person").AddProperty(
              PropertyConfigBuilder()
                  .SetName("name")
                  .SetDataTypeString(TERM_MATCH_EXACT, TOKENIZER_PLAIN)
                  .SetCardinality(CARDINALITY_OPTIONAL)))
          .Build();
  std::string schema_store_dir = schema_store_dir_ + "_custom";
  filesystem_.DeleteDirectoryRecursively(schema_store_dir.c_str());
  filesystem_.CreateDirectoryRecursively(schema_store_dir.c_str());
  ICING_ASSERT_OK_AND_ASSIGN(
      std::unique_ptr<SchemaStore> schema_store,
      SchemaStore::Create(&filesystem_, schema_store_dir, &fake_clock_));

  ICING_ASSERT_OK(schema_store->SetSchema(
      schema, /*ignore_errors_and_delete_documents=*/false,
      /*allow_circular_schema_definitions=*/false));

  ICING_ASSERT_OK_AND_ASSIGN(
      DocumentStore::CreateResult create_result,
      CreateDocumentStore(&filesystem_, document_store_dir_, &fake_clock_,
                          schema_store.get()));
  std::unique_ptr<DocumentStore> document_store =
      std::move(create_result.document_store);

  DocumentProto document1 = DocumentBuilder()
                                .SetKey("namespace1", "email/1")
                                .SetSchema("email")
                                .AddStringProperty("subject", "aa bb cc")
                                .AddStringProperty("body", "dd ee")
                                .SetCreationTimestampMs(1)
                                .Build();
  ICING_ASSERT_OK(document_store->Put(document1, 5));

  DocumentProto document2 = DocumentBuilder()
                                .SetKey("namespace2", "email/2")
                                .SetSchema("email")
                                .AddStringProperty("subject", "aa bb")
                                .AddStringProperty("body", "cc")
                                .SetCreationTimestampMs(1)
                                .Build();
  ICING_ASSERT_OK(document_store->Put(document2, 3));

  DocumentProto document3 = DocumentBuilder()
                                .SetKey("namespace2", "email/3")
                                .SetSchema("email")
                                .AddStringProperty("subject", "aa")
                                .AddStringProperty("body", "")
                                .SetCreationTimestampMs(1)
                                .Build();
  ICING_ASSERT_OK(document_store->Put(document3, 1));

  DocumentProto document4 = DocumentBuilder()
                                .SetKey("namespace1", "person/1")
                                .SetSchema("person")
                                .AddStringProperty("name", "test test")
                                .SetCreationTimestampMs(1)
                                .Build();
  ICING_ASSERT_OK(document_store->Put(document4, 2));

  ICING_ASSERT_OK_AND_ASSIGN(
      DocumentDebugInfoProto out1,
      document_store->GetDebugInfo(DebugInfoVerbosity::DETAILED));
  EXPECT_THAT(out1.crc(), Gt(0));
  EXPECT_THAT(out1.document_storage_info().num_alive_documents(), Eq(4));
  EXPECT_THAT(out1.document_storage_info().num_deleted_documents(), Eq(0));
  EXPECT_THAT(out1.document_storage_info().num_expired_documents(), Eq(0));

  DocumentDebugInfoProto::CorpusInfo info1, info2, info3;
  info1.set_namespace_("namespace1");
  info1.set_schema("email");
  info1.set_total_documents(1);  // document1
  info1.set_total_token(5);

  info2.set_namespace_("namespace2");
  info2.set_schema("email");
  info2.set_total_documents(2);  // document2 and document3
  info2.set_total_token(4);      // 3 + 1

  info3.set_namespace_("namespace1");
  info3.set_schema("person");
  info3.set_total_documents(1);  // document4
  info3.set_total_token(2);

  EXPECT_THAT(out1.corpus_info(),
              UnorderedElementsAre(EqualsProto(info1), EqualsProto(info2),
                                   EqualsProto(info3)));

  // Delete document3.
  ICING_ASSERT_OK(document_store->Delete(
      "namespace2", "email/3", fake_clock_.GetSystemTimeMilliseconds()));
  ICING_ASSERT_OK_AND_ASSIGN(
      DocumentDebugInfoProto out2,
      document_store->GetDebugInfo(DebugInfoVerbosity::DETAILED));
  EXPECT_THAT(out2.crc(), Gt(0));
  EXPECT_THAT(out2.crc(), Not(Eq(out1.crc())));
  EXPECT_THAT(out2.document_storage_info().num_alive_documents(), Eq(3));
  EXPECT_THAT(out2.document_storage_info().num_deleted_documents(), Eq(1));
  EXPECT_THAT(out2.document_storage_info().num_expired_documents(), Eq(0));
  info2.set_total_documents(1);  // document2
  info2.set_total_token(3);
  EXPECT_THAT(out2.corpus_info(),
              UnorderedElementsAre(EqualsProto(info1), EqualsProto(info2),
                                   EqualsProto(info3)));

  ICING_ASSERT_OK_AND_ASSIGN(
      DocumentDebugInfoProto out3,
      document_store->GetDebugInfo(DebugInfoVerbosity::BASIC));
  EXPECT_THAT(out3.corpus_info(), IsEmpty());
}

TEST_P(DocumentStoreTest, GetDebugInfoWithoutSchema) {
  std::string schema_store_dir = schema_store_dir_ + "_custom";
  filesystem_.DeleteDirectoryRecursively(schema_store_dir.c_str());
  filesystem_.CreateDirectoryRecursively(schema_store_dir.c_str());
  ICING_ASSERT_OK_AND_ASSIGN(
      std::unique_ptr<SchemaStore> schema_store,
      SchemaStore::Create(&filesystem_, schema_store_dir, &fake_clock_));

  ICING_ASSERT_OK_AND_ASSIGN(
      DocumentStore::CreateResult create_result,
      CreateDocumentStore(&filesystem_, document_store_dir_, &fake_clock_,
                          schema_store.get()));
  std::unique_ptr<DocumentStore> document_store =
      std::move(create_result.document_store);
  ICING_ASSERT_OK_AND_ASSIGN(
      DocumentDebugInfoProto out,
      document_store->GetDebugInfo(DebugInfoVerbosity::DETAILED));
  EXPECT_THAT(out.crc(), Gt(0));
  EXPECT_THAT(out.document_storage_info().num_alive_documents(), Eq(0));
  EXPECT_THAT(out.document_storage_info().num_deleted_documents(), Eq(0));
  EXPECT_THAT(out.document_storage_info().num_expired_documents(), Eq(0));
  EXPECT_THAT(out.corpus_info(), IsEmpty());
}

TEST_P(DocumentStoreTest, GetDebugInfoForEmptyDocumentStore) {
  ICING_ASSERT_OK_AND_ASSIGN(
      DocumentStore::CreateResult create_result,
      CreateDocumentStore(&filesystem_, document_store_dir_, &fake_clock_,
                          schema_store_.get()));
  std::unique_ptr<DocumentStore> document_store =
      std::move(create_result.document_store);
  ICING_ASSERT_OK_AND_ASSIGN(
      DocumentDebugInfoProto out,
      document_store->GetDebugInfo(DebugInfoVerbosity::DETAILED));
  EXPECT_THAT(out.crc(), Gt(0));
  EXPECT_THAT(out.document_storage_info().num_alive_documents(), Eq(0));
  EXPECT_THAT(out.document_storage_info().num_deleted_documents(), Eq(0));
  EXPECT_THAT(out.document_storage_info().num_expired_documents(), Eq(0));
  EXPECT_THAT(out.corpus_info(), IsEmpty());
}
>>>>>>> a81a0c8c

TEST_P(DocumentStoreTest, SwitchKeyMapperTypeShouldRegenerateDerivedFiles) {
  std::string dynamic_trie_uri_mapper_dir =
      document_store_dir_ + "/key_mapper_dir";
  std::string persistent_hash_map_uri_mapper_dir =
      document_store_dir_ + "/uri_mapper";
  DocumentId document_id1;
  {
    ICING_ASSERT_OK_AND_ASSIGN(
        DocumentStore::CreateResult create_result,
        DocumentStore::Create(&filesystem_, document_store_dir_, &fake_clock_,
                              schema_store_.get(),
                              /*force_recovery_and_revalidate_documents=*/false,
                              GetParam().namespace_id_fingerprint,
                              GetParam().pre_mapping_fbv,
                              GetParam().use_persistent_hash_map,
                              PortableFileBackedProtoLog<
                                  DocumentWrapper>::kDeflateCompressionLevel,
                              /*initialize_stats=*/nullptr));

    std::unique_ptr<DocumentStore> doc_store =
        std::move(create_result.document_store);
    ICING_ASSERT_OK_AND_ASSIGN(document_id1, doc_store->Put(test_document1_));

    if (GetParam().use_persistent_hash_map) {
      EXPECT_THAT(filesystem_.DirectoryExists(
                      persistent_hash_map_uri_mapper_dir.c_str()),
                  IsTrue());
      EXPECT_THAT(
          filesystem_.DirectoryExists(dynamic_trie_uri_mapper_dir.c_str()),
          IsFalse());
    } else {
      EXPECT_THAT(filesystem_.DirectoryExists(
                      persistent_hash_map_uri_mapper_dir.c_str()),
                  IsFalse());
      EXPECT_THAT(
          filesystem_.DirectoryExists(dynamic_trie_uri_mapper_dir.c_str()),
          IsTrue());
    }
  }

  // Switch key mapper. We should get I/O error and derived files should be
  // regenerated.
  {
    bool switch_key_mapper_flag = !GetParam().use_persistent_hash_map;
    InitializeStatsProto initialize_stats;
    ICING_ASSERT_OK_AND_ASSIGN(
        DocumentStore::CreateResult create_result,
        DocumentStore::Create(
            &filesystem_, document_store_dir_, &fake_clock_,
            schema_store_.get(),
            /*force_recovery_and_revalidate_documents=*/false,
            GetParam().namespace_id_fingerprint, GetParam().pre_mapping_fbv,
            /*use_persistent_hash_map=*/switch_key_mapper_flag,
            PortableFileBackedProtoLog<
                DocumentWrapper>::kDeflateCompressionLevel,
            &initialize_stats));
    EXPECT_THAT(initialize_stats.document_store_recovery_cause(),
                Eq(InitializeStatsProto::IO_ERROR));

    std::unique_ptr<DocumentStore> doc_store =
        std::move(create_result.document_store);
    EXPECT_THAT(doc_store->GetDocumentId(test_document1_.namespace_(),
                                         test_document1_.uri()),
                IsOkAndHolds(document_id1));

    if (switch_key_mapper_flag) {
      EXPECT_THAT(filesystem_.DirectoryExists(
                      persistent_hash_map_uri_mapper_dir.c_str()),
                  IsTrue());
      EXPECT_THAT(
          filesystem_.DirectoryExists(dynamic_trie_uri_mapper_dir.c_str()),
          IsFalse());
    } else {
      EXPECT_THAT(filesystem_.DirectoryExists(
                      persistent_hash_map_uri_mapper_dir.c_str()),
                  IsFalse());
      EXPECT_THAT(
          filesystem_.DirectoryExists(dynamic_trie_uri_mapper_dir.c_str()),
          IsTrue());
    }
  }
}

TEST_P(DocumentStoreTest, SameKeyMapperTypeShouldNotRegenerateDerivedFiles) {
  std::string dynamic_trie_uri_mapper_dir =
      document_store_dir_ + "/key_mapper_dir";
  std::string persistent_hash_map_uri_mapper_dir =
      document_store_dir_ + "/uri_mapper";
  DocumentId document_id1;
  {
    ICING_ASSERT_OK_AND_ASSIGN(
        DocumentStore::CreateResult create_result,
        DocumentStore::Create(&filesystem_, document_store_dir_, &fake_clock_,
                              schema_store_.get(),
                              /*force_recovery_and_revalidate_documents=*/false,
                              GetParam().namespace_id_fingerprint,
                              GetParam().pre_mapping_fbv,
                              GetParam().use_persistent_hash_map,
                              PortableFileBackedProtoLog<
                                  DocumentWrapper>::kDeflateCompressionLevel,
                              /*initialize_stats=*/nullptr));

    std::unique_ptr<DocumentStore> doc_store =
        std::move(create_result.document_store);
    ICING_ASSERT_OK_AND_ASSIGN(document_id1, doc_store->Put(test_document1_));

    if (GetParam().use_persistent_hash_map) {
      EXPECT_THAT(filesystem_.DirectoryExists(
                      persistent_hash_map_uri_mapper_dir.c_str()),
                  IsTrue());
      EXPECT_THAT(
          filesystem_.DirectoryExists(dynamic_trie_uri_mapper_dir.c_str()),
          IsFalse());
    } else {
      EXPECT_THAT(filesystem_.DirectoryExists(
                      persistent_hash_map_uri_mapper_dir.c_str()),
                  IsFalse());
      EXPECT_THAT(
          filesystem_.DirectoryExists(dynamic_trie_uri_mapper_dir.c_str()),
          IsTrue());
    }
  }

  // Use the same key mapper type. Derived files should not be regenerated.
  {
    InitializeStatsProto initialize_stats;
    ICING_ASSERT_OK_AND_ASSIGN(
        DocumentStore::CreateResult create_result,
        DocumentStore::Create(&filesystem_, document_store_dir_, &fake_clock_,
                              schema_store_.get(),
                              /*force_recovery_and_revalidate_documents=*/false,
                              GetParam().namespace_id_fingerprint,
                              GetParam().pre_mapping_fbv,
                              GetParam().use_persistent_hash_map,
                              PortableFileBackedProtoLog<
                                  DocumentWrapper>::kDeflateCompressionLevel,
                              &initialize_stats));
    EXPECT_THAT(initialize_stats.document_store_recovery_cause(),
                Eq(InitializeStatsProto::NONE));

    std::unique_ptr<DocumentStore> doc_store =
        std::move(create_result.document_store);
    EXPECT_THAT(doc_store->GetDocumentId(test_document1_.namespace_(),
                                         test_document1_.uri()),
                IsOkAndHolds(document_id1));

    if (GetParam().use_persistent_hash_map) {
      EXPECT_THAT(filesystem_.DirectoryExists(
                      persistent_hash_map_uri_mapper_dir.c_str()),
                  IsTrue());
      EXPECT_THAT(
          filesystem_.DirectoryExists(dynamic_trie_uri_mapper_dir.c_str()),
          IsFalse());
    } else {
      EXPECT_THAT(filesystem_.DirectoryExists(
                      persistent_hash_map_uri_mapper_dir.c_str()),
                  IsFalse());
      EXPECT_THAT(
          filesystem_.DirectoryExists(dynamic_trie_uri_mapper_dir.c_str()),
          IsTrue());
    }
  }
}

TEST_P(DocumentStoreTest, GetDocumentIdByNamespaceFingerprintIdentifier) {
  std::string dynamic_trie_uri_mapper_dir =
      document_store_dir_ + "/key_mapper_dir";
  std::string persistent_hash_map_uri_mapper_dir =
      document_store_dir_ + "/uri_mapper";
  ICING_ASSERT_OK_AND_ASSIGN(
      DocumentStore::CreateResult create_result,
      DocumentStore::Create(
          &filesystem_, document_store_dir_, &fake_clock_, schema_store_.get(),
          /*force_recovery_and_revalidate_documents=*/false,
          GetParam().namespace_id_fingerprint, GetParam().pre_mapping_fbv,
          GetParam().use_persistent_hash_map,
          PortableFileBackedProtoLog<DocumentWrapper>::kDeflateCompressionLevel,
          /*initialize_stats=*/nullptr));

  std::unique_ptr<DocumentStore> doc_store =
      std::move(create_result.document_store);
  ICING_ASSERT_OK_AND_ASSIGN(DocumentId document_id,
                             doc_store->Put(test_document1_));

  ICING_ASSERT_OK_AND_ASSIGN(
      NamespaceId namespace_id,
      doc_store->GetNamespaceId(test_document1_.namespace_()));
  NamespaceFingerprintIdentifier ns_fingerprint(
      namespace_id,
      /*target_str=*/test_document1_.uri());
  if (GetParam().namespace_id_fingerprint) {
    EXPECT_THAT(doc_store->GetDocumentId(ns_fingerprint),
                IsOkAndHolds(document_id));

    NamespaceFingerprintIdentifier non_existing_ns_fingerprint(
        namespace_id + 1, /*target_str=*/test_document1_.uri());
    EXPECT_THAT(doc_store->GetDocumentId(non_existing_ns_fingerprint),
                StatusIs(libtextclassifier3::StatusCode::NOT_FOUND));
  } else {
    EXPECT_THAT(doc_store->GetDocumentId(ns_fingerprint),
                StatusIs(libtextclassifier3::StatusCode::FAILED_PRECONDITION));
  }
}

INSTANTIATE_TEST_SUITE_P(
    DocumentStoreTest, DocumentStoreTest,
    testing::Values(
        DocumentStoreTestParam(/*namespace_id_fingerprint_in=*/false,
                               /*pre_mapping_fbv_in=*/false,
                               /*use_persistent_hash_map_in=*/false),
        DocumentStoreTestParam(/*namespace_id_fingerprint_in=*/true,
                               /*pre_mapping_fbv_in=*/false,
                               /*use_persistent_hash_map_in=*/false),
        DocumentStoreTestParam(/*namespace_id_fingerprint_in=*/false,
                               /*pre_mapping_fbv_in=*/true,
                               /*use_persistent_hash_map_in=*/false),
        DocumentStoreTestParam(/*namespace_id_fingerprint_in=*/true,
                               /*pre_mapping_fbv_in=*/true,
                               /*use_persistent_hash_map_in=*/false),
        DocumentStoreTestParam(/*namespace_id_fingerprint_in=*/false,
                               /*pre_mapping_fbv_in=*/false,
                               /*use_persistent_hash_map_in=*/true),
        DocumentStoreTestParam(/*namespace_id_fingerprint_in=*/true,
                               /*pre_mapping_fbv_in=*/false,
                               /*use_persistent_hash_map_in=*/true),
        DocumentStoreTestParam(/*namespace_id_fingerprint_in=*/false,
                               /*pre_mapping_fbv_in=*/true,
                               /*use_persistent_hash_map_in=*/true),
        DocumentStoreTestParam(/*namespace_id_fingerprint_in=*/true,
                               /*pre_mapping_fbv_in=*/true,
                               /*use_persistent_hash_map_in=*/true)));

}  // namespace

}  // namespace lib
}  // namespace icing<|MERGE_RESOLUTION|>--- conflicted
+++ resolved
@@ -30,12 +30,16 @@
 #include "icing/file/filesystem.h"
 #include "icing/file/memory-mapped-file.h"
 #include "icing/file/mock-filesystem.h"
-#include "icing/helpers/icu/icu-data-file-helper.h"
 #include "icing/portable/equals-proto.h"
 #include "icing/portable/platform.h"
+#include "icing/proto/debug.pb.h"
 #include "icing/proto/document.pb.h"
+#include "icing/proto/document_wrapper.pb.h"
+#include "icing/proto/logging.pb.h"
 #include "icing/proto/schema.pb.h"
 #include "icing/proto/storage.pb.h"
+#include "icing/proto/term.pb.h"
+#include "icing/proto/usage.pb.h"
 #include "icing/schema-builder.h"
 #include "icing/schema/schema-store.h"
 #include "icing/store/corpus-associated-scoring-data.h"
@@ -47,6 +51,7 @@
 #include "icing/store/namespace-id.h"
 #include "icing/testing/common-matchers.h"
 #include "icing/testing/fake-clock.h"
+#include "icing/testing/icu-data-file-helper.h"
 #include "icing/testing/test-data.h"
 #include "icing/testing/tmp-directory.h"
 #include "icing/tokenization/language-segmenter-factory.h"
@@ -61,6 +66,7 @@
 
 using ::icing::lib::portable_equals_proto::EqualsProto;
 using ::testing::_;
+using ::testing::ElementsAre;
 using ::testing::Eq;
 using ::testing::Ge;
 using ::testing::Gt;
@@ -89,20 +95,6 @@
   return default_namespace_storage_info;
 }
 
-<<<<<<< HEAD
-constexpr PropertyConfigProto_Cardinality_Code CARDINALITY_OPTIONAL =
-    PropertyConfigProto_Cardinality_Code_OPTIONAL;
-
-constexpr StringIndexingConfig_TokenizerType_Code TOKENIZER_PLAIN =
-    StringIndexingConfig_TokenizerType_Code_PLAIN;
-
-constexpr TermMatchType_Code MATCH_EXACT = TermMatchType_Code_EXACT_ONLY;
-
-constexpr PropertyConfigProto_DataType_Code TYPE_INT =
-    PropertyConfigProto_DataType_Code_INT64;
-
-=======
->>>>>>> a81a0c8c
 UsageReport CreateUsageReport(std::string name_space, std::string uri,
                               int64_t timestamp_ms,
                               UsageReport::UsageType usage_type) {
@@ -397,25 +389,6 @@
   ICING_ASSERT_OK_AND_ASSIGN(DocumentId document_id2,
                              doc_store->Put(DocumentProto(test_document2_)));
 
-<<<<<<< HEAD
-  EXPECT_THAT(doc_store->DoesDocumentExist(document_id1), IsTrue());
-  EXPECT_THAT(doc_store->DoesDocumentExist(document_id2), IsTrue());
-
-  DocumentId invalid_document_id_negative = -1;
-  EXPECT_THAT(doc_store->DoesDocumentExist(invalid_document_id_negative),
-              IsFalse());
-
-  DocumentId invalid_document_id_greater_than_max = kMaxDocumentId + 2;
-  EXPECT_THAT(
-      doc_store->DoesDocumentExist(invalid_document_id_greater_than_max),
-      IsFalse());
-
-  EXPECT_THAT(doc_store->DoesDocumentExist(kInvalidDocumentId), IsFalse());
-
-  DocumentId invalid_document_id_out_of_range = document_id2 + 1;
-  EXPECT_THAT(doc_store->DoesDocumentExist(invalid_document_id_out_of_range),
-              IsFalse());
-=======
   EXPECT_TRUE(doc_store->GetAliveDocumentFilterData(
       document_id1, fake_clock_.GetSystemTimeMilliseconds()));
   EXPECT_TRUE(doc_store->GetAliveDocumentFilterData(
@@ -437,7 +410,6 @@
   EXPECT_FALSE(doc_store->GetAliveDocumentFilterData(
       invalid_document_id_out_of_range,
       fake_clock_.GetSystemTimeMilliseconds()));
->>>>>>> a81a0c8c
 }
 
 TEST_P(DocumentStoreTest, GetDeletedDocumentNotFound) {
@@ -549,9 +521,6 @@
   EXPECT_THAT(document_log_size_before, Eq(document_log_size_after));
 }
 
-<<<<<<< HEAD
-TEST_F(DocumentStoreTest, DeleteAlreadyDeletedDocumentNotFound) {
-=======
 TEST_P(DocumentStoreTest, DeleteNonexistentDocumentPrintableErrorMessage) {
   ICING_ASSERT_OK_AND_ASSIGN(
       DocumentStore::CreateResult create_result,
@@ -582,7 +551,6 @@
 }
 
 TEST_P(DocumentStoreTest, DeleteAlreadyDeletedDocumentNotFound) {
->>>>>>> a81a0c8c
   ICING_ASSERT_OK_AND_ASSIGN(
       DocumentStore::CreateResult create_result,
       CreateDocumentStore(&filesystem_, document_store_dir_, &fake_clock_,
@@ -1139,17 +1107,12 @@
   // deleted. Also namespace ids remain the same.
   ASSERT_TRUE(filesystem_.DeleteDirectoryRecursively(optimized_dir.c_str()));
   ASSERT_TRUE(filesystem_.CreateDirectoryRecursively(optimized_dir.c_str()));
-<<<<<<< HEAD
-  ICING_ASSERT_OK(
-      doc_store->OptimizeInto(optimized_dir, lang_segmenter_.get()));
-=======
   ICING_ASSERT_OK_AND_ASSIGN(
       DocumentStore::OptimizeResult optimize_result1,
       doc_store->OptimizeInto(optimized_dir, lang_segmenter_.get()));
   EXPECT_THAT(optimize_result1.document_id_old_to_new, ElementsAre(0, 1, 2));
   EXPECT_THAT(optimize_result1.namespace_id_old_to_new, ElementsAre(0));
   EXPECT_THAT(optimize_result1.should_rebuild_index, IsFalse());
->>>>>>> a81a0c8c
   int64_t optimized_size1 =
       filesystem_.GetFileSize(optimized_document_log.c_str());
   EXPECT_EQ(original_size, optimized_size1);
@@ -1158,11 +1121,6 @@
   // is deleted. Namespace ids remain the same.
   ASSERT_TRUE(filesystem_.DeleteDirectoryRecursively(optimized_dir.c_str()));
   ASSERT_TRUE(filesystem_.CreateDirectoryRecursively(optimized_dir.c_str()));
-<<<<<<< HEAD
-  ICING_ASSERT_OK(doc_store->Delete("namespace", "uri1"));
-  ICING_ASSERT_OK(
-      doc_store->OptimizeInto(optimized_dir, lang_segmenter_.get()));
-=======
   ICING_ASSERT_OK(doc_store->Delete("namespace", "uri1",
                                     fake_clock_.GetSystemTimeMilliseconds()));
   // DocumentId 0 is removed.
@@ -1173,7 +1131,6 @@
               ElementsAre(kInvalidDocumentId, 0, 1));
   EXPECT_THAT(optimize_result2.namespace_id_old_to_new, ElementsAre(0));
   EXPECT_THAT(optimize_result2.should_rebuild_index, IsFalse());
->>>>>>> a81a0c8c
   int64_t optimized_size2 =
       filesystem_.GetFileSize(optimized_document_log.c_str());
   EXPECT_THAT(original_size, Gt(optimized_size2));
@@ -1186,13 +1143,6 @@
   // expired. Namespace ids remain the same.
   ASSERT_TRUE(filesystem_.DeleteDirectoryRecursively(optimized_dir.c_str()));
   ASSERT_TRUE(filesystem_.CreateDirectoryRecursively(optimized_dir.c_str()));
-<<<<<<< HEAD
-  ICING_ASSERT_OK(
-      doc_store->OptimizeInto(optimized_dir, lang_segmenter_.get()));
-  int64_t optimized_size3 =
-      filesystem_.GetFileSize(optimized_document_log.c_str());
-  EXPECT_THAT(optimized_size2, Gt(optimized_size3));
-=======
   // DocumentId 0 is removed, and DocumentId 2 is expired.
   ICING_ASSERT_OK_AND_ASSIGN(
       DocumentStore::OptimizeResult optimize_result3,
@@ -1430,7 +1380,6 @@
   int64_t optimized_size6 =
       filesystem_.GetFileSize(optimized_document_log.c_str());
   EXPECT_THAT(optimized_size5, Gt(optimized_size6));
->>>>>>> a81a0c8c
 }
 
 TEST_P(DocumentStoreTest, OptimizeIntoForEmptyDocumentStore) {
@@ -1522,21 +1471,16 @@
               StatusIs(libtextclassifier3::StatusCode::NOT_FOUND));
   EXPECT_THAT(doc_store->Get(document_id2),
               IsOkAndHolds(EqualsProto(test_document2_)));
-
   // Checks derived filter cache
-<<<<<<< HEAD
-  EXPECT_THAT(doc_store->GetDocumentFilterData(document_id2),
-              IsOkAndHolds(DocumentFilterData(
-=======
   ICING_ASSERT_HAS_VALUE_AND_ASSIGN(
       DocumentFilterData doc_filter_data,
       doc_store->GetAliveDocumentFilterData(
           document_id2, fake_clock_.GetSystemTimeMilliseconds()));
   EXPECT_THAT(doc_filter_data,
               Eq(DocumentFilterData(
->>>>>>> a81a0c8c
                   /*namespace_id=*/0,
                   /*schema_type_id=*/0, document2_expiration_timestamp_)));
+
   // Checks derived score cache
   EXPECT_THAT(
       doc_store->GetDocumentAssociatedScoreData(document_id2),
@@ -1629,13 +1573,6 @@
               IsOkAndHolds(EqualsProto(test_document2_)));
 
   // Checks derived filter cache
-<<<<<<< HEAD
-  EXPECT_THAT(doc_store->GetDocumentFilterData(document_id2),
-              IsOkAndHolds(DocumentFilterData(
-                  /*namespace_id=*/0,
-                  /*schema_type_id=*/0, document2_expiration_timestamp_)));
-  // Checks derived score cache - note that they aren't regenerated from
-=======
   ICING_ASSERT_HAS_VALUE_AND_ASSIGN(
       DocumentFilterData doc_filter_data,
       doc_store->GetAliveDocumentFilterData(
@@ -1656,7 +1593,6 @@
                   /*num_docs=*/1, /*sum_length_in_tokens=*/4)));
 
   // Checks usage score data - note that they aren't regenerated from
->>>>>>> a81a0c8c
   // scratch.
   UsageStore::UsageScores expected_scores;
   expected_scores.usage_type1_count = 1;
@@ -1824,17 +1760,12 @@
               IsOkAndHolds(EqualsProto(test_document2_)));
 
   // Checks derived filter cache
-<<<<<<< HEAD
-  EXPECT_THAT(doc_store->GetDocumentFilterData(document_id2),
-              IsOkAndHolds(DocumentFilterData(
-=======
   ICING_ASSERT_HAS_VALUE_AND_ASSIGN(
       DocumentFilterData doc_filter_data,
       doc_store->GetAliveDocumentFilterData(
           document_id2, fake_clock_.GetSystemTimeMilliseconds()));
   EXPECT_THAT(doc_filter_data,
               Eq(DocumentFilterData(
->>>>>>> a81a0c8c
                   /*namespace_id=*/0,
                   /*schema_type_id=*/0, document2_expiration_timestamp_)));
   // Checks derived score cache
@@ -2244,13 +2175,8 @@
   std::unique_ptr<DocumentStore> doc_store =
       std::move(create_result.document_store);
 
-<<<<<<< HEAD
-  EXPECT_THAT(doc_store->GetDocumentFilterData(/*document_id=*/0),
-              StatusIs(libtextclassifier3::StatusCode::NOT_FOUND));
-=======
   EXPECT_FALSE(doc_store->GetAliveDocumentFilterData(
       /*document_id=*/0, fake_clock_.GetSystemTimeMilliseconds()));
->>>>>>> a81a0c8c
 }
 
 TEST_P(DocumentStoreTest, DeleteClearsFilterCache) {
@@ -2264,14 +2190,6 @@
   ICING_ASSERT_OK_AND_ASSIGN(DocumentId document_id,
                              doc_store->Put(test_document1_));
 
-<<<<<<< HEAD
-  EXPECT_THAT(
-      doc_store->GetDocumentFilterData(document_id),
-      IsOkAndHolds(DocumentFilterData(
-          /*namespace_id=*/0,
-          /*schema_type_id=*/0,
-          /*expiration_timestamp_ms=*/document1_expiration_timestamp_)));
-=======
   ICING_ASSERT_HAS_VALUE_AND_ASSIGN(
       DocumentFilterData doc_filter_data,
       doc_store->GetAliveDocumentFilterData(
@@ -2280,18 +2198,12 @@
               Eq(DocumentFilterData(
                   /*namespace_id=*/0,
                   /*schema_type_id=*/0, document1_expiration_timestamp_)));
->>>>>>> a81a0c8c
 
   ICING_ASSERT_OK(doc_store->Delete("icing", "email/1",
                                     fake_clock_.GetSystemTimeMilliseconds()));
   // Associated entry of the deleted document is removed.
-<<<<<<< HEAD
-  EXPECT_THAT(doc_store->GetDocumentFilterData(document_id),
-              StatusIs(libtextclassifier3::StatusCode::NOT_FOUND));
-=======
   EXPECT_FALSE(doc_store->GetAliveDocumentFilterData(
       document_id, fake_clock_.GetSystemTimeMilliseconds()));
->>>>>>> a81a0c8c
 }
 
 TEST_P(DocumentStoreTest, DeleteClearsScoreCache) {
@@ -2429,14 +2341,6 @@
       std::move(create_result.document_store);
 
   ICING_ASSERT_OK_AND_ASSIGN(DocumentId document_id, doc_store->Put(document));
-<<<<<<< HEAD
-
-  EXPECT_THAT(
-      doc_store->GetDocumentFilterData(document_id),
-      IsOkAndHolds(DocumentFilterData(/*namespace_id=*/0,
-                                      /*schema_type_id=*/0,
-                                      /*expiration_timestamp_ms=*/1100)));
-=======
   ICING_ASSERT_HAS_VALUE_AND_ASSIGN(
       DocumentFilterData doc_filter_data,
       doc_store->GetAliveDocumentFilterData(
@@ -2445,7 +2349,6 @@
                                    /*namespace_id=*/0,
                                    /*schema_type_id=*/0,
                                    /*expiration_timestamp_ms=*/1100)));
->>>>>>> a81a0c8c
 }
 
 TEST_P(DocumentStoreTest, ExpirationTimestampIsInt64MaxIfTtlIsZero) {
@@ -2465,17 +2368,14 @@
 
   ICING_ASSERT_OK_AND_ASSIGN(DocumentId document_id, doc_store->Put(document));
 
-<<<<<<< HEAD
-=======
   ICING_ASSERT_HAS_VALUE_AND_ASSIGN(
       DocumentFilterData doc_filter_data,
       doc_store->GetAliveDocumentFilterData(
           document_id, fake_clock_.GetSystemTimeMilliseconds()));
 
->>>>>>> a81a0c8c
   EXPECT_THAT(
-      doc_store->GetDocumentFilterData(document_id),
-      IsOkAndHolds(DocumentFilterData(
+      doc_filter_data,
+      Eq(DocumentFilterData(
           /*namespace_id=*/0,
           /*schema_type_id=*/0,
           /*expiration_timestamp_ms=*/std::numeric_limits<int64_t>::max())));
@@ -2499,17 +2399,14 @@
 
   ICING_ASSERT_OK_AND_ASSIGN(DocumentId document_id, doc_store->Put(document));
 
-<<<<<<< HEAD
-=======
   ICING_ASSERT_HAS_VALUE_AND_ASSIGN(
       DocumentFilterData doc_filter_data,
       doc_store->GetAliveDocumentFilterData(
           document_id, fake_clock_.GetSystemTimeMilliseconds()));
 
->>>>>>> a81a0c8c
   EXPECT_THAT(
-      doc_store->GetDocumentFilterData(document_id),
-      IsOkAndHolds(DocumentFilterData(
+      doc_filter_data,
+      Eq(DocumentFilterData(
           /*namespace_id=*/0,
           /*schema_type_id=*/0,
           /*expiration_timestamp_ms=*/std::numeric_limits<int64_t>::max())));
@@ -2709,14 +2606,10 @@
         email_document_id, document_store->Put(DocumentProto(email_document)));
     EXPECT_THAT(document_store->Get(email_document_id),
                 IsOkAndHolds(EqualsProto(email_document)));
-    ICING_ASSERT_OK_AND_ASSIGN(
+    ICING_ASSERT_HAS_VALUE_AND_ASSIGN(
         DocumentFilterData email_data,
-<<<<<<< HEAD
-        document_store->GetDocumentFilterData(email_document_id));
-=======
         document_store->GetAliveDocumentFilterData(
             email_document_id, fake_clock_.GetSystemTimeMilliseconds()));
->>>>>>> a81a0c8c
     EXPECT_THAT(email_data.schema_type_id(), Eq(email_schema_type_id));
     email_namespace_id = email_data.namespace_id();
     email_expiration_timestamp = email_data.expiration_timestamp_ms();
@@ -2727,14 +2620,10 @@
         document_store->Put(DocumentProto(message_document)));
     EXPECT_THAT(document_store->Get(message_document_id),
                 IsOkAndHolds(EqualsProto(message_document)));
-    ICING_ASSERT_OK_AND_ASSIGN(
+    ICING_ASSERT_HAS_VALUE_AND_ASSIGN(
         DocumentFilterData message_data,
-<<<<<<< HEAD
-        document_store->GetDocumentFilterData(message_document_id));
-=======
         document_store->GetAliveDocumentFilterData(
             message_document_id, fake_clock_.GetSystemTimeMilliseconds()));
->>>>>>> a81a0c8c
     EXPECT_THAT(message_data.schema_type_id(), Eq(message_schema_type_id));
     message_namespace_id = message_data.namespace_id();
     message_expiration_timestamp = message_data.expiration_timestamp_ms();
@@ -2774,14 +2663,10 @@
   // "email" document is fine
   EXPECT_THAT(document_store->Get(email_document_id),
               IsOkAndHolds(EqualsProto(email_document)));
-  ICING_ASSERT_OK_AND_ASSIGN(
+  ICING_ASSERT_HAS_VALUE_AND_ASSIGN(
       DocumentFilterData email_data,
-<<<<<<< HEAD
-      document_store->GetDocumentFilterData(email_document_id));
-=======
       document_store->GetAliveDocumentFilterData(
           email_document_id, fake_clock_.GetSystemTimeMilliseconds()));
->>>>>>> a81a0c8c
   EXPECT_THAT(email_data.schema_type_id(), Eq(email_schema_type_id));
   // Make sure that all the other fields are stll valid/the same
   EXPECT_THAT(email_data.namespace_id(), Eq(email_namespace_id));
@@ -2791,14 +2676,10 @@
   // "message" document has an invalid SchemaTypeId
   EXPECT_THAT(document_store->Get(message_document_id),
               IsOkAndHolds(EqualsProto(message_document)));
-  ICING_ASSERT_OK_AND_ASSIGN(
+  ICING_ASSERT_HAS_VALUE_AND_ASSIGN(
       DocumentFilterData message_data,
-<<<<<<< HEAD
-      document_store->GetDocumentFilterData(message_document_id));
-=======
       document_store->GetAliveDocumentFilterData(
           message_document_id, fake_clock_.GetSystemTimeMilliseconds()));
->>>>>>> a81a0c8c
   EXPECT_THAT(message_data.schema_type_id(), Eq(-1));
   // Make sure that all the other fields are stll valid/the same
   EXPECT_THAT(message_data.namespace_id(), Eq(message_namespace_id));
@@ -2852,26 +2733,18 @@
 
   ICING_ASSERT_OK_AND_ASSIGN(DocumentId email_document_id,
                              document_store->Put(email_document));
-  ICING_ASSERT_OK_AND_ASSIGN(
+  ICING_ASSERT_HAS_VALUE_AND_ASSIGN(
       DocumentFilterData email_data,
-<<<<<<< HEAD
-      document_store->GetDocumentFilterData(email_document_id));
-=======
       document_store->GetAliveDocumentFilterData(
           email_document_id, fake_clock_.GetSystemTimeMilliseconds()));
->>>>>>> a81a0c8c
   EXPECT_THAT(email_data.schema_type_id(), Eq(old_email_schema_type_id));
 
   ICING_ASSERT_OK_AND_ASSIGN(DocumentId message_document_id,
                              document_store->Put(message_document));
-  ICING_ASSERT_OK_AND_ASSIGN(
+  ICING_ASSERT_HAS_VALUE_AND_ASSIGN(
       DocumentFilterData message_data,
-<<<<<<< HEAD
-      document_store->GetDocumentFilterData(message_document_id));
-=======
       document_store->GetAliveDocumentFilterData(
           message_document_id, fake_clock_.GetSystemTimeMilliseconds()));
->>>>>>> a81a0c8c
   EXPECT_THAT(message_data.schema_type_id(), Eq(old_message_schema_type_id));
 
   // Rearrange the schema types. Since SchemaTypeId is assigned based on order,
@@ -2897,14 +2770,6 @@
   ICING_EXPECT_OK(document_store->UpdateSchemaStore(schema_store.get()));
 
   // Check that the FilterCache holds the new SchemaTypeIds
-<<<<<<< HEAD
-  ICING_ASSERT_OK_AND_ASSIGN(
-      email_data, document_store->GetDocumentFilterData(email_document_id));
-  EXPECT_THAT(email_data.schema_type_id(), Eq(new_email_schema_type_id));
-
-  ICING_ASSERT_OK_AND_ASSIGN(
-      message_data, document_store->GetDocumentFilterData(message_document_id));
-=======
   ICING_ASSERT_HAS_VALUE_AND_ASSIGN(
       email_data,
       document_store->GetAliveDocumentFilterData(
@@ -2915,7 +2780,6 @@
       message_data,
       document_store->GetAliveDocumentFilterData(
           message_document_id, fake_clock_.GetSystemTimeMilliseconds()));
->>>>>>> a81a0c8c
   EXPECT_THAT(message_data.schema_type_id(), Eq(new_message_schema_type_id));
 }
 
@@ -3115,26 +2979,18 @@
 
   ICING_ASSERT_OK_AND_ASSIGN(DocumentId email_document_id,
                              document_store->Put(email_document));
-  ICING_ASSERT_OK_AND_ASSIGN(
+  ICING_ASSERT_HAS_VALUE_AND_ASSIGN(
       DocumentFilterData email_data,
-<<<<<<< HEAD
-      document_store->GetDocumentFilterData(email_document_id));
-=======
       document_store->GetAliveDocumentFilterData(
           email_document_id, fake_clock_.GetSystemTimeMilliseconds()));
->>>>>>> a81a0c8c
   EXPECT_THAT(email_data.schema_type_id(), Eq(old_email_schema_type_id));
 
   ICING_ASSERT_OK_AND_ASSIGN(DocumentId message_document_id,
                              document_store->Put(message_document));
-  ICING_ASSERT_OK_AND_ASSIGN(
+  ICING_ASSERT_HAS_VALUE_AND_ASSIGN(
       DocumentFilterData message_data,
-<<<<<<< HEAD
-      document_store->GetDocumentFilterData(message_document_id));
-=======
       document_store->GetAliveDocumentFilterData(
           message_document_id, fake_clock_.GetSystemTimeMilliseconds()));
->>>>>>> a81a0c8c
   EXPECT_THAT(message_data.schema_type_id(), Eq(old_message_schema_type_id));
 
   // Rearrange the schema types. Since SchemaTypeId is assigned based on order,
@@ -3163,14 +3019,6 @@
       schema_store.get(), set_schema_result));
 
   // Check that the FilterCache holds the new SchemaTypeIds
-<<<<<<< HEAD
-  ICING_ASSERT_OK_AND_ASSIGN(
-      email_data, document_store->GetDocumentFilterData(email_document_id));
-  EXPECT_THAT(email_data.schema_type_id(), Eq(new_email_schema_type_id));
-
-  ICING_ASSERT_OK_AND_ASSIGN(
-      message_data, document_store->GetDocumentFilterData(message_document_id));
-=======
   ICING_ASSERT_HAS_VALUE_AND_ASSIGN(
       email_data,
       document_store->GetAliveDocumentFilterData(
@@ -3181,7 +3029,6 @@
       message_data,
       document_store->GetAliveDocumentFilterData(
           message_document_id, fake_clock_.GetSystemTimeMilliseconds()));
->>>>>>> a81a0c8c
   EXPECT_THAT(message_data.schema_type_id(), Eq(new_message_schema_type_id));
 }
 
@@ -3912,20 +3759,7 @@
   EXPECT_THAT(create_result.derived_files_regenerated, IsTrue());
 }
 
-<<<<<<< HEAD
-// TODO(b/185845269) Re-enable this test by copying over a full valid set of
-// document store files. Right now this test only includes the score_cache and
-// the document store header.
-//
-// This causes a problem now because this cl changes behavior to not consider an
-// InitializeExistingDerivedFiles failure to be a recovery if there is nothing
-// to recover because the doocument store is empty.
-#define DISABLE_BACKWARDS_COMPAT_TEST
-#ifndef DISABLE_BACKWARDS_COMPAT_TEST
-TEST_F(DocumentStoreTest, LoadScoreCacheAndInitializeSuccessfully) {
-=======
 TEST_P(DocumentStoreTest, LoadScoreCacheAndInitializeSuccessfully) {
->>>>>>> a81a0c8c
   // The directory testdata/score_cache_without_length_in_tokens/document_store
   // contains only the scoring_cache and the document_store_header (holding the
   // crc for the scoring_cache). If the current code is compatible with the
@@ -3940,29 +3774,26 @@
 
   // Get src files
   std::string document_store_without_length_in_tokens;
-  if (IsAndroidPlatform() || IsIosPlatform()) {
+  if (IsAndroidArm() || IsIosPlatform()) {
     document_store_without_length_in_tokens = GetTestFilePath(
         "icing/testdata/score_cache_without_length_in_tokens/"
         "document_store_android_ios_compatible");
+  } else if (IsAndroidX86()) {
+    document_store_without_length_in_tokens = GetTestFilePath(
+        "icing/testdata/score_cache_without_length_in_tokens/"
+        "document_store_android_x86");
   } else {
     document_store_without_length_in_tokens = GetTestFilePath(
         "icing/testdata/score_cache_without_length_in_tokens/"
         "document_store");
   }
-  std::vector<std::string> document_store_files;
   Filesystem filesystem;
-  filesystem.ListDirectory(document_store_without_length_in_tokens.c_str(),
-                           &document_store_files);
-
-  ICING_LOG(INFO) << "Copying files " << document_store_without_length_in_tokens
-                  << ' ' << document_store_files.size();
-  for (size_t i = 0; i != document_store_files.size(); i++) {
-    std::string src = absl_ports::StrCat(
-        document_store_without_length_in_tokens, "/", document_store_files[i]);
-    std::string dst =
-        absl_ports::StrCat(document_store_dir_, "/", document_store_files[i]);
-    ASSERT_THAT(filesystem_.CopyFile(src.c_str(), dst.c_str()), true);
-  }
+  ICING_LOG(INFO) << "Copying files "
+                  << document_store_without_length_in_tokens;
+  ASSERT_THAT(
+      filesystem.CopyDirectory(document_store_without_length_in_tokens.c_str(),
+                               document_store_dir_.c_str(), /*recursive=*/true),
+      true);
 
   InitializeStatsProto initialize_stats;
   ICING_ASSERT_OK_AND_ASSIGN(
@@ -3976,12 +3807,6 @@
           &initialize_stats));
   std::unique_ptr<DocumentStore> doc_store =
       std::move(create_result.document_store);
-<<<<<<< HEAD
-  // The store_cache trigger regeneration because its element size is
-  // inconsistent: expected 20 (current new size), actual 12 (as per the v0
-  // score_cache).
-  EXPECT_TRUE(initialize_stats.has_document_store_recovery_cause());
-=======
   // The document log is using the legacy v0 format so that a migration is
   // needed, which will also trigger regeneration.
   EXPECT_THAT(initialize_stats.document_store_recovery_cause(),
@@ -3990,9 +3815,7 @@
   // since we migrated document log from v0 to v1.
   EXPECT_THAT(create_result.data_loss, Eq(DataLoss::NONE));
   EXPECT_THAT(create_result.derived_files_regenerated, IsTrue());
->>>>>>> a81a0c8c
-}
-#endif  // DISABLE_BACKWARDS_COMPAT_TEST
+}
 
 TEST_P(DocumentStoreTest, DocumentStoreStorageInfo) {
   ICING_ASSERT_OK_AND_ASSIGN(
@@ -4156,15 +3979,10 @@
             .SetTtlMs(document1_ttl_)
             .Build();
     ICING_ASSERT_OK_AND_ASSIGN(docid, doc_store->Put(doc));
-<<<<<<< HEAD
-    ICING_ASSERT_OK_AND_ASSIGN(DocumentFilterData filter_data,
-                               doc_store->GetDocumentFilterData(docid));
-=======
     ICING_ASSERT_HAS_VALUE_AND_ASSIGN(
         DocumentFilterData filter_data,
         doc_store->GetAliveDocumentFilterData(
             docid, fake_clock_.GetSystemTimeMilliseconds()));
->>>>>>> a81a0c8c
 
     ASSERT_THAT(filter_data.schema_type_id(), Eq(0));
   }
@@ -4196,29 +4014,21 @@
 
   {
     // Create the document store the second time and force recovery
+    InitializeStatsProto initialize_stats;
     ICING_ASSERT_OK_AND_ASSIGN(
         DocumentStore::CreateResult create_result,
         DocumentStore::Create(
             &filesystem_, document_store_dir_, &fake_clock_, schema_store.get(),
-<<<<<<< HEAD
-            /*force_recovery_and_revalidate_documents=*/true));
-=======
             /*force_recovery_and_revalidate_documents=*/true,
             GetParam().namespace_id_fingerprint, GetParam().pre_mapping_fbv,
             GetParam().use_persistent_hash_map,
             PortableFileBackedProtoLog<
                 DocumentWrapper>::kDeflateCompressionLevel,
             &initialize_stats));
->>>>>>> a81a0c8c
     std::unique_ptr<DocumentStore> doc_store =
         std::move(create_result.document_store);
 
     // Ensure that the type id of the email document has been correctly updated.
-<<<<<<< HEAD
-    ICING_ASSERT_OK_AND_ASSIGN(DocumentFilterData filter_data,
-                               doc_store->GetDocumentFilterData(docid));
-    ASSERT_THAT(filter_data.schema_type_id(), Eq(1));
-=======
     ICING_ASSERT_HAS_VALUE_AND_ASSIGN(
         DocumentFilterData filter_data,
         doc_store->GetAliveDocumentFilterData(
@@ -4226,7 +4036,6 @@
     EXPECT_THAT(filter_data.schema_type_id(), Eq(1));
     EXPECT_THAT(initialize_stats.document_store_recovery_cause(),
                 Eq(InitializeStatsProto::SCHEMA_CHANGES_OUT_OF_SYNC));
->>>>>>> a81a0c8c
   }
 }
 
@@ -4282,15 +4091,10 @@
             .SetTtlMs(document1_ttl_)
             .Build();
     ICING_ASSERT_OK_AND_ASSIGN(docid, doc_store->Put(doc));
-<<<<<<< HEAD
-    ICING_ASSERT_OK_AND_ASSIGN(DocumentFilterData filter_data,
-                               doc_store->GetDocumentFilterData(docid));
-=======
     ICING_ASSERT_HAS_VALUE_AND_ASSIGN(
         DocumentFilterData filter_data,
         doc_store->GetAliveDocumentFilterData(
             docid, fake_clock_.GetSystemTimeMilliseconds()));
->>>>>>> a81a0c8c
 
     ASSERT_THAT(filter_data.schema_type_id(), Eq(0));
   }
@@ -4330,15 +4134,10 @@
         std::move(create_result.document_store);
 
     // Check that the type id of the email document has not been updated.
-<<<<<<< HEAD
-    ICING_ASSERT_OK_AND_ASSIGN(DocumentFilterData filter_data,
-                               doc_store->GetDocumentFilterData(docid));
-=======
     ICING_ASSERT_HAS_VALUE_AND_ASSIGN(
         DocumentFilterData filter_data,
         doc_store->GetAliveDocumentFilterData(
             docid, fake_clock_.GetSystemTimeMilliseconds()));
->>>>>>> a81a0c8c
     ASSERT_THAT(filter_data.schema_type_id(), Eq(0));
   }
 }
@@ -4566,12 +4365,7 @@
   }
 }
 
-<<<<<<< HEAD
-#ifndef DISABLE_BACKWARDS_COMPAT_TEST
-TEST_F(DocumentStoreTest, MigrateToPortableFileBackedProtoLog) {
-=======
 TEST_P(DocumentStoreTest, MigrateToPortableFileBackedProtoLog) {
->>>>>>> a81a0c8c
   // Set up schema.
   SchemaProto schema =
       SchemaBuilder()
@@ -4676,13 +4470,9 @@
   // count as data loss, but we still have to regenerate derived files after
   // migration.
   EXPECT_THAT(create_result.data_loss, Eq(DataLoss::NONE));
-<<<<<<< HEAD
-  EXPECT_FALSE(initialize_stats.has_document_store_recovery_cause());
-=======
   EXPECT_THAT(create_result.derived_files_regenerated, IsTrue());
   EXPECT_EQ(initialize_stats.document_store_recovery_cause(),
             InitializeStatsProto::LEGACY_DOCUMENT_LOG_FORMAT);
->>>>>>> a81a0c8c
 
   // Document 1 and 3 were put normally, and document 2 was deleted in our
   // testdata files.
@@ -4703,9 +4493,6 @@
   EXPECT_THAT(document_store->Get(/*document_id=*/2),
               IsOkAndHolds(EqualsProto(document3)));
 }
-<<<<<<< HEAD
-#endif  // DISABLE_BACKWARDS_COMPAT_TEST
-=======
 
 TEST_P(DocumentStoreTest, GetDebugInfo) {
   SchemaProto schema =
@@ -4872,7 +4659,6 @@
   EXPECT_THAT(out.document_storage_info().num_expired_documents(), Eq(0));
   EXPECT_THAT(out.corpus_info(), IsEmpty());
 }
->>>>>>> a81a0c8c
 
 TEST_P(DocumentStoreTest, SwitchKeyMapperTypeShouldRegenerateDerivedFiles) {
   std::string dynamic_trie_uri_mapper_dir =
