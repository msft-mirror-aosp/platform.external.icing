// Copyright (C) 2019 Google LLC
//
// Licensed under the Apache License, Version 2.0 (the "License");
// you may not use this file except in compliance with the License.
// You may obtain a copy of the License at
//
//      http://www.apache.org/licenses/LICENSE-2.0
//
// Unless required by applicable law or agreed to in writing, software
// distributed under the License is distributed on an "AS IS" BASIS,
// WITHOUT WARRANTIES OR CONDITIONS OF ANY KIND, either express or implied.
// See the License for the specific language governing permissions and
// limitations under the License.

#ifndef ICING_STORE_DOCUMENT_STORE_H_
#define ICING_STORE_DOCUMENT_STORE_H_

#include <cstdint>
#include <memory>
#include <string>
#include <string_view>
#include <vector>

#include "icing/text_classifier/lib3/utils/base/status.h"
#include "icing/text_classifier/lib3/utils/base/statusor.h"
#include "icing/file/file-backed-proto-log.h"
#include "icing/file/file-backed-vector.h"
#include "icing/file/filesystem.h"
#include "icing/file/portable-file-backed-proto-log.h"
#include "icing/proto/document.pb.h"
#include "icing/proto/document_wrapper.pb.h"
#include "icing/proto/logging.pb.h"
#include "icing/proto/optimize.pb.h"
#include "icing/proto/persist.pb.h"
#include "icing/proto/search.pb.h"
#include "icing/proto/storage.pb.h"
#include "icing/schema/schema-store.h"
#include "icing/store/corpus-associated-scoring-data.h"
#include "icing/store/corpus-id.h"
#include "icing/store/document-associated-score-data.h"
#include "icing/store/document-filter-data.h"
#include "icing/store/document-id.h"
#include "icing/store/key-mapper.h"
#include "icing/store/namespace-fingerprint-identifier.h"
#include "icing/store/namespace-id.h"
#include "icing/store/usage-store.h"
#include "icing/tokenization/language-segmenter.h"
#include "icing/util/clock.h"
#include "icing/util/crc32.h"
#include "icing/util/data-loss.h"
#include "icing/util/document-validator.h"

namespace icing {
namespace lib {

// Provides storage interfaces for documents.
class DocumentStore {
 public:
  struct Header {
    static int32_t GetCurrentMagic(bool namespace_id_fingerprint) {
      return namespace_id_fingerprint ? kNewMagic : kOldMagic;
    }

    // Holds the magic as a quick sanity check against file corruption.
    int32_t magic;

    // Checksum of the DocumentStore's sub-component's checksums.
    uint32_t checksum;

   private:
    static constexpr int32_t kOldMagic = 0x746f7265;
    static constexpr int32_t kNewMagic = 0x1b99c8b0;
  };

  struct OptimizeInfo {
    // The estimated size in bytes of the optimizable docs. We don't track the
    // size of each document, so we estimate by taking the size of the entire
    // DocumentStore and dividing that by the total number of documents we have.
    // So we end up with an average document size.
    int64_t estimated_optimizable_bytes = 0;

    // Number of total documents the DocumentStore tracks.
    int32_t total_docs = 0;

    // Number of optimizable (deleted + expired) docs the DocumentStore tracks.
    int32_t optimizable_docs = 0;
  };

  struct DeleteByGroupResult {
    // Status representing whether or not the operation succeeded. See the
    // comments above the function that returns this result to determine what
    // possible statuses could be returned.
    libtextclassifier3::Status status;

    int num_docs_deleted = 0;
  };

  struct CreateResult {
    // A successfully initialized document store.
    std::unique_ptr<DocumentStore> document_store;

    // The data status after initializing from a previous state. Data loss can
    // happen if the file is corrupted or some previously added data was
    // unpersisted. This may be used to signal that any derived data off of the
    // document store may need to be regenerated.
    DataLoss data_loss;

    // A boolean flag indicating if derived files of the document store have
    // been regenerated or not. This is usually a signal for callers to detect
    // if any id assignment has changed (e.g. NamespaceId).
    bool derived_files_regenerated;
  };

  // Not copyable
  DocumentStore(const DocumentStore&) = delete;
  DocumentStore& operator=(const DocumentStore&) = delete;

  // Persists and updates checksum of subcomponents.
  ~DocumentStore();

  // Factory method to create, initialize, and return a DocumentStore. The base
  // directory is used to persist document store files. If document store was
  // previously initialized with this directory, it will reload the files saved
  // by the last instance.
  //
  // force_recovery_and_revalidate_documents=true will pre-emptively throw out
  // the derived files and validate each document while recreating them. This
  // can be used to indicate that the schema (and type ids) may have changed and
  // those changes might not have been applied to the document store.
  //
  // If initialize_stats is present, the fields related to DocumentStore will be
  // populated.
  //
  // Does not take any ownership, and all pointers except initialize_stats must
  // refer to valid objects that outlive the one constructed.
  //
  // TODO(cassiewang): Consider returning a status indicating that derived files
  // were regenerated. This may be helpful in logs.
  //
  // Returns:
  //   A DocumentStore::CreateResult on success
  //   FAILED_PRECONDITION on any null pointer input
  //   INTERNAL_ERROR on IO error
  static libtextclassifier3::StatusOr<DocumentStore::CreateResult> Create(
      const Filesystem* filesystem, const std::string& base_dir,
      const Clock* clock, const SchemaStore* schema_store,
      bool force_recovery_and_revalidate_documents,
      bool namespace_id_fingerprint, bool pre_mapping_fbv,
      bool use_persistent_hash_map, int32_t compression_level,
      InitializeStatsProto* initialize_stats);

  // Discards all derived data in the document store.
  //
  // Returns:
  //   OK on success or nothing to discard
  //   INTERNAL_ERROR on any I/O errors
  static libtextclassifier3::Status DiscardDerivedFiles(
      const Filesystem* filesystem, const std::string& base_dir);

  // Returns the maximum DocumentId that the DocumentStore has assigned. If
  // there has not been any DocumentIds assigned, i.e. the DocumentStore is
  // empty, then kInvalidDocumentId is returned. This does not filter out
  // DocumentIds of deleted or expired documents.
  DocumentId last_added_document_id() const {
    if (document_id_mapper_->num_elements() == 0) {
      return kInvalidDocumentId;
    }
    return document_id_mapper_->num_elements() - 1;
  }

  // Returns the number of documents. The result does not filter out DocumentIds
  // of deleted or expired documents.
  int num_documents() const { return document_id_mapper_->num_elements(); }

  // Puts the document into document store.
  //
  // If put_document_stats is present, the fields related to DocumentStore will
  // be populated.
  //
  // Returns:
  //   A newly generated document id on success
  //   RESOURCE_EXHAUSED if exceeds maximum number of allowed documents
  //   FAILED_PRECONDITION if schema hasn't been set yet
  //   NOT_FOUND if the schema_type or a property config of the document doesn't
  //     exist in schema
  //   INTERNAL_ERROR on IO error
  libtextclassifier3::StatusOr<DocumentId> Put(
      const DocumentProto& document, int32_t num_tokens = 0,
      PutDocumentStatsProto* put_document_stats = nullptr);
  libtextclassifier3::StatusOr<DocumentId> Put(
      DocumentProto&& document, int32_t num_tokens = 0,
      PutDocumentStatsProto* put_document_stats = nullptr);

  // Finds and returns the document identified by the given key (namespace +
  // uri). If 'clear_internal_fields' is true, document level data that's
  // generated internally by DocumentStore is cleared.
  //
  // Returns:
  //   The document found on success
  //   NOT_FOUND if the key doesn't exist or document has been deleted
  //   INTERNAL_ERROR on IO error
  libtextclassifier3::StatusOr<DocumentProto> Get(
      std::string_view name_space, std::string_view uri,
      bool clear_internal_fields = true) const;

  // Finds and returns the document identified by the given document id. If
  // 'clear_internal_fields' is true, document level data that's generated
  // internally by DocumentStore is cleared.
  //
  // Returns:
  //   The document found on success
  //   INVALID_ARGUMENT if document_id is less than 0 or greater than the
  //                    maximum value
  //   NOT_FOUND if the document doesn't exist or has been deleted
  //   INTERNAL_ERROR on IO error
  libtextclassifier3::StatusOr<DocumentProto> Get(
      DocumentId document_id, bool clear_internal_fields = true) const;

  // Returns all namespaces which have at least 1 active document (not deleted
  // or expired). Order of namespaces is undefined.
  std::vector<std::string> GetAllNamespaces() const;

  // Check if a document exists. Existence means it hasn't been deleted and it
  // hasn't expired yet.
  //
  // NOTE: This should be used when callers don't care about error messages,
  // expect documents to be deleted/not found, or in frequently called code
  // paths that could cause performance issues. A signficant amount of CPU
  // cycles can be saved if we don't construct strings and create new Status
  // objects on the heap. See b/185822483.
  //
  // Returns:
  //   boolean whether a document exists or not
  bool DoesDocumentExist(DocumentId document_id) const;

  // Deletes the document identified by the given namespace and uri. The
  // document proto will be erased immediately.
  //
  // NOTE:
  //    Space is not reclaimed for deleted documents until Optimize() is
  //    called.
  //
  // Returns:
  //   OK on success
  //   NOT_FOUND if no document exists with namespace, uri
  //   INTERNAL_ERROR on IO error
  libtextclassifier3::Status Delete(std::string_view name_space,
                                    std::string_view uri,
                                    int64_t current_time_ms);

  // Deletes the document identified by the given document_id. The document
  // proto will be erased immediately.
  //
  // NOTE:
  //    Space is not reclaimed for deleted documents until Optimize() is
  //    called.
  //
  // Returns:
  //   OK on success
  //   NOT_FOUND if the document doesn't exist (i.e. deleted or expired)
  //   INTERNAL_ERROR on IO error
  //   INVALID_ARGUMENT if document_id is invalid.
  libtextclassifier3::Status Delete(DocumentId document_id,
                                    int64_t current_time_ms);

  // Returns the NamespaceId of the string namespace
  //
  // Returns:
  //   NamespaceId on success
  //   NOT_FOUND if the namespace doesn't exist
  //   INTERNAL_ERROR on IO error
  libtextclassifier3::StatusOr<NamespaceId> GetNamespaceId(
      std::string_view name_space) const;

<<<<<<< HEAD
=======
  // Helper method to find a DocumentId that is associated with the given
  // namespace and uri.
  //
  // NOTE: The DocumentId may refer to a invalid document (deleted
  // or expired). Callers can call DoesDocumentExist(document_id) to ensure it
  // refers to a valid Document.
  //
  // Returns:
  //   A DocumentId on success
  //   NOT_FOUND if the key doesn't exist
  //   INTERNAL_ERROR on IO error
  libtextclassifier3::StatusOr<DocumentId> GetDocumentId(
      std::string_view name_space, std::string_view uri) const;

  // Helper method to find a DocumentId that is associated with the given
  // NamespaceFingerprintIdentifier.
  //
  // NOTE: The DocumentId may refer to a invalid document (deleted
  // or expired). Callers can call DoesDocumentExist(document_id) to ensure it
  // refers to a valid Document.
  //
  // Returns:
  //   A DocumentId on success
  //   NOT_FOUND if the key doesn't exist
  //   INTERNAL_ERROR on IO error
  libtextclassifier3::StatusOr<DocumentId> GetDocumentId(
      const NamespaceFingerprintIdentifier& namespace_fingerprint_identifier)
      const;

>>>>>>> a81a0c8c
  // Returns the CorpusId associated with the given namespace and schema.
  //
  // Returns:
  //   A CorpusId on success
  //   NOT_FOUND if the key doesn't exist
  //   INTERNAL_ERROR on IO error
  libtextclassifier3::StatusOr<CorpusId> GetCorpusId(
      const std::string_view name_space, const std::string_view schema) const;

  // Returns the ResultGroupingEntryId associated with the given namespace
  // and schema.
  //
  // NOTE: ResultGroupingEntryIds that are generated by calls with different
  // ResultGroupingTypes should not be compared. Returned ResultGroupingEntryIds
  // are only guarenteed to be unique within their own ResultGroupingType.
  //
  // Returns:
  //   A ResultGroupingEntryId on success
  //   NOT_FOUND if the key doesn't exist
  //   INTERNAL_ERROR on IO error
  libtextclassifier3::StatusOr<int32_t> GetResultGroupingEntryId(
      ResultSpecProto::ResultGroupingType result_group_type,
      const std::string_view name_space, const std::string_view schema) const;

  // Returns the ResultGrouping Entry Id associated with the given NamespaceId
  // and SchemaTypeId
  //
  // NOTE: ResultGroupingEntryIds that are generated by calls with different
  // ResultGroupingTypes should not be compared. Returned ResultGroupingEntryIds
  // are only guarenteed to be unique within their own ResultGroupingType.
  //
  // Returns:
  //   A ResultGroupingEntryId on success
  //   NOT_FOUND if the key doesn't exist
  //   INTERNAL_ERROR on IO error
  libtextclassifier3::StatusOr<int32_t> GetResultGroupingEntryId(
      ResultSpecProto::ResultGroupingType result_group_type,
      const NamespaceId namespace_id, const SchemaTypeId schema_type_id) const;

  // Returns the DocumentAssociatedScoreData of the document specified by the
  // DocumentId.
  //
  // Returns:
  //   DocumentAssociatedScoreData on success
  //   NOT_FOUND if the document or the score data is not found
  libtextclassifier3::StatusOr<DocumentAssociatedScoreData>
  GetDocumentAssociatedScoreData(DocumentId document_id) const;

  // Returns the CorpusAssociatedScoreData of the corpus specified by the
  // corpus_id.
  //
  // NOTE: This does not check if the corpus exists and will return the
  // CorpusAssociatedScoreData of the corpus even if all documents belonging to
  // that corpus have been deleted.
  //
  // Returns:
  //   CorpusAssociatedScoreData on success
  //   OUT_OF_RANGE if corpus_id is negative or exceeds previously seen
  //                CorpusIds
  libtextclassifier3::StatusOr<CorpusAssociatedScoreData>
  GetCorpusAssociatedScoreData(CorpusId corpus_id) const;

  // Returns the DocumentFilterData of the document specified by the DocumentId.
  //
  // Returns:
<<<<<<< HEAD
  //   DocumentFilterData on success
  //   OUT_OF_RANGE if document_id is negative or exceeds previously seen
  //                DocumentIds
  //   NOT_FOUND if the document or the filter data is not found
  libtextclassifier3::StatusOr<DocumentFilterData> GetDocumentFilterData(
      DocumentId document_id) const;
=======
  //   True:DocumentFilterData  if the given document exists.
  //   False                    if the given document doesn't exist.
  std::optional<DocumentFilterData> GetAliveDocumentFilterData(
      DocumentId document_id, int64_t current_time_ms) const;
>>>>>>> a81a0c8c

  // Gets the usage scores of a document.
  //
  // Returns:
  //   UsageScores on success
  //   nullopt if there are no usage scores stored for the requested docid.
  std::optional<UsageStore::UsageScores> GetUsageScores(
      DocumentId document_id, int64_t current_time_ms) const;

  // Reports usage. The corresponding usage scores of the specified document in
  // the report will be updated.
  //
  // Returns:
  //   OK on success
  //   NOT_FOUND if the [namesapce + uri] key in the report doesn't exist
  //   INTERNAL_ERROR on I/O errors.
  libtextclassifier3::Status ReportUsage(const UsageReport& usage_report);

  // Deletes all documents belonging to the given namespace. The documents will
  // be erased immediately.
  //
  // NOTE:
  //    Space is not reclaimed for deleted documents until Optimize() is
  //    called.
  //
  // Returns:
  //   OK on success
  //   NOT_FOUND if namespace doesn't exist
  //   INTERNAL_ERROR on IO error
  DeleteByGroupResult DeleteByNamespace(std::string_view name_space);

  // Deletes all documents belonging to the given schema type. The documents
  // will be erased immediately.
  //
  // NOTE:
  //    Space is not reclaimed for deleted documents until Optimize() is
  //    called.
  //
  // Returns:
  //   OK on success
  //   NOT_FOUND if schema_type doesn't exist
  //   INTERNAL_ERROR on IO error
  DeleteByGroupResult DeleteBySchemaType(std::string_view schema_type);

  // Syncs all the data and metadata changes to disk.
  //
  // Returns:
  //   OK on success
  //   INTERNAL on I/O error
  libtextclassifier3::Status PersistToDisk(PersistType::Code persist_type);

  // Calculates the StorageInfo for the Document Store.
  //
  // If an IO error occurs while trying to calculate the value for a field, then
  // that field will be set to -1.
  DocumentStorageInfoProto GetStorageInfo() const;

  // Update any derived data off of the SchemaStore with the new SchemaStore.
  // This may include pointers, SchemaTypeIds, etc.
  //
  // NOTE: This function may delete documents. A document may be invalidated by
  // the new SchemaStore, such as failing validation or having its schema type
  // deleted from the schema.
  //
  // This is best used if the caller is unsure about what's changed in the
  // SchemaStore, and wants to update all information no matter what. If the
  // caller does know what has changed, then it's recommended to call
  // OptimizedUpdateSchemaStore.
  //
  // Returns;
  //   OK on success
  //   INTERNAL_ERROR on IO error
  libtextclassifier3::Status UpdateSchemaStore(const SchemaStore* schema_store);

  // Performs the same funtionality as UpdateSchemaStore, but this can be more
  // optimized in terms of less disk reads and less work if we know exactly
  // what's changed between the old and new SchemaStore.
  //
  // Returns;
  //   OK on success
  //   INTERNAL_ERROR on IO error
  libtextclassifier3::Status OptimizedUpdateSchemaStore(
      const SchemaStore* schema_store,
      const SchemaStore::SetSchemaResult& set_schema_result);

  // Reduces internal file sizes by reclaiming space of deleted documents and
  // regenerating derived files.
  //
  // NOTE: The tasks in this method are too expensive to be executed in
  // real-time. The caller should decide how frequently and when to call this
  // method based on device usage.
  //
  // Returns:
  //   OK on success
  //   INTERNAL_ERROR on IO error
  libtextclassifier3::Status Optimize();

  struct OptimizeResult {
    // A vector that maps old document id to new document id.
    std::vector<DocumentId> document_id_old_to_new;

    // A vector that maps old namespace id to new namespace id. Will be empty if
    // should_rebuild_index is set to true.
    std::vector<NamespaceId> namespace_id_old_to_new;

    // A boolean flag that hints the caller (usually IcingSearchEngine) if it
    // should rebuild index instead of adopting the id changes via the 2 vectors
    // above. It will be set to true if finding any id inconsistency.
    bool should_rebuild_index = false;
  };
  // Copy data from current base directory into a new directory. Any outdated or
  // deleted data won't be copied. During the process, document/namespace ids
  // will be reassigned so any files / classes that are based on old
  // document/namespace ids may be outdated.
  //
  // stats will be set if non-null.
  //
  // NOTE: The tasks in this method are too expensive to be executed in
  // real-time. The caller should decide how frequently and when to call this
  // method based on device usage.
  //
  // Returns:
<<<<<<< HEAD
  //   OK on success
  //   INVALID_ARGUMENT if new_directory is same as current base directory
  //   INTERNAL_ERROR on IO error
  libtextclassifier3::Status OptimizeInto(
=======
  //   OptimizeResult which contains a vector mapping from old document id to
  //   new document id and another vector mapping from old namespace id to new
  //   namespace id, on success
  //   INVALID_ARGUMENT if new_directory is same as current base directory
  //   INTERNAL_ERROR on IO error
  libtextclassifier3::StatusOr<OptimizeResult> OptimizeInto(
>>>>>>> a81a0c8c
      const std::string& new_directory, const LanguageSegmenter* lang_segmenter,
      OptimizeStatsProto* stats = nullptr) const;

  // Calculates status for a potential Optimize call. Includes how many docs
  // there are vs how many would be optimized away. And also includes an
  // estimated size gains, in bytes, if Optimize were called.
  //
  // Returns:
  //   OptimizeInfo on success
  //   INTERNAL_ERROR on IO error
  libtextclassifier3::StatusOr<OptimizeInfo> GetOptimizeInfo() const;

  // Computes the combined checksum of the document store - includes the ground
  // truth and all derived files.
  //
  // Returns:
  //   Combined checksum on success
  //   INTERNAL_ERROR on compute error
  libtextclassifier3::StatusOr<Crc32> ComputeChecksum() const;

 private:
  // Use DocumentStore::Create() to instantiate.
  explicit DocumentStore(const Filesystem* filesystem,
                         std::string_view base_dir, const Clock* clock,
                         const SchemaStore* schema_store,
                         bool namespace_id_fingerprint, bool pre_mapping_fbv,
                         bool use_persistent_hash_map,
                         int32_t compression_level);

  const Filesystem* const filesystem_;
  const std::string base_dir_;
  const Clock& clock_;

  // Handles the ground truth schema and all of the derived data off of the
  // schema
  const SchemaStore* schema_store_;

  // Used to validate incoming documents
  DocumentValidator document_validator_;

  // Whether to use namespace id or namespace name to build up fingerprint for
  // document_key_mapper_ and corpus_mapper_.
  bool namespace_id_fingerprint_;

  // Flag indicating whether memory map max possible file size for underlying
  // FileBackedVector before growing the actual file size.
  bool pre_mapping_fbv_;

  // Flag indicating whether use persistent hash map as the key mapper (if
  // false, then fall back to dynamic trie key mapper). Note: we only use
  // persistent hash map for uri mapper if it is true.
  bool use_persistent_hash_map_;

  const int32_t compression_level_;

  // A log used to store all documents, it serves as a ground truth of doc
  // store. key_mapper_ and document_id_mapper_ can be regenerated from it.
  std::unique_ptr<PortableFileBackedProtoLog<DocumentWrapper>> document_log_;

  // Key (namespace + uri) to DocumentId mapping
  std::unique_ptr<KeyMapper<DocumentId>> document_key_mapper_;

  // DocumentId to file offset mapping
  std::unique_ptr<FileBackedVector<int64_t>> document_id_mapper_;

  // A cache of document associated scores. The ground truth of the scores is
  // DocumentProto stored in document_log_. This cache contains:
  //   - CorpusId
  //   - Document score
  //   - Document creation timestamp in seconds
  //   - Document length in number of tokens
  std::unique_ptr<FileBackedVector<DocumentAssociatedScoreData>> score_cache_;

  // A cache of data, indexed by DocumentId, used to filter documents. Currently
  // contains:
  //   - NamespaceId
  //   - SchemaTypeId
  //   - Expiration timestamp in seconds
  std::unique_ptr<FileBackedVector<DocumentFilterData>> filter_cache_;

  // A cache of corpus associated scores. The ground truth of the scores is
  // DocumentProto stored in document_log_. This cache contains:
  //   - Number of documents belonging to the corpus score
  //   - The sum of the documents' lengths, in number of tokens.
  std::unique_ptr<FileBackedVector<CorpusAssociatedScoreData>>
      corpus_score_cache_;

  // Maps namespaces to a densely-assigned unique id. Namespaces are assigned an
  // id when the first document belonging to that namespace is added to the
  // DocumentStore. Namespaces may be removed from the mapper during compaction.
  std::unique_ptr<KeyMapper<NamespaceId>> namespace_mapper_;

  // Maps a corpus, i.e. a (namespace, schema type) pair, to a densely-assigned
  // unique id. A coprus is assigned an
  // id when the first document belonging to that corpus is added to the
  // DocumentStore. Corpus ids may be removed from the mapper during compaction.
  std::unique_ptr<KeyMapper<CorpusId>> corpus_mapper_;

  // A storage class that caches all usage scores. Usage scores are not
  // considered as ground truth. Usage scores are associated with document ids
  // so they need to be updated when document ids change.
  std::unique_ptr<UsageStore> usage_store_;

  // Used internally to indicate whether the class has been initialized. This is
  // to guard against cases where the object has been created, but Initialize
  // fails in the constructor. If we have successfully exited the constructor,
  // then this field can be ignored. Clients of DocumentStore should not need to
  // worry about this field.
  bool initialized_ = false;

  struct InitializeResult {
    DataLoss data_loss;

    // A boolean flag indicating if derived files of the document store have
    // been regenerated or not. This is usually a signal for callers to detect
    // if any id assignment has changed (e.g. NamespaceId).
    bool derived_files_regenerated;
  };
  libtextclassifier3::StatusOr<InitializeResult> Initialize(
      bool force_recovery_and_revalidate_documents,
      InitializeStatsProto* initialize_stats);

  // Creates sub-components and verifies the integrity of each sub-component.
  // This assumes that the the underlying files already exist, and will return
  // an error if it doesn't find what it's expecting.
  //
  // Returns an error if subcomponents failed to initialize successfully.
  //   INTERNAL_ERROR on IO error
  libtextclassifier3::Status InitializeExistingDerivedFiles();

  // Re-generates all files derived from the ground truth: the document log.
  //
  // revalidate_documents=true will also cause each document to be revalidated
  // the schema as it is read out of the document log.
  //
  // NOTE: if this function fails, the only thing we can do is to retry it until
  // it succeeds or prevent the initialization of a DocumentStore. The
  // DocumentStore object wouldn't work reliably if this fails.
  //
  // Steps:
  //   1. Delete all derived files.
  //   2. Iterate through document log, put data into new key mapper and
  //   document_id
  //      mapper.
  //   3. Create header and store the updated combined checksum
  libtextclassifier3::Status RegenerateDerivedFiles(bool revalidate_documents);

  // Resets the unique_ptr to the document_key_mapper, deletes the underlying
  // file, and re-creates a new instance of the document_key_mapper .
  //
  // Returns OK or any IO errors.
  libtextclassifier3::Status ResetDocumentKeyMapper();

  // Resets the unique_ptr to the document_id_mapper, deletes the underlying
  // file, and re-creates a new instance of the document_id_mapper.
  //
  // Returns OK or any IO errors.
  libtextclassifier3::Status ResetDocumentIdMapper();

  // Resets the unique_ptr to the score_cache, deletes the underlying file, and
  // re-creates a new instance of the score_cache.
  //
  // Returns OK or any IO errors.
  libtextclassifier3::Status ResetDocumentAssociatedScoreCache();

  // Resets the unique_ptr to the corpus_score_cache, deletes the underlying
  // file, and re-creates a new instance of the corpus_score_cache.
  //
  // Returns OK or any IO errors.
  libtextclassifier3::Status ResetCorpusAssociatedScoreCache();

  // Resets the unique_ptr to the filter_cache, deletes the underlying file, and
  // re-creates a new instance of the filter_cache.
  //
  // Returns OK or any IO errors.
  libtextclassifier3::Status ResetFilterCache();

  // Resets the unique_ptr to the namespace_mapper, deletes the underlying file,
  // and re-creates a new instance of the namespace_mapper.
  //
  // Returns OK or any IO errors.
  libtextclassifier3::Status ResetNamespaceMapper();

  // Resets the unique_ptr to the corpus_mapper, deletes the underlying file,
  // and re-creates a new instance of the corpus_mapper.
  //
  // Returns OK or any IO errors.
  libtextclassifier3::Status ResetCorpusMapper();

  // Checks if the header exists already. This does not create the header file
  // if it doesn't exist.
  bool HeaderExists();

  // Update, replace and persist the header file. Creates the header file if it
  // doesn't exist.
  //
  // Returns:
  //   OK on success
  //   INTERNAL on I/O error
  libtextclassifier3::Status UpdateHeader(const Crc32& checksum);

  libtextclassifier3::StatusOr<DocumentId> InternalPut(
      DocumentProto&& document,
      PutDocumentStatsProto* put_document_stats = nullptr);

  // Helper function to do batch deletes. Documents with the given
  // "namespace_id" and "schema_type_id" will be deleted. If callers don't need
  // to specify the namespace or schema type, pass in kInvalidNamespaceId or
  // kInvalidSchemaTypeId. The document protos with their derived data will be
  // erased / cleared immediately.
  //
  // NOTE: Space is not reclaimed in the derived files until Optimize() is
  // called.
  //
  // Returns:
  //   Number of documents that were actually updated to be deleted
  //   INTERNAL_ERROR on IO error
  libtextclassifier3::StatusOr<int> BatchDelete(NamespaceId namespace_id,
                                                SchemaTypeId schema_type_id);

  // Helper method to find a DocumentId that is associated with the given
  // namespace and uri.
  //
  // NOTE: The DocumentId may refer to a invalid document (deleted
  // or expired). Callers can call DoesDocumentExist(document_id) to ensure it
  // refers to a valid Document.
  //
  // Returns:
  //   A DocumentId on success
  //   NOT_FOUND if the key doesn't exist
  //   INTERNAL_ERROR on IO error
  libtextclassifier3::StatusOr<DocumentId> GetDocumentId(
      std::string_view name_space, std::string_view uri) const;

  // Returns the CorpusAssociatedScoreData of the corpus specified by the
  // corpus_id.
  //
  // If the corpus_id has never been seen before, it returns a
  // CorpusAssociatedScoreData with properties set to default values.
  //
  // NOTE: This does not check if the corpus exists and will return the
  // CorpusAssociatedScoreData of the corpus even if all documents belonging to
  // that corpus have been deleted.
  //
  // Returns:
  //   CorpusAssociatedScoreData on success
  libtextclassifier3::StatusOr<CorpusAssociatedScoreData>
  GetCorpusAssociatedScoreDataToUpdate(CorpusId corpus_id) const;

  // Check if a document exists. Existence means it hasn't been deleted and it
  // hasn't expired yet.
  //
  // Returns:
  //   OK if the document exists
  //   INVALID_ARGUMENT if document_id is less than 0 or greater than the
  //                    maximum value
  //   NOT_FOUND if the document doesn't exist (i.e. deleted or expired)
  //   INTERNAL_ERROR on IO error
  libtextclassifier3::Status DoesDocumentExistWithStatus(
      DocumentId document_id) const;

  // Check if a document exists. Existence means it hasn't been deleted and it
  // hasn't expired yet.
  //
  // This is for internal-use only because we assume that the document_id is
  // already valid. If you're unsure if the document_id is valid, use
  // DoesDocumentExist(document_id) instead, which will perform those additional
  // checks.
  //
  // Returns:
  //   boolean whether a document exists or not
  bool InternalDoesDocumentExist(DocumentId document_id) const;

  // Checks if a document has been deleted
  //
  // This is for internal-use only because we assume that the document_id is
  // already valid. If you're unsure if the document_id is valid, use
  // DoesDocumentExist(document_id) instead, which will perform those additional
  // checks.
  bool IsDeleted(DocumentId document_id) const;

  // Checks if a document has expired.
  //
  // This is for internal-use only because we assume that the document_id is
  // already valid. If you're unsure if the document_id is valid, use
  // DoesDocumentExist(document_id) instead, which will perform those additional
  // checks.
<<<<<<< HEAD
  bool IsExpired(DocumentId document_id) const;
=======

  // Returns:
  //   True:DocumentFilterData  if the given document isn't expired.
  //   False                    if the given doesn't document is expired.
  std::optional<DocumentFilterData> GetNonExpiredDocumentFilterData(
      DocumentId document_id, int64_t current_time_ms) const;
>>>>>>> a81a0c8c

  // Updates the entry in the score cache for document_id.
  libtextclassifier3::Status UpdateDocumentAssociatedScoreCache(
      DocumentId document_id, const DocumentAssociatedScoreData& score_data);

  // Updates the entry in the corpus score cache for corpus_id.
  libtextclassifier3::Status UpdateCorpusAssociatedScoreCache(
      CorpusId corpus_id, const CorpusAssociatedScoreData& score_data);

  // Updates the entry in the filter cache for document_id.
  libtextclassifier3::Status UpdateFilterCache(
      DocumentId document_id, const DocumentFilterData& filter_data);

  // Helper method to clear the derived data of a document
  libtextclassifier3::Status ClearDerivedData(DocumentId document_id);

  // Sets usage scores for the given document.
  libtextclassifier3::Status SetUsageScores(
      DocumentId document_id, const UsageStore::UsageScores& usage_scores);

  // Returns:
  //   - on success, a DocumentStorageInfoProto with the fields relating to the
  //     size of Document Store member variables populated.
  //   - INTERNAL on failure to get file size
  DocumentStorageInfoProto GetMemberStorageInfo() const;

  // Returns:
  //   - on success, the storage_info that was passed in but with the number of
  //     alive, deleted and expired documents also set.
  //   - OUT_OF_RANGE, this should never happen. This could only be returned if
  //     the document_id_mapper somehow became larger than the filter cache.
  DocumentStorageInfoProto CalculateDocumentStatusCounts(
      DocumentStorageInfoProto storage_info) const;
<<<<<<< HEAD
=======

  // Returns:
  //   - on success, a RepeatedPtrField for CorpusInfo collected.
  //   - OUT_OF_RANGE, this should never happen.
  libtextclassifier3::StatusOr<
      google::protobuf::RepeatedPtrField<DocumentDebugInfoProto::CorpusInfo>>
  CollectCorpusInfo() const;

  // Build fingerprint for the keys of document_key_mapper_ and corpus_mapper_.
  // Note that namespace_id_fingerprint_ controls the way that a fingerprint is
  // built.
  std::string MakeFingerprint(NamespaceId namespace_id,
                              std::string_view namespace_,
                              std::string_view uri_or_schema) const;
>>>>>>> a81a0c8c
};

}  // namespace lib
}  // namespace icing

#endif  // ICING_STORE_DOCUMENT_STORE_H_<|MERGE_RESOLUTION|>--- conflicted
+++ resolved
@@ -27,6 +27,7 @@
 #include "icing/file/file-backed-vector.h"
 #include "icing/file/filesystem.h"
 #include "icing/file/portable-file-backed-proto-log.h"
+#include "icing/proto/debug.pb.h"
 #include "icing/proto/document.pb.h"
 #include "icing/proto/document_wrapper.pb.h"
 #include "icing/proto/logging.pb.h"
@@ -34,6 +35,7 @@
 #include "icing/proto/persist.pb.h"
 #include "icing/proto/search.pb.h"
 #include "icing/proto/storage.pb.h"
+#include "icing/proto/usage.pb.h"
 #include "icing/schema/schema-store.h"
 #include "icing/store/corpus-associated-scoring-data.h"
 #include "icing/store/corpus-id.h"
@@ -49,6 +51,7 @@
 #include "icing/util/crc32.h"
 #include "icing/util/data-loss.h"
 #include "icing/util/document-validator.h"
+#include "icing/util/fingerprint-util.h"
 
 namespace icing {
 namespace lib {
@@ -220,19 +223,6 @@
   // or expired). Order of namespaces is undefined.
   std::vector<std::string> GetAllNamespaces() const;
 
-  // Check if a document exists. Existence means it hasn't been deleted and it
-  // hasn't expired yet.
-  //
-  // NOTE: This should be used when callers don't care about error messages,
-  // expect documents to be deleted/not found, or in frequently called code
-  // paths that could cause performance issues. A signficant amount of CPU
-  // cycles can be saved if we don't construct strings and create new Status
-  // objects on the heap. See b/185822483.
-  //
-  // Returns:
-  //   boolean whether a document exists or not
-  bool DoesDocumentExist(DocumentId document_id) const;
-
   // Deletes the document identified by the given namespace and uri. The
   // document proto will be erased immediately.
   //
@@ -272,8 +262,6 @@
   libtextclassifier3::StatusOr<NamespaceId> GetNamespaceId(
       std::string_view name_space) const;
 
-<<<<<<< HEAD
-=======
   // Helper method to find a DocumentId that is associated with the given
   // namespace and uri.
   //
@@ -303,7 +291,6 @@
       const NamespaceFingerprintIdentifier& namespace_fingerprint_identifier)
       const;
 
->>>>>>> a81a0c8c
   // Returns the CorpusId associated with the given namespace and schema.
   //
   // Returns:
@@ -366,22 +353,16 @@
   libtextclassifier3::StatusOr<CorpusAssociatedScoreData>
   GetCorpusAssociatedScoreData(CorpusId corpus_id) const;
 
-  // Returns the DocumentFilterData of the document specified by the DocumentId.
-  //
-  // Returns:
-<<<<<<< HEAD
-  //   DocumentFilterData on success
-  //   OUT_OF_RANGE if document_id is negative or exceeds previously seen
-  //                DocumentIds
-  //   NOT_FOUND if the document or the filter data is not found
-  libtextclassifier3::StatusOr<DocumentFilterData> GetDocumentFilterData(
-      DocumentId document_id) const;
-=======
+  // Gets the document filter data if a document exists. Otherwise, will get a
+  // false optional.
+  //
+  // Existence means it hasn't been deleted and it hasn't expired yet.
+  //
+  // Returns:
   //   True:DocumentFilterData  if the given document exists.
   //   False                    if the given document doesn't exist.
   std::optional<DocumentFilterData> GetAliveDocumentFilterData(
       DocumentId document_id, int64_t current_time_ms) const;
->>>>>>> a81a0c8c
 
   // Gets the usage scores of a document.
   //
@@ -504,19 +485,12 @@
   // method based on device usage.
   //
   // Returns:
-<<<<<<< HEAD
-  //   OK on success
-  //   INVALID_ARGUMENT if new_directory is same as current base directory
-  //   INTERNAL_ERROR on IO error
-  libtextclassifier3::Status OptimizeInto(
-=======
   //   OptimizeResult which contains a vector mapping from old document id to
   //   new document id and another vector mapping from old namespace id to new
   //   namespace id, on success
   //   INVALID_ARGUMENT if new_directory is same as current base directory
   //   INTERNAL_ERROR on IO error
   libtextclassifier3::StatusOr<OptimizeResult> OptimizeInto(
->>>>>>> a81a0c8c
       const std::string& new_directory, const LanguageSegmenter* lang_segmenter,
       OptimizeStatsProto* stats = nullptr) const;
 
@@ -536,6 +510,17 @@
   //   Combined checksum on success
   //   INTERNAL_ERROR on compute error
   libtextclassifier3::StatusOr<Crc32> ComputeChecksum() const;
+
+  // Get debug information for the document store.
+  // verbosity <= 0, simplest debug information
+  // verbosity > 0, also return the total number of documents and tokens in each
+  // (namespace, schema type) pair.
+  //
+  // Returns:
+  //   DocumentDebugInfoProto on success
+  //   INTERNAL_ERROR on IO errors, crc compute error
+  libtextclassifier3::StatusOr<DocumentDebugInfoProto> GetDebugInfo(
+      int verbosity) const;
 
  private:
   // Use DocumentStore::Create() to instantiate.
@@ -577,7 +562,9 @@
   std::unique_ptr<PortableFileBackedProtoLog<DocumentWrapper>> document_log_;
 
   // Key (namespace + uri) to DocumentId mapping
-  std::unique_ptr<KeyMapper<DocumentId>> document_key_mapper_;
+  std::unique_ptr<
+      KeyMapper<DocumentId, fingerprint_util::FingerprintStringFormatter>>
+      document_key_mapper_;
 
   // DocumentId to file offset mapping
   std::unique_ptr<FileBackedVector<int64_t>> document_id_mapper_;
@@ -613,7 +600,9 @@
   // unique id. A coprus is assigned an
   // id when the first document belonging to that corpus is added to the
   // DocumentStore. Corpus ids may be removed from the mapper during compaction.
-  std::unique_ptr<KeyMapper<CorpusId>> corpus_mapper_;
+  std::unique_ptr<
+      KeyMapper<CorpusId, fingerprint_util::FingerprintStringFormatter>>
+      corpus_mapper_;
 
   // A storage class that caches all usage scores. Usage scores are not
   // considered as ground truth. Usage scores are associated with document ids
@@ -737,20 +726,6 @@
   libtextclassifier3::StatusOr<int> BatchDelete(NamespaceId namespace_id,
                                                 SchemaTypeId schema_type_id);
 
-  // Helper method to find a DocumentId that is associated with the given
-  // namespace and uri.
-  //
-  // NOTE: The DocumentId may refer to a invalid document (deleted
-  // or expired). Callers can call DoesDocumentExist(document_id) to ensure it
-  // refers to a valid Document.
-  //
-  // Returns:
-  //   A DocumentId on success
-  //   NOT_FOUND if the key doesn't exist
-  //   INTERNAL_ERROR on IO error
-  libtextclassifier3::StatusOr<DocumentId> GetDocumentId(
-      std::string_view name_space, std::string_view uri) const;
-
   // Returns the CorpusAssociatedScoreData of the corpus specified by the
   // corpus_id.
   //
@@ -777,18 +752,6 @@
   //   INTERNAL_ERROR on IO error
   libtextclassifier3::Status DoesDocumentExistWithStatus(
       DocumentId document_id) const;
-
-  // Check if a document exists. Existence means it hasn't been deleted and it
-  // hasn't expired yet.
-  //
-  // This is for internal-use only because we assume that the document_id is
-  // already valid. If you're unsure if the document_id is valid, use
-  // DoesDocumentExist(document_id) instead, which will perform those additional
-  // checks.
-  //
-  // Returns:
-  //   boolean whether a document exists or not
-  bool InternalDoesDocumentExist(DocumentId document_id) const;
 
   // Checks if a document has been deleted
   //
@@ -804,16 +767,12 @@
   // already valid. If you're unsure if the document_id is valid, use
   // DoesDocumentExist(document_id) instead, which will perform those additional
   // checks.
-<<<<<<< HEAD
-  bool IsExpired(DocumentId document_id) const;
-=======
 
   // Returns:
   //   True:DocumentFilterData  if the given document isn't expired.
   //   False                    if the given doesn't document is expired.
   std::optional<DocumentFilterData> GetNonExpiredDocumentFilterData(
       DocumentId document_id, int64_t current_time_ms) const;
->>>>>>> a81a0c8c
 
   // Updates the entry in the score cache for document_id.
   libtextclassifier3::Status UpdateDocumentAssociatedScoreCache(
@@ -847,8 +806,6 @@
   //     the document_id_mapper somehow became larger than the filter cache.
   DocumentStorageInfoProto CalculateDocumentStatusCounts(
       DocumentStorageInfoProto storage_info) const;
-<<<<<<< HEAD
-=======
 
   // Returns:
   //   - on success, a RepeatedPtrField for CorpusInfo collected.
@@ -863,7 +820,6 @@
   std::string MakeFingerprint(NamespaceId namespace_id,
                               std::string_view namespace_,
                               std::string_view uri_or_schema) const;
->>>>>>> a81a0c8c
 };
 
 }  // namespace lib
