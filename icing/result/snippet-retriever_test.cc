// Copyright (C) 2019 Google LLC
//
// Licensed under the Apache License, Version 2.0 (the "License");
// you may not use this file except in compliance with the License.
// You may obtain a copy of the License at
//
//      http://www.apache.org/licenses/LICENSE-2.0
//
// Unless required by applicable law or agreed to in writing, software
// distributed under the License is distributed on an "AS IS" BASIS,
// WITHOUT WARRANTIES OR CONDITIONS OF ANY KIND, either express or implied.
// See the License for the specific language governing permissions and
// limitations under the License.

#include "icing/result/snippet-retriever.h"

#include <cstdint>
#include <limits>
#include <memory>

#include "gmock/gmock.h"
#include "gtest/gtest.h"
#include "icing/document-builder.h"
#include "icing/file/mock-filesystem.h"
#include "icing/helpers/icu/icu-data-file-helper.h"
#include "icing/portable/equals-proto.h"
#include "icing/portable/platform.h"
#include "icing/proto/document.pb.h"
#include "icing/proto/schema.pb.h"
#include "icing/proto/search.pb.h"
#include "icing/proto/term.pb.h"
#include "icing/query/query-terms.h"
#include "icing/schema-builder.h"
#include "icing/schema/schema-store.h"
#include "icing/schema/section-manager.h"
#include "icing/store/document-id.h"
#include "icing/store/key-mapper.h"
#include "icing/testing/common-matchers.h"
#include "icing/testing/fake-clock.h"
#include "icing/testing/jni-test-helpers.h"
#include "icing/testing/test-data.h"
#include "icing/testing/tmp-directory.h"
#include "icing/tokenization/language-segmenter-factory.h"
#include "icing/tokenization/language-segmenter.h"
#include "icing/transform/map/map-normalizer.h"
#include "icing/transform/normalizer-factory.h"
#include "icing/transform/normalizer.h"
#include "icing/util/snippet-helpers.h"
#include "unicode/uloc.h"

namespace icing {
namespace lib {

namespace {

using ::testing::ElementsAre;
using ::testing::Eq;
using ::testing::IsEmpty;
using ::testing::SizeIs;

<<<<<<< HEAD
constexpr PropertyConfigProto_Cardinality_Code CARDINALITY_OPTIONAL =
    PropertyConfigProto_Cardinality_Code_OPTIONAL;
constexpr PropertyConfigProto_Cardinality_Code CARDINALITY_REPEATED =
    PropertyConfigProto_Cardinality_Code_REPEATED;

constexpr StringIndexingConfig_TokenizerType_Code TOKENIZER_PLAIN =
    StringIndexingConfig_TokenizerType_Code_PLAIN;

constexpr TermMatchType_Code MATCH_EXACT = TermMatchType_Code_EXACT_ONLY;
constexpr TermMatchType_Code MATCH_PREFIX = TermMatchType_Code_PREFIX;
=======
// TODO (b/246964044): remove ifdef guard when url-tokenizer is ready for export
// to Android. Also move it to schema-builder.h
#ifdef ENABLE_URL_TOKENIZER
constexpr StringIndexingConfig::TokenizerType::Code TOKENIZER_URL =
    StringIndexingConfig::TokenizerType::URL;
#endif  // ENABLE_URL_TOKENIZER
>>>>>>> a81a0c8c

std::vector<std::string_view> GetPropertyPaths(const SnippetProto& snippet) {
  std::vector<std::string_view> paths;
  for (const SnippetProto::EntryProto& entry : snippet.entries()) {
    paths.push_back(entry.property_name());
  }
  return paths;
}

class SnippetRetrieverTest : public testing::Test {
 protected:
  void SetUp() override {
    test_dir_ = GetTestTempDir() + "/icing";
    filesystem_.CreateDirectoryRecursively(test_dir_.c_str());

    if (!IsCfStringTokenization() && !IsReverseJniTokenization()) {
      ICING_ASSERT_OK(
          // File generated via icu_data_file rule in //icing/BUILD.
          icu_data_file_helper::SetUpICUDataFile(
              GetTestFilePath("icing/icu.dat")));
    }

    jni_cache_ = GetTestJniCache();
    language_segmenter_factory::SegmenterOptions options(ULOC_US,
                                                         jni_cache_.get());
    ICING_ASSERT_OK_AND_ASSIGN(
        language_segmenter_,
        language_segmenter_factory::Create(std::move(options)));

    // Setup the schema
    ICING_ASSERT_OK_AND_ASSIGN(
        schema_store_,
        SchemaStore::Create(&filesystem_, test_dir_, &fake_clock_));
    SchemaProto schema =
        SchemaBuilder()
            .AddType(
                SchemaTypeConfigBuilder()
                    .SetType("email")
                    .AddProperty(PropertyConfigBuilder()
                                     .SetName("subject")
                                     .SetDataTypeString(TERM_MATCH_PREFIX,
                                                        TOKENIZER_PLAIN)
                                     .SetCardinality(CARDINALITY_OPTIONAL))
                    .AddProperty(PropertyConfigBuilder()
                                     .SetName("body")
                                     .SetDataTypeString(TERM_MATCH_EXACT,
                                                        TOKENIZER_PLAIN)
                                     .SetCardinality(CARDINALITY_OPTIONAL)))
            .Build();
    ICING_ASSERT_OK(schema_store_->SetSchema(
        schema, /*ignore_errors_and_delete_documents=*/false,
        /*allow_circular_schema_definitions=*/false));

    ICING_ASSERT_OK_AND_ASSIGN(normalizer_, normalizer_factory::Create(
                                                /*max_term_byte_size=*/10000));
    ICING_ASSERT_OK_AND_ASSIGN(
        snippet_retriever_,
        SnippetRetriever::Create(schema_store_.get(), language_segmenter_.get(),
                                 normalizer_.get()));

    // Set limits to max - effectively no limit. Enable matching and request a
    // window of 64 bytes.
    snippet_spec_.set_num_to_snippet(std::numeric_limits<int32_t>::max());
    snippet_spec_.set_num_matches_per_property(
        std::numeric_limits<int32_t>::max());
    snippet_spec_.set_max_window_bytes(64);
  }

  void TearDown() override {
    filesystem_.DeleteDirectoryRecursively(test_dir_.c_str());
  }

  Filesystem filesystem_;
  FakeClock fake_clock_;
  std::unique_ptr<SchemaStore> schema_store_;
  std::unique_ptr<LanguageSegmenter> language_segmenter_;
  std::unique_ptr<SnippetRetriever> snippet_retriever_;
  std::unique_ptr<Normalizer> normalizer_;
  std::unique_ptr<const JniCache> jni_cache_;
  ResultSpecProto::SnippetSpecProto snippet_spec_;
  std::string test_dir_;
};

TEST_F(SnippetRetrieverTest, CreationWithNullPointerShouldFail) {
  EXPECT_THAT(
      SnippetRetriever::Create(/*schema_store=*/nullptr,
                               language_segmenter_.get(), normalizer_.get()),
      StatusIs(libtextclassifier3::StatusCode::FAILED_PRECONDITION));
  EXPECT_THAT(SnippetRetriever::Create(schema_store_.get(),
                                       /*language_segmenter=*/nullptr,
                                       normalizer_.get()),
              StatusIs(libtextclassifier3::StatusCode::FAILED_PRECONDITION));
  EXPECT_THAT(
      SnippetRetriever::Create(schema_store_.get(), language_segmenter_.get(),
                               /*normalizer=*/nullptr),
      StatusIs(libtextclassifier3::StatusCode::FAILED_PRECONDITION));
}

TEST_F(SnippetRetrieverTest, SnippetingWindowMaxWindowSizeSmallerThanMatch) {
  DocumentProto document =
      DocumentBuilder()
          .SetKey("icing", "email/1")
          .SetSchema("email")
          .AddStringProperty("subject", "counting")
          .AddStringProperty("body", "one two three four.... five")
          .Build();

  SectionIdMask section_mask = 0b00000011;
  SectionRestrictQueryTermsMap query_terms{{"", {"three"}}};

  // Window starts at the beginning of "three" and ends in the middle of
  // "three". len=4, orig_window= "thre"
  snippet_spec_.set_max_window_bytes(4);
  SnippetProto snippet = snippet_retriever_->RetrieveSnippet(
      query_terms, TERM_MATCH_EXACT, snippet_spec_, document, section_mask);

  EXPECT_THAT(snippet.entries(), SizeIs(1));
  EXPECT_THAT(snippet.entries(0).property_name(), Eq("body"));
  std::string_view content =
      GetString(&document, snippet.entries(0).property_name());
  EXPECT_THAT(GetWindows(content, snippet.entries(0)), ElementsAre(""));
}

TEST_F(SnippetRetrieverTest,
       SnippetingWindowMaxWindowSizeEqualToMatch_OddLengthMatch) {
  DocumentProto document =
      DocumentBuilder()
          .SetKey("icing", "email/1")
          .SetSchema("email")
          .AddStringProperty("subject", "counting")
          .AddStringProperty("body", "one two three four.... five")
          .Build();

  SectionIdMask section_mask = 0b00000011;
  SectionRestrictQueryTermsMap query_terms{{"", {"three"}}};

  // Window starts at the beginning of "three" and at the exact end of
  // "three". len=5, orig_window= "three"
  snippet_spec_.set_max_window_bytes(5);
  SnippetProto snippet = snippet_retriever_->RetrieveSnippet(
      query_terms, TERM_MATCH_EXACT, snippet_spec_, document, section_mask);

  EXPECT_THAT(snippet.entries(), SizeIs(1));
  EXPECT_THAT(snippet.entries(0).property_name(), Eq("body"));
  std::string_view content =
      GetString(&document, snippet.entries(0).property_name());
  EXPECT_THAT(GetWindows(content, snippet.entries(0)), ElementsAre("three"));
}

TEST_F(SnippetRetrieverTest,
       SnippetingWindowMaxWindowSizeEqualToMatch_EvenLengthMatch) {
  DocumentProto document =
      DocumentBuilder()
          .SetKey("icing", "email/1")
          .SetSchema("email")
          .AddStringProperty("subject", "counting")
          .AddStringProperty("body", "one two three four.... five")
          .Build();

  SectionIdMask section_mask = 0b00000011;
  SectionRestrictQueryTermsMap query_terms{{"", {"four"}}};

  // Window starts at the beginning of "four" and at the exact end of
  // "four". len=4, orig_window= "four"
  snippet_spec_.set_max_window_bytes(4);
  SnippetProto snippet = snippet_retriever_->RetrieveSnippet(
      query_terms, TERM_MATCH_EXACT, snippet_spec_, document, section_mask);

  EXPECT_THAT(snippet.entries(), SizeIs(1));
  EXPECT_THAT(snippet.entries(0).property_name(), Eq("body"));
  std::string_view content =
      GetString(&document, snippet.entries(0).property_name());
  EXPECT_THAT(GetWindows(content, snippet.entries(0)), ElementsAre("four"));
}

TEST_F(SnippetRetrieverTest, SnippetingWindowMaxWindowStartsInWhitespace) {
  DocumentProto document =
      DocumentBuilder()
          .SetKey("icing", "email/1")
          .SetSchema("email")
          .AddStringProperty("subject", "counting")
          .AddStringProperty("body", "one two three four.... five")
          .Build();

  SectionIdMask section_mask = 0b00000011;
  SectionRestrictQueryTermsMap query_terms{{"", {"three"}}};

  // String:      "one two three four.... five"
  //               ^   ^   ^     ^        ^   ^
  // UTF-8 idx:    0   4   8     14       23  27
  // UTF-32 idx:   0   4   8     14       23  27
  //
  // The window will be:
  //   1. untrimmed, no-shifting window will be (2,17).
  //   2. trimmed, no-shifting window [4,13) "two three"
  //   3. trimmed, shifted window [4,18) "two three four"
  snippet_spec_.set_max_window_bytes(14);
  SnippetProto snippet = snippet_retriever_->RetrieveSnippet(
      query_terms, TERM_MATCH_EXACT, snippet_spec_, document, section_mask);

  EXPECT_THAT(snippet.entries(), SizeIs(1));
  EXPECT_THAT(snippet.entries(0).property_name(), Eq("body"));
  std::string_view content =
      GetString(&document, snippet.entries(0).property_name());
  EXPECT_THAT(GetWindows(content, snippet.entries(0)),
              ElementsAre("two three four"));
}

TEST_F(SnippetRetrieverTest, SnippetingWindowMaxWindowStartsMidToken) {
  DocumentProto document =
      DocumentBuilder()
          .SetKey("icing", "email/1")
          .SetSchema("email")
          .AddStringProperty("subject", "counting")
          .AddStringProperty("body", "one two three four.... five")
          .Build();

  SectionIdMask section_mask = 0b00000011;
  SectionRestrictQueryTermsMap query_terms{{"", {"three"}}};

  // String:      "one two three four.... five"
  //               ^   ^   ^     ^        ^   ^
  // UTF-8 idx:    0   4   8     14       23  27
  // UTF-32 idx:   0   4   8     14       23  27
  //
  // The window will be:
  //   1. untrimmed, no-shifting window will be (1,18).
  //   2. trimmed, no-shifting window [4,18) "two three four"
  //   3. trimmed, shifted window [4,20) "two three four.."
  snippet_spec_.set_max_window_bytes(16);
  SnippetProto snippet = snippet_retriever_->RetrieveSnippet(
      query_terms, TERM_MATCH_EXACT, snippet_spec_, document, section_mask);

  EXPECT_THAT(snippet.entries(), SizeIs(1));
  EXPECT_THAT(snippet.entries(0).property_name(), Eq("body"));
  std::string_view content =
      GetString(&document, snippet.entries(0).property_name());
  EXPECT_THAT(GetWindows(content, snippet.entries(0)),
              ElementsAre("two three four.."));
}

TEST_F(SnippetRetrieverTest, SnippetingWindowMaxWindowEndsInPunctuation) {
  DocumentProto document =
      DocumentBuilder()
          .SetKey("icing", "email/1")
          .SetSchema("email")
          .AddStringProperty("subject", "counting")
          .AddStringProperty("body", "one two three four.... five")
          .Build();

  SectionIdMask section_mask = 0b00000011;
  SectionRestrictQueryTermsMap query_terms{{"", {"three"}}};

  // Window ends in the middle of all the punctuation and window starts at 0.
  // len=20, orig_window="one two three four.."
  snippet_spec_.set_max_window_bytes(20);
  SnippetProto snippet = snippet_retriever_->RetrieveSnippet(
      query_terms, TERM_MATCH_EXACT, snippet_spec_, document, section_mask);

  EXPECT_THAT(snippet.entries(), SizeIs(1));
  EXPECT_THAT(snippet.entries(0).property_name(), Eq("body"));
  std::string_view content =
      GetString(&document, snippet.entries(0).property_name());
  EXPECT_THAT(GetWindows(content, snippet.entries(0)),
              ElementsAre("one two three four.."));
}

TEST_F(SnippetRetrieverTest,
       SnippetingWindowMaxWindowEndsMultiBytePunctuation) {
  DocumentProto document =
      DocumentBuilder()
          .SetKey("icing", "email/1")
          .SetSchema("email")
          .AddStringProperty("subject", "counting")
          .AddStringProperty("body",
                             "Is everything upside down in Australia¿ Crikey!")
          .Build();

  SectionIdMask section_mask = 0b00000011;
  SectionRestrictQueryTermsMap query_terms{{"", {"in"}}};

  // Window ends in the middle of all the punctuation and window starts at 0.
  // len=26, orig_window="pside down in Australia¿"
  snippet_spec_.set_max_window_bytes(24);
  SnippetProto snippet = snippet_retriever_->RetrieveSnippet(
      query_terms, TERM_MATCH_EXACT, snippet_spec_, document, section_mask);

  EXPECT_THAT(snippet.entries(), SizeIs(1));
  EXPECT_THAT(snippet.entries(0).property_name(), Eq("body"));
  std::string_view content =
      GetString(&document, snippet.entries(0).property_name());
  EXPECT_THAT(GetWindows(content, snippet.entries(0)),
              ElementsAre("down in Australia¿"));
}

TEST_F(SnippetRetrieverTest,
       SnippetingWindowMaxWindowBeyondMultiBytePunctuation) {
  DocumentProto document =
      DocumentBuilder()
          .SetKey("icing", "email/1")
          .SetSchema("email")
          .AddStringProperty("subject", "counting")
          .AddStringProperty("body",
                             "Is everything upside down in Australia¿ Crikey!")
          .Build();

  SectionIdMask section_mask = 0b00000011;
  SectionRestrictQueryTermsMap query_terms{{"", {"in"}}};

  // Window ends in the middle of all the punctuation and window starts at 0.
  // len=26, orig_window="upside down in Australia¿ "
  snippet_spec_.set_max_window_bytes(26);
  SnippetProto snippet = snippet_retriever_->RetrieveSnippet(
      query_terms, TERM_MATCH_EXACT, snippet_spec_, document, section_mask);

  EXPECT_THAT(snippet.entries(), SizeIs(1));
  EXPECT_THAT(snippet.entries(0).property_name(), Eq("body"));
  std::string_view content =
      GetString(&document, snippet.entries(0).property_name());
  EXPECT_THAT(GetWindows(content, snippet.entries(0)),
              ElementsAre("upside down in Australia¿"));
}

TEST_F(SnippetRetrieverTest, SnippetingWindowMaxWindowStartsBeforeValueStart) {
  DocumentProto document =
      DocumentBuilder()
          .SetKey("icing", "email/1")
          .SetSchema("email")
          .AddStringProperty("subject", "counting")
          .AddStringProperty("body", "one two three four.... five")
          .Build();

  SectionIdMask section_mask = 0b00000011;
  SectionRestrictQueryTermsMap query_terms{{"", {"three"}}};

  // String:      "one two three four.... five"
  //               ^   ^   ^     ^        ^   ^
  // UTF-8 idx:    0   4   8     14       23  27
  // UTF-32 idx:   0   4   8     14       23  27
  //
  // The window will be:
  //   1. untrimmed, no-shifting window will be (-2,21).
  //   2. trimmed, no-shifting window [0,21) "one two three four..."
  //   3. trimmed, shifted window [0,22) "one two three four...."
  snippet_spec_.set_max_window_bytes(22);
  SnippetProto snippet = snippet_retriever_->RetrieveSnippet(
      query_terms, TERM_MATCH_EXACT, snippet_spec_, document, section_mask);

  EXPECT_THAT(snippet.entries(), SizeIs(1));
  EXPECT_THAT(snippet.entries(0).property_name(), Eq("body"));
  std::string_view content =
      GetString(&document, snippet.entries(0).property_name());
  EXPECT_THAT(GetWindows(content, snippet.entries(0)),
              ElementsAre("one two three four...."));
}

TEST_F(SnippetRetrieverTest, SnippetingWindowMaxWindowEndsInWhitespace) {
  DocumentProto document =
      DocumentBuilder()
          .SetKey("icing", "email/1")
          .SetSchema("email")
          .AddStringProperty("subject", "counting")
          .AddStringProperty("body", "one two three four.... five")
          .Build();

  SectionIdMask section_mask = 0b00000011;
  SectionRestrictQueryTermsMap query_terms{{"", {"three"}}};

  // Window ends before "five" but after all the punctuation
  // len=26, orig_window="one two three four.... "
  snippet_spec_.set_max_window_bytes(26);
  SnippetProto snippet = snippet_retriever_->RetrieveSnippet(
      query_terms, TERM_MATCH_EXACT, snippet_spec_, document, section_mask);

  EXPECT_THAT(snippet.entries(), SizeIs(1));
  EXPECT_THAT(snippet.entries(0).property_name(), Eq("body"));
  std::string_view content =
      GetString(&document, snippet.entries(0).property_name());
  EXPECT_THAT(GetWindows(content, snippet.entries(0)),
              ElementsAre("one two three four...."));
}

TEST_F(SnippetRetrieverTest, SnippetingWindowMaxWindowEndsMidToken) {
  DocumentProto document =
      DocumentBuilder()
          .SetKey("icing", "email/1")
          .SetSchema("email")
          .AddStringProperty("subject", "counting")
          .AddStringProperty("body", "one two three four.... five")
          .Build();

  SectionIdMask section_mask = 0b00000011;
  SectionRestrictQueryTermsMap query_terms{{"", {"three"}}};

  // String:      "one two three four.... five"
  //               ^   ^   ^     ^        ^   ^
  // UTF-8 idx:    0   4   8     14       23  27
  // UTF-32 idx:   0   4   8     14       23  27
  //
  // The window will be:
  //   1. untrimmed, no-shifting window will be ((-7,26).
  //   2. trimmed, no-shifting window [0,26) "one two three four...."
  //   3. trimmed, shifted window [0,27) "one two three four.... five"
  snippet_spec_.set_max_window_bytes(32);
  SnippetProto snippet = snippet_retriever_->RetrieveSnippet(
      query_terms, TERM_MATCH_EXACT, snippet_spec_, document, section_mask);

  EXPECT_THAT(snippet.entries(), SizeIs(1));
  EXPECT_THAT(snippet.entries(0).property_name(), Eq("body"));
  std::string_view content =
      GetString(&document, snippet.entries(0).property_name());
  EXPECT_THAT(GetWindows(content, snippet.entries(0)),
              ElementsAre("one two three four.... five"));
}

TEST_F(SnippetRetrieverTest, SnippetingWindowMaxWindowSizeEqualToValueSize) {
  DocumentProto document =
      DocumentBuilder()
          .SetKey("icing", "email/1")
          .SetSchema("email")
          .AddStringProperty("subject", "counting")
          .AddStringProperty("body", "one two three four.... five")
          .Build();

  SectionIdMask section_mask = 0b00000011;
  SectionRestrictQueryTermsMap query_terms{{"", {"three"}}};

  // Max window size equals the size of the value.
  // len=34, orig_window="one two three four.... five"
  snippet_spec_.set_max_window_bytes(34);
  SnippetProto snippet = snippet_retriever_->RetrieveSnippet(
      query_terms, TERM_MATCH_EXACT, snippet_spec_, document, section_mask);

  EXPECT_THAT(snippet.entries(), SizeIs(1));
  EXPECT_THAT(snippet.entries(0).property_name(), Eq("body"));
  std::string_view content =
      GetString(&document, snippet.entries(0).property_name());
  EXPECT_THAT(GetWindows(content, snippet.entries(0)),
              ElementsAre("one two three four.... five"));
}

TEST_F(SnippetRetrieverTest, SnippetingWindowMaxWindowSizeLargerThanValueSize) {
  DocumentProto document =
      DocumentBuilder()
          .SetKey("icing", "email/1")
          .SetSchema("email")
          .AddStringProperty("subject", "counting")
          .AddStringProperty("body", "one two three four.... five")
          .Build();

  SectionIdMask section_mask = 0b00000011;
  SectionRestrictQueryTermsMap query_terms{{"", {"three"}}};

  // Max window size exceeds the size of the value.
  // len=36, orig_window="one two three four.... five"
  snippet_spec_.set_max_window_bytes(36);
  SnippetProto snippet = snippet_retriever_->RetrieveSnippet(
      query_terms, TERM_MATCH_EXACT, snippet_spec_, document, section_mask);

  EXPECT_THAT(snippet.entries(), SizeIs(1));
  EXPECT_THAT(snippet.entries(0).property_name(), Eq("body"));
  std::string_view content =
      GetString(&document, snippet.entries(0).property_name());
  EXPECT_THAT(GetWindows(content, snippet.entries(0)),
              ElementsAre("one two three four.... five"));
}

TEST_F(SnippetRetrieverTest, SnippetingWindowMatchAtTextStart) {
  DocumentProto document =
      DocumentBuilder()
          .SetKey("icing", "email/1")
          .SetSchema("email")
          .AddStringProperty("subject", "counting")
          .AddStringProperty("body", "one two three four.... five six")
          .Build();

  SectionIdMask section_mask = 0b00000011;
  SectionRestrictQueryTermsMap query_terms{{"", {"two"}}};

  // String:      "one two three four.... five six"
  //               ^   ^   ^     ^        ^    ^  ^
  // UTF-8 idx:    0   4   8     14       23  28  31
  // UTF-32 idx:   0   4   8     14       23  28  31
  //
  // Window size will go past the start of the window.
  // The window will be:
  //   1. untrimmed, no-shifting window will be (-10,19).
  //   2. trimmed, no-shifting window [0,19) "one two three four."
  //   3. trimmed, shifted window [0,27) "one two three four.... five"
  snippet_spec_.set_max_window_bytes(28);
  SnippetProto snippet = snippet_retriever_->RetrieveSnippet(
      query_terms, TERM_MATCH_EXACT, snippet_spec_, document, section_mask);

  EXPECT_THAT(snippet.entries(), SizeIs(1));
  EXPECT_THAT(snippet.entries(0).property_name(), Eq("body"));
  std::string_view content =
      GetString(&document, snippet.entries(0).property_name());
  EXPECT_THAT(GetWindows(content, snippet.entries(0)),
              ElementsAre("one two three four.... five"));
}

TEST_F(SnippetRetrieverTest, SnippetingWindowMatchAtTextEnd) {
  DocumentProto document =
      DocumentBuilder()
          .SetKey("icing", "email/1")
          .SetSchema("email")
          .AddStringProperty("subject", "counting")
          .AddStringProperty("body", "one two three four.... five six")
          .Build();

  SectionIdMask section_mask = 0b00000011;
  SectionRestrictQueryTermsMap query_terms{{"", {"five"}}};

  // String:      "one two three four.... five six"
  //               ^   ^   ^     ^        ^    ^  ^
  // UTF-8 idx:    0   4   8     14       23  28  31
  // UTF-32 idx:   0   4   8     14       23  28  31
  //
  // Window size will go past the end of the window.
  // The window will be:
  //   1. untrimmed, no-shifting window will be (10,39).
  //   2. trimmed, no-shifting window [14,31) "four.... five six"
  //   3. trimmed, shifted window [4,31) "two three four.... five six"
  snippet_spec_.set_max_window_bytes(28);
  SnippetProto snippet = snippet_retriever_->RetrieveSnippet(
      query_terms, TERM_MATCH_EXACT, snippet_spec_, document, section_mask);

  EXPECT_THAT(snippet.entries(), SizeIs(1));
  EXPECT_THAT(snippet.entries(0).property_name(), Eq("body"));
  std::string_view content =
      GetString(&document, snippet.entries(0).property_name());
  EXPECT_THAT(GetWindows(content, snippet.entries(0)),
              ElementsAre("two three four.... five six"));
}

TEST_F(SnippetRetrieverTest, SnippetingWindowMatchAtTextStartShortText) {
  DocumentProto document =
      DocumentBuilder()
          .SetKey("icing", "email/1")
          .SetSchema("email")
          .AddStringProperty("subject", "counting")
          .AddStringProperty("body", "one two three four....")
          .Build();

  SectionIdMask section_mask = 0b00000011;
  SectionRestrictQueryTermsMap query_terms{{"", {"two"}}};

  // String:      "one two three four...."
  //               ^   ^   ^     ^       ^
  // UTF-8 idx:    0   4   8     14      22
  // UTF-32 idx:   0   4   8     14      22
  //
  // Window size will go past the start of the window.
  // The window will be:
  //   1. untrimmed, no-shifting window will be (-10,19).
  //   2. trimmed, no-shifting window [0, 19) "one two three four."
  //   3. trimmed, shifted window [0, 22) "one two three four...."
  snippet_spec_.set_max_window_bytes(28);
  SnippetProto snippet = snippet_retriever_->RetrieveSnippet(
      query_terms, TERM_MATCH_EXACT, snippet_spec_, document, section_mask);

  EXPECT_THAT(snippet.entries(), SizeIs(1));
  EXPECT_THAT(snippet.entries(0).property_name(), Eq("body"));
  std::string_view content =
      GetString(&document, snippet.entries(0).property_name());
  EXPECT_THAT(GetWindows(content, snippet.entries(0)),
              ElementsAre("one two three four...."));
}

TEST_F(SnippetRetrieverTest, SnippetingWindowMatchAtTextEndShortText) {
  DocumentProto document =
      DocumentBuilder()
          .SetKey("icing", "email/1")
          .SetSchema("email")
          .AddStringProperty("subject", "counting")
          .AddStringProperty("body", "one two three four....")
          .Build();

  SectionIdMask section_mask = 0b00000011;
  SectionRestrictQueryTermsMap query_terms{{"", {"four"}}};

  // String:      "one two three four...."
  //               ^   ^   ^     ^       ^
  // UTF-8 idx:    0   4   8     14      22
  // UTF-32 idx:   0   4   8     14      22
  //
  // Window size will go past the start of the window.
  // The window will be:
  //   1. untrimmed, no-shifting window will be (1,30).
  //   2. trimmed, no-shifting window [4, 22) "two three four...."
  //   3. trimmed, shifted window [0, 22) "one two three four...."
  snippet_spec_.set_max_window_bytes(28);
  SnippetProto snippet = snippet_retriever_->RetrieveSnippet(
      query_terms, TERM_MATCH_EXACT, snippet_spec_, document, section_mask);

  EXPECT_THAT(snippet.entries(), SizeIs(1));
  EXPECT_THAT(snippet.entries(0).property_name(), Eq("body"));
  std::string_view content =
      GetString(&document, snippet.entries(0).property_name());
  EXPECT_THAT(GetWindows(content, snippet.entries(0)),
              ElementsAre("one two three four...."));
}

TEST_F(SnippetRetrieverTest, PrefixSnippeting) {
  DocumentProto document =
      DocumentBuilder()
          .SetKey("icing", "email/1")
          .SetSchema("email")
          .AddStringProperty("subject", "subject foo")
          .AddStringProperty("body", "Only a fool would match this content.")
          .Build();
  SectionIdMask section_mask = 0b00000011;
  SectionRestrictQueryTermsMap query_terms{{"", {"f"}}};
  SnippetProto snippet = snippet_retriever_->RetrieveSnippet(
      query_terms, TERM_MATCH_PREFIX, snippet_spec_, document, section_mask);

  // Check the snippets. 'f' should match prefix-enabled property 'subject', but
  // not exact-only property 'body'
  EXPECT_THAT(snippet.entries(), SizeIs(1));
  EXPECT_THAT(snippet.entries(0).property_name(), Eq("subject"));
  std::string_view content =
      GetString(&document, snippet.entries(0).property_name());
  EXPECT_THAT(GetWindows(content, snippet.entries(0)),
              ElementsAre("subject foo"));
  EXPECT_THAT(GetMatches(content, snippet.entries(0)), ElementsAre("foo"));
  EXPECT_THAT(GetSubMatches(content, snippet.entries(0)), ElementsAre("f"));
}

TEST_F(SnippetRetrieverTest, ExactSnippeting) {
  DocumentProto document =
      DocumentBuilder()
          .SetKey("icing", "email/1")
          .SetSchema("email")
          .AddStringProperty("subject", "subject foo")
          .AddStringProperty("body", "Only a fool would match this content.")
          .Build();

  SectionIdMask section_mask = 0b00000011;
  SectionRestrictQueryTermsMap query_terms{{"", {"f"}}};
  SnippetProto snippet = snippet_retriever_->RetrieveSnippet(
      query_terms, TERM_MATCH_EXACT, snippet_spec_, document, section_mask);

  // Check the snippets
  EXPECT_THAT(snippet.entries(), IsEmpty());
}

TEST_F(SnippetRetrieverTest, SimpleSnippetingNoWindowing) {
  DocumentProto document =
      DocumentBuilder()
          .SetKey("icing", "email/1")
          .SetSchema("email")
          .AddStringProperty("subject", "subject foo")
          .AddStringProperty("body", "Only a fool would match this content.")
          .Build();

  snippet_spec_.set_max_window_bytes(0);

  SectionIdMask section_mask = 0b00000011;
  SectionRestrictQueryTermsMap query_terms{{"", {"foo"}}};
  SnippetProto snippet = snippet_retriever_->RetrieveSnippet(
      query_terms, TERM_MATCH_EXACT, snippet_spec_, document, section_mask);

  // Check the snippets
  EXPECT_THAT(snippet.entries(), SizeIs(1));
  EXPECT_THAT(snippet.entries(0).property_name(), Eq("subject"));
  std::string_view content =
      GetString(&document, snippet.entries(0).property_name());
  EXPECT_THAT(GetWindows(content, snippet.entries(0)), ElementsAre(""));
  EXPECT_THAT(GetMatches(content, snippet.entries(0)), ElementsAre("foo"));
  EXPECT_THAT(GetSubMatches(content, snippet.entries(0)), ElementsAre("foo"));
}

TEST_F(SnippetRetrieverTest, SnippetingMultipleMatches) {
  DocumentProto document =
      DocumentBuilder()
          .SetKey("icing", "email/1")
          .SetSchema("email")
          .AddStringProperty("subject", "subject foo")
          .AddStringProperty("body",
                             "Concerning the subject of foo, we need to begin "
                             "considering our options regarding body bar.")
          .Build();
  // String:      "Concerning the subject of foo, we need to begin considering "
  //               ^          ^   ^       ^  ^    ^  ^    ^  ^     ^
  // UTF-8 idx:    0          11  15     23  26  31  34  39  42    48
  // UTF-32 idx:   0          11  15     23  26  31  34  39  42    48
  //
  // String ctd:  "our options regarding body bar."
  //               ^   ^       ^         ^    ^   ^
  // UTF-8 idx:    60  64      72        82   87  91
  // UTF-32 idx:   60  64      72        82   87  91
  SectionIdMask section_mask = 0b00000011;
  SectionRestrictQueryTermsMap query_terms{{"", {"foo", "bar"}}};
  SnippetProto snippet = snippet_retriever_->RetrieveSnippet(
      query_terms, TERM_MATCH_PREFIX, snippet_spec_, document, section_mask);

  // Check the snippets
  EXPECT_THAT(snippet.entries(), SizeIs(2));
  EXPECT_THAT(snippet.entries(0).property_name(), Eq("body"));
  std::string_view content =
      GetString(&document, snippet.entries(0).property_name());
  // The first window will be:
  //   1. untrimmed, no-shifting window will be (-6,59).
  //   2. trimmed, no-shifting window [0, 59) "Concerning... considering".
  //   3. trimmed, shifted window [0, 63) "Concerning... our"
  // The second window will be:
  //   1. untrimmed, no-shifting window will be (54,91).
  //   2. trimmed, no-shifting window [60, 91) "our... bar.".
  //   3. trimmed, shifted window [31, 91) "we... bar."
  EXPECT_THAT(
      GetWindows(content, snippet.entries(0)),
      ElementsAre(
          "Concerning the subject of foo, we need to begin considering our",
          "we need to begin considering our options regarding body bar."));
  EXPECT_THAT(GetMatches(content, snippet.entries(0)),
              ElementsAre("foo", "bar"));
  EXPECT_THAT(GetSubMatches(content, snippet.entries(0)),
              ElementsAre("foo", "bar"));

  EXPECT_THAT(snippet.entries(1).property_name(), Eq("subject"));
  content = GetString(&document, snippet.entries(1).property_name());
  EXPECT_THAT(GetWindows(content, snippet.entries(1)),
              ElementsAre("subject foo"));
  EXPECT_THAT(GetMatches(content, snippet.entries(1)), ElementsAre("foo"));
  EXPECT_THAT(GetSubMatches(content, snippet.entries(1)), ElementsAre("foo"));
}

TEST_F(SnippetRetrieverTest, SnippetingMultipleMatchesSectionRestrict) {
  DocumentProto document =
      DocumentBuilder()
          .SetKey("icing", "email/1")
          .SetSchema("email")
          .AddStringProperty("subject", "subject foo")
          .AddStringProperty("body",
                             "Concerning the subject of foo, we need to begin "
                             "considering our options regarding body bar.")
          .Build();
  // String:      "Concerning the subject of foo, we need to begin considering "
  //               ^          ^   ^       ^  ^    ^  ^    ^  ^     ^
  // UTF-8 idx:    0          11  15     23  26  31  34  39  42    48
  // UTF-32 idx:   0          11  15     23  26  31  34  39  42    48
  //
  // String ctd:  "our options regarding body bar."
  //               ^   ^       ^         ^    ^   ^
  // UTF-8 idx:    60  64      72        82   87  91
  // UTF-32 idx:   60  64      72        82   87  91
  //
  // Section 1 "subject" is not in the section_mask, so no snippet information
  // from that section should be returned by the SnippetRetriever.
  SectionIdMask section_mask = 0b00000001;
  SectionRestrictQueryTermsMap query_terms{{"", {"foo", "bar"}}};
  SnippetProto snippet = snippet_retriever_->RetrieveSnippet(
      query_terms, TERM_MATCH_PREFIX, snippet_spec_, document, section_mask);

  // Check the snippets
  EXPECT_THAT(snippet.entries(), SizeIs(1));
  EXPECT_THAT(snippet.entries(0).property_name(), Eq("body"));
  std::string_view content =
      GetString(&document, snippet.entries(0).property_name());
  // The first window will be:
  //   1. untrimmed, no-shifting window will be (-6,59).
  //   2. trimmed, no-shifting window [0, 59) "Concerning... considering".
  //   3. trimmed, shifted window [0, 63) "Concerning... our"
  // The second window will be:
  //   1. untrimmed, no-shifting window will be (54,91).
  //   2. trimmed, no-shifting window [60, 91) "our... bar.".
  //   3. trimmed, shifted window [31, 91) "we... bar."
  EXPECT_THAT(
      GetWindows(content, snippet.entries(0)),
      ElementsAre(
          "Concerning the subject of foo, we need to begin considering our",
          "we need to begin considering our options regarding body bar."));
  EXPECT_THAT(GetMatches(content, snippet.entries(0)),
              ElementsAre("foo", "bar"));
  EXPECT_THAT(GetSubMatches(content, snippet.entries(0)),
              ElementsAre("foo", "bar"));
}

TEST_F(SnippetRetrieverTest, SnippetingMultipleMatchesSectionRestrictedTerm) {
  DocumentProto document =
      DocumentBuilder()
          .SetKey("icing", "email/1")
          .SetSchema("email")
          .AddStringProperty("subject", "subject foo")
          .AddStringProperty("body",
                             "Concerning the subject of foo, we need to begin "
                             "considering our options regarding body bar.")
          .Build();
  // String:      "Concerning the subject of foo, we need to begin considering "
  //               ^          ^   ^       ^  ^    ^  ^    ^  ^     ^
  // UTF-8 idx:    0          11  15     23  26  31  34  39  42    48
  // UTF-32 idx:   0          11  15     23  26  31  34  39  42    48
  //
  // String ctd:  "our options regarding body bar."
  //               ^   ^       ^         ^    ^   ^
  // UTF-8 idx:    60  64      72        82   87  91
  // UTF-32 idx:   60  64      72        82   87  91
  SectionIdMask section_mask = 0b00000011;
  // "subject" should match in both sections, but "foo" is restricted to "body"
  // so it should only match in the 'body' section and not the 'subject'
  // section.
  SectionRestrictQueryTermsMap query_terms{{"", {"subject"}},
                                           {"body", {"foo"}}};
  SnippetProto snippet = snippet_retriever_->RetrieveSnippet(
      query_terms, TERM_MATCH_PREFIX, snippet_spec_, document, section_mask);

  // Check the snippets
  EXPECT_THAT(snippet.entries(), SizeIs(2));
  EXPECT_THAT(snippet.entries(0).property_name(), Eq("body"));
  std::string_view content =
      GetString(&document, snippet.entries(0).property_name());
  // The first window will be:
  //   1. untrimmed, no-shifting window will be (-15,50).
  //   2. trimmed, no-shifting window [0, 47) "Concerning... begin".
  //   3. trimmed, shifted window [0, 63) "Concerning... our"
  // The second window will be:
  //   1. untrimmed, no-shifting window will be (-6,59).
  //   2. trimmed, no-shifting window [0, 59) "Concerning... considering".
  //   3. trimmed, shifted window [0, 63) "Concerning... our"
  EXPECT_THAT(
      GetWindows(content, snippet.entries(0)),
      ElementsAre(
          "Concerning the subject of foo, we need to begin considering our",
          "Concerning the subject of foo, we need to begin considering our"));
  EXPECT_THAT(GetMatches(content, snippet.entries(0)),
              ElementsAre("subject", "foo"));
  EXPECT_THAT(GetSubMatches(content, snippet.entries(0)),
              ElementsAre("subject", "foo"));

  EXPECT_THAT(snippet.entries(1).property_name(), Eq("subject"));
  content = GetString(&document, snippet.entries(1).property_name());
  EXPECT_THAT(GetWindows(content, snippet.entries(1)),
              ElementsAre("subject foo"));
  EXPECT_THAT(GetMatches(content, snippet.entries(1)), ElementsAre("subject"));
  EXPECT_THAT(GetSubMatches(content, snippet.entries(1)),
              ElementsAre("subject"));
}

TEST_F(SnippetRetrieverTest, SnippetingMultipleMatchesOneMatchPerProperty) {
  DocumentProto document =
      DocumentBuilder()
          .SetKey("icing", "email/1")
          .SetSchema("email")
          .AddStringProperty("subject", "subject foo")
          .AddStringProperty("body",
                             "Concerning the subject of foo, we need to begin "
                             "considering our options regarding body bar.")
          .Build();

  // String:      "Concerning the subject of foo, we need to begin considering "
  //               ^          ^   ^       ^  ^    ^  ^    ^  ^     ^
  // UTF-8 idx:    0          11  15     23  26  31  34  39  42    48
  // UTF-32 idx:   0          11  15     23  26  31  34  39  42    48
  //
  // String ctd:  "our options regarding body bar."
  //               ^   ^       ^         ^    ^   ^
  // UTF-8 idx:    60  64      72        82   87  91
  // UTF-32 idx:   60  64      72        82   87  91
  snippet_spec_.set_num_matches_per_property(1);

  SectionIdMask section_mask = 0b00000011;
  SectionRestrictQueryTermsMap query_terms{{"", {"foo", "bar"}}};
  SnippetProto snippet = snippet_retriever_->RetrieveSnippet(
      query_terms, TERM_MATCH_PREFIX, snippet_spec_, document, section_mask);

  // Check the snippets
  EXPECT_THAT(snippet.entries(), SizeIs(2));
  EXPECT_THAT(snippet.entries(0).property_name(), Eq("body"));
  std::string_view content =
      GetString(&document, snippet.entries(0).property_name());
  // The window will be:
  //   1. untrimmed, no-shifting window will be (-6,59).
  //   2. trimmed, no-shifting window [0, 59) "Concerning... considering".
  //   3. trimmed, shifted window [0, 63) "Concerning... our"
  EXPECT_THAT(
      GetWindows(content, snippet.entries(0)),
      ElementsAre(
          "Concerning the subject of foo, we need to begin considering our"));
  EXPECT_THAT(GetMatches(content, snippet.entries(0)), ElementsAre("foo"));
  EXPECT_THAT(GetSubMatches(content, snippet.entries(0)), ElementsAre("foo"));

  EXPECT_THAT(snippet.entries(1).property_name(), Eq("subject"));
  content = GetString(&document, snippet.entries(1).property_name());
  EXPECT_THAT(GetWindows(content, snippet.entries(1)),
              ElementsAre("subject foo"));
  EXPECT_THAT(GetMatches(content, snippet.entries(1)), ElementsAre("foo"));
  EXPECT_THAT(GetSubMatches(content, snippet.entries(1)), ElementsAre("foo"));
}

TEST_F(SnippetRetrieverTest, PrefixSnippetingNormalization) {
  DocumentProto document =
      DocumentBuilder()
          .SetKey("icing", "email/1")
          .SetSchema("email")
          .AddStringProperty("subject", "MDI team")
          .AddStringProperty("body", "Some members are in Zürich.")
          .Build();
  SectionIdMask section_mask = 0b00000011;
  SectionRestrictQueryTermsMap query_terms{{"", {"md"}}};
  SnippetProto snippet = snippet_retriever_->RetrieveSnippet(
      query_terms, TERM_MATCH_PREFIX, snippet_spec_, document, section_mask);

  EXPECT_THAT(snippet.entries(), SizeIs(1));
  EXPECT_THAT(snippet.entries(0).property_name(), Eq("subject"));
  std::string_view content =
      GetString(&document, snippet.entries(0).property_name());
  EXPECT_THAT(GetWindows(content, snippet.entries(0)), ElementsAre("MDI team"));
  EXPECT_THAT(GetMatches(content, snippet.entries(0)), ElementsAre("MDI"));
  EXPECT_THAT(GetSubMatches(content, snippet.entries(0)), ElementsAre("MD"));
}

TEST_F(SnippetRetrieverTest, ExactSnippetingNormalization) {
  DocumentProto document =
      DocumentBuilder()
          .SetKey("icing", "email/1")
          .SetSchema("email")
          .AddStringProperty("subject", "MDI team")
          .AddStringProperty("body", "Some members are in Zürich.")
          .Build();

  SectionIdMask section_mask = 0b00000011;
  SectionRestrictQueryTermsMap query_terms{{"", {"zurich"}}};
  SnippetProto snippet = snippet_retriever_->RetrieveSnippet(
      query_terms, TERM_MATCH_EXACT, snippet_spec_, document, section_mask);

  EXPECT_THAT(snippet.entries(), SizeIs(1));
  EXPECT_THAT(snippet.entries(0).property_name(), Eq("body"));
  std::string_view content =
      GetString(&document, snippet.entries(0).property_name());
  EXPECT_THAT(GetWindows(content, snippet.entries(0)),
              ElementsAre("Some members are in Zürich."));
  EXPECT_THAT(GetMatches(content, snippet.entries(0)), ElementsAre("Zürich"));

  EXPECT_THAT(GetSubMatches(content, snippet.entries(0)),
              ElementsAre("Zürich"));
}

TEST_F(SnippetRetrieverTest, SnippetingTestOneLevel) {
  SchemaProto schema =
      SchemaBuilder()
          .AddType(SchemaTypeConfigBuilder()
                       .SetType("SingleLevelType")
                       .AddProperty(PropertyConfigBuilder()
                                        .SetName("X")
                                        .SetDataTypeString(TERM_MATCH_PREFIX,
                                                           TOKENIZER_PLAIN)
                                        .SetCardinality(CARDINALITY_REPEATED))
                       .AddProperty(PropertyConfigBuilder()
                                        .SetName("Y")
                                        .SetDataTypeString(TERM_MATCH_PREFIX,
                                                           TOKENIZER_PLAIN)
                                        .SetCardinality(CARDINALITY_REPEATED))
                       .AddProperty(PropertyConfigBuilder()
                                        .SetName("Z")
                                        .SetDataTypeString(TERM_MATCH_PREFIX,
                                                           TOKENIZER_PLAIN)
                                        .SetCardinality(CARDINALITY_REPEATED)))
          .Build();
  ICING_ASSERT_OK(schema_store_->SetSchema(
      schema, /*ignore_errors_and_delete_documents=*/true,
      /*allow_circular_schema_definitions=*/false));
  ICING_ASSERT_OK_AND_ASSIGN(
      snippet_retriever_,
      SnippetRetriever::Create(schema_store_.get(), language_segmenter_.get(),
                               normalizer_.get()));

  std::vector<std::string> string_values = {"marco", "polo", "marco", "polo"};
  DocumentProto document;
  document.set_schema("SingleLevelType");
  PropertyProto* prop = document.add_properties();
  prop->set_name("X");
  for (const std::string& s : string_values) {
    prop->add_string_values(s);
  }
  prop = document.add_properties();
  prop->set_name("Y");
  for (const std::string& s : string_values) {
    prop->add_string_values(s);
  }
  prop = document.add_properties();
  prop->set_name("Z");
  for (const std::string& s : string_values) {
    prop->add_string_values(s);
  }

  SectionIdMask section_mask = 0b00000111;
  SectionRestrictQueryTermsMap query_terms{{"", {"polo"}}};
  SnippetProto snippet = snippet_retriever_->RetrieveSnippet(
      query_terms, TERM_MATCH_EXACT, snippet_spec_, document, section_mask);

  EXPECT_THAT(snippet.entries(), SizeIs(6));
  EXPECT_THAT(snippet.entries(0).property_name(), Eq("X[1]"));
  std::string_view content =
      GetString(&document, snippet.entries(0).property_name());
  EXPECT_THAT(GetWindows(content, snippet.entries(0)), ElementsAre("polo"));
  EXPECT_THAT(GetMatches(content, snippet.entries(0)), ElementsAre("polo"));
  EXPECT_THAT(GetSubMatches(content, snippet.entries(0)), ElementsAre("polo"));

  EXPECT_THAT(snippet.entries(1).property_name(), Eq("X[3]"));
  content = GetString(&document, snippet.entries(1).property_name());
  EXPECT_THAT(GetWindows(content, snippet.entries(1)), ElementsAre("polo"));
  EXPECT_THAT(GetMatches(content, snippet.entries(1)), ElementsAre("polo"));
  EXPECT_THAT(GetSubMatches(content, snippet.entries(1)), ElementsAre("polo"));

  EXPECT_THAT(GetPropertyPaths(snippet),
              ElementsAre("X[1]", "X[3]", "Y[1]", "Y[3]", "Z[1]", "Z[3]"));
}

TEST_F(SnippetRetrieverTest, SnippetingTestMultiLevel) {
  SchemaProto schema =
      SchemaBuilder()
          .AddType(SchemaTypeConfigBuilder()
                       .SetType("SingleLevelType")
                       .AddProperty(PropertyConfigBuilder()
                                        .SetName("X")
                                        .SetDataTypeString(TERM_MATCH_PREFIX,
                                                           TOKENIZER_PLAIN)
                                        .SetCardinality(CARDINALITY_REPEATED))
                       .AddProperty(PropertyConfigBuilder()
                                        .SetName("Y")
                                        .SetDataTypeString(TERM_MATCH_PREFIX,
                                                           TOKENIZER_PLAIN)
                                        .SetCardinality(CARDINALITY_REPEATED))
                       .AddProperty(PropertyConfigBuilder()
                                        .SetName("Z")
                                        .SetDataTypeString(TERM_MATCH_PREFIX,
                                                           TOKENIZER_PLAIN)
                                        .SetCardinality(CARDINALITY_REPEATED)))
          .AddType(SchemaTypeConfigBuilder()
                       .SetType("MultiLevelType")
                       .AddProperty(PropertyConfigBuilder()
                                        .SetName("A")
                                        .SetDataTypeDocument(
                                            "SingleLevelType",
                                            /*index_nested_properties=*/true)
                                        .SetCardinality(CARDINALITY_OPTIONAL))
                       .AddProperty(PropertyConfigBuilder()
                                        .SetName("B")
                                        .SetDataTypeDocument(
                                            "SingleLevelType",
                                            /*index_nested_properties=*/true)
                                        .SetCardinality(CARDINALITY_OPTIONAL))
                       .AddProperty(PropertyConfigBuilder()
                                        .SetName("C")
                                        .SetDataTypeDocument(
                                            "SingleLevelType",
                                            /*index_nested_properties=*/true)
                                        .SetCardinality(CARDINALITY_OPTIONAL)))
          .Build();
  ICING_ASSERT_OK(schema_store_->SetSchema(
      schema, /*ignore_errors_and_delete_documents=*/true,
      /*allow_circular_schema_definitions=*/false));
  ICING_ASSERT_OK_AND_ASSIGN(
      snippet_retriever_,
      SnippetRetriever::Create(schema_store_.get(), language_segmenter_.get(),
                               normalizer_.get()));

  std::vector<std::string> string_values = {"marco", "polo", "marco", "polo"};
  DocumentProto subdocument;
  PropertyProto* prop = subdocument.add_properties();
  prop->set_name("X");
  for (const std::string& s : string_values) {
    prop->add_string_values(s);
  }
  prop = subdocument.add_properties();
  prop->set_name("Y");
  for (const std::string& s : string_values) {
    prop->add_string_values(s);
  }
  prop = subdocument.add_properties();
  prop->set_name("Z");
  for (const std::string& s : string_values) {
    prop->add_string_values(s);
  }

  DocumentProto document;
  document.set_schema("MultiLevelType");
  prop = document.add_properties();
  prop->set_name("A");
  *prop->add_document_values() = subdocument;

  prop = document.add_properties();
  prop->set_name("B");
  *prop->add_document_values() = subdocument;

  prop = document.add_properties();
  prop->set_name("C");
  *prop->add_document_values() = subdocument;

  SectionIdMask section_mask = 0b111111111;
  SectionRestrictQueryTermsMap query_terms{{"", {"polo"}}};
  SnippetProto snippet = snippet_retriever_->RetrieveSnippet(
      query_terms, TERM_MATCH_EXACT, snippet_spec_, document, section_mask);

  EXPECT_THAT(snippet.entries(), SizeIs(18));
  EXPECT_THAT(snippet.entries(0).property_name(), Eq("A.X[1]"));
  std::string_view content =
      GetString(&document, snippet.entries(0).property_name());
  EXPECT_THAT(GetWindows(content, snippet.entries(0)), ElementsAre("polo"));
  EXPECT_THAT(GetMatches(content, snippet.entries(0)), ElementsAre("polo"));
  EXPECT_THAT(GetSubMatches(content, snippet.entries(0)), ElementsAre("polo"));

  EXPECT_THAT(snippet.entries(1).property_name(), Eq("A.X[3]"));
  content = GetString(&document, snippet.entries(1).property_name());
  EXPECT_THAT(GetWindows(content, snippet.entries(1)), ElementsAre("polo"));
  EXPECT_THAT(GetMatches(content, snippet.entries(1)), ElementsAre("polo"));
  EXPECT_THAT(GetSubMatches(content, snippet.entries(1)), ElementsAre("polo"));

  EXPECT_THAT(
      GetPropertyPaths(snippet),
      ElementsAre("A.X[1]", "A.X[3]", "A.Y[1]", "A.Y[3]", "A.Z[1]", "A.Z[3]",
                  "B.X[1]", "B.X[3]", "B.Y[1]", "B.Y[3]", "B.Z[1]", "B.Z[3]",
                  "C.X[1]", "C.X[3]", "C.Y[1]", "C.Y[3]", "C.Z[1]", "C.Z[3]"));
}

TEST_F(SnippetRetrieverTest, SnippetingTestMultiLevelRepeated) {
  SchemaProto schema =
      SchemaBuilder()
          .AddType(SchemaTypeConfigBuilder()
                       .SetType("SingleLevelType")
                       .AddProperty(PropertyConfigBuilder()
                                        .SetName("X")
                                        .SetDataTypeString(TERM_MATCH_PREFIX,
                                                           TOKENIZER_PLAIN)
                                        .SetCardinality(CARDINALITY_REPEATED))
                       .AddProperty(PropertyConfigBuilder()
                                        .SetName("Y")
                                        .SetDataTypeString(TERM_MATCH_PREFIX,
                                                           TOKENIZER_PLAIN)
                                        .SetCardinality(CARDINALITY_REPEATED))
                       .AddProperty(PropertyConfigBuilder()
                                        .SetName("Z")
                                        .SetDataTypeString(TERM_MATCH_PREFIX,
                                                           TOKENIZER_PLAIN)
                                        .SetCardinality(CARDINALITY_REPEATED)))
          .AddType(SchemaTypeConfigBuilder()
                       .SetType("MultiLevelType")
                       .AddProperty(PropertyConfigBuilder()
                                        .SetName("A")
                                        .SetDataTypeDocument(
                                            "SingleLevelType",
                                            /*index_nested_properties=*/true)
                                        .SetCardinality(CARDINALITY_REPEATED))
                       .AddProperty(PropertyConfigBuilder()
                                        .SetName("B")
                                        .SetDataTypeDocument(
                                            "SingleLevelType",
                                            /*index_nested_properties=*/true)
                                        .SetCardinality(CARDINALITY_REPEATED))
                       .AddProperty(PropertyConfigBuilder()
                                        .SetName("C")
                                        .SetDataTypeDocument(
                                            "SingleLevelType",
                                            /*index_nested_properties=*/true)
                                        .SetCardinality(CARDINALITY_REPEATED)))
          .Build();
  ICING_ASSERT_OK(schema_store_->SetSchema(
      schema, /*ignore_errors_and_delete_documents=*/true,
      /*allow_circular_schema_definitions=*/false));
  ICING_ASSERT_OK_AND_ASSIGN(
      snippet_retriever_,
      SnippetRetriever::Create(schema_store_.get(), language_segmenter_.get(),
                               normalizer_.get()));

  std::vector<std::string> string_values = {"marco", "polo", "marco", "polo"};
  DocumentProto subdocument;
  PropertyProto* prop = subdocument.add_properties();
  prop->set_name("X");
  for (const std::string& s : string_values) {
    prop->add_string_values(s);
  }
  prop = subdocument.add_properties();
  prop->set_name("Y");
  for (const std::string& s : string_values) {
    prop->add_string_values(s);
  }
  prop = subdocument.add_properties();
  prop->set_name("Z");
  for (const std::string& s : string_values) {
    prop->add_string_values(s);
  }

  DocumentProto document;
  document.set_schema("MultiLevelType");
  prop = document.add_properties();
  prop->set_name("A");
  *prop->add_document_values() = subdocument;
  *prop->add_document_values() = subdocument;

  prop = document.add_properties();
  prop->set_name("B");
  *prop->add_document_values() = subdocument;
  *prop->add_document_values() = subdocument;

  prop = document.add_properties();
  prop->set_name("C");
  *prop->add_document_values() = subdocument;
  *prop->add_document_values() = subdocument;

  SectionIdMask section_mask = 0b111111111;
  SectionRestrictQueryTermsMap query_terms{{"", {"polo"}}};
  SnippetProto snippet = snippet_retriever_->RetrieveSnippet(
      query_terms, TERM_MATCH_EXACT, snippet_spec_, document, section_mask);

  EXPECT_THAT(snippet.entries(), SizeIs(36));
  EXPECT_THAT(snippet.entries(0).property_name(), Eq("A[0].X[1]"));
  std::string_view content =
      GetString(&document, snippet.entries(0).property_name());
  EXPECT_THAT(GetWindows(content, snippet.entries(0)), ElementsAre("polo"));
  EXPECT_THAT(GetMatches(content, snippet.entries(0)), ElementsAre("polo"));
  EXPECT_THAT(GetSubMatches(content, snippet.entries(0)), ElementsAre("polo"));

  EXPECT_THAT(snippet.entries(1).property_name(), Eq("A[0].X[3]"));
  content = GetString(&document, snippet.entries(1).property_name());
  EXPECT_THAT(GetWindows(content, snippet.entries(1)), ElementsAre("polo"));
  EXPECT_THAT(GetMatches(content, snippet.entries(1)), ElementsAre("polo"));
  EXPECT_THAT(GetSubMatches(content, snippet.entries(1)), ElementsAre("polo"));

  EXPECT_THAT(GetPropertyPaths(snippet),
              ElementsAre("A[0].X[1]", "A[0].X[3]", "A[1].X[1]", "A[1].X[3]",
                          "A[0].Y[1]", "A[0].Y[3]", "A[1].Y[1]", "A[1].Y[3]",
                          "A[0].Z[1]", "A[0].Z[3]", "A[1].Z[1]", "A[1].Z[3]",
                          "B[0].X[1]", "B[0].X[3]", "B[1].X[1]", "B[1].X[3]",
                          "B[0].Y[1]", "B[0].Y[3]", "B[1].Y[1]", "B[1].Y[3]",
                          "B[0].Z[1]", "B[0].Z[3]", "B[1].Z[1]", "B[1].Z[3]",
                          "C[0].X[1]", "C[0].X[3]", "C[1].X[1]", "C[1].X[3]",
                          "C[0].Y[1]", "C[0].Y[3]", "C[1].Y[1]", "C[1].Y[3]",
                          "C[0].Z[1]", "C[0].Z[3]", "C[1].Z[1]", "C[1].Z[3]"));
}

TEST_F(SnippetRetrieverTest, SnippetingTestMultiLevelSingleValue) {
  SchemaProto schema =
      SchemaBuilder()
          .AddType(SchemaTypeConfigBuilder()
                       .SetType("SingleLevelType")
                       .AddProperty(PropertyConfigBuilder()
                                        .SetName("X")
                                        .SetDataTypeString(TERM_MATCH_PREFIX,
                                                           TOKENIZER_PLAIN)
                                        .SetCardinality(CARDINALITY_OPTIONAL))
                       .AddProperty(PropertyConfigBuilder()
                                        .SetName("Y")
                                        .SetDataTypeString(TERM_MATCH_PREFIX,
                                                           TOKENIZER_PLAIN)
                                        .SetCardinality(CARDINALITY_OPTIONAL))
                       .AddProperty(PropertyConfigBuilder()
                                        .SetName("Z")
                                        .SetDataTypeString(TERM_MATCH_PREFIX,
                                                           TOKENIZER_PLAIN)
                                        .SetCardinality(CARDINALITY_OPTIONAL)))
          .AddType(SchemaTypeConfigBuilder()
                       .SetType("MultiLevelType")
                       .AddProperty(PropertyConfigBuilder()
                                        .SetName("A")
                                        .SetDataTypeDocument(
                                            "SingleLevelType",
                                            /*index_nested_properties=*/true)
                                        .SetCardinality(CARDINALITY_REPEATED))
                       .AddProperty(PropertyConfigBuilder()
                                        .SetName("B")
                                        .SetDataTypeDocument(
                                            "SingleLevelType",
                                            /*index_nested_properties=*/true)
                                        .SetCardinality(CARDINALITY_REPEATED))
                       .AddProperty(PropertyConfigBuilder()
                                        .SetName("C")
                                        .SetDataTypeDocument(
                                            "SingleLevelType",
                                            /*index_nested_properties=*/true)
                                        .SetCardinality(CARDINALITY_REPEATED)))
          .Build();
  ICING_ASSERT_OK(schema_store_->SetSchema(
      schema, /*ignore_errors_and_delete_documents=*/true,
      /*allow_circular_schema_definitions=*/false));
  ICING_ASSERT_OK_AND_ASSIGN(
      snippet_retriever_,
      SnippetRetriever::Create(schema_store_.get(), language_segmenter_.get(),
                               normalizer_.get()));

  DocumentProto subdocument;
  PropertyProto* prop = subdocument.add_properties();
  prop->set_name("X");
  prop->add_string_values("polo");
  prop = subdocument.add_properties();
  prop->set_name("Y");
  prop->add_string_values("marco");
  prop = subdocument.add_properties();
  prop->set_name("Z");
  prop->add_string_values("polo");

  DocumentProto document;
  document.set_schema("MultiLevelType");
  prop = document.add_properties();
  prop->set_name("A");
  *prop->add_document_values() = subdocument;
  *prop->add_document_values() = subdocument;

  prop = document.add_properties();
  prop->set_name("B");
  *prop->add_document_values() = subdocument;
  *prop->add_document_values() = subdocument;

  prop = document.add_properties();
  prop->set_name("C");
  *prop->add_document_values() = subdocument;
  *prop->add_document_values() = subdocument;

  SectionIdMask section_mask = 0b111111111;
  SectionRestrictQueryTermsMap query_terms{{"", {"polo"}}};
  SnippetProto snippet = snippet_retriever_->RetrieveSnippet(
      query_terms, TERM_MATCH_EXACT, snippet_spec_, document, section_mask);

  EXPECT_THAT(snippet.entries(), SizeIs(12));
  EXPECT_THAT(snippet.entries(0).property_name(), Eq("A[0].X"));
  std::string_view content =
      GetString(&document, snippet.entries(0).property_name());
  EXPECT_THAT(GetWindows(content, snippet.entries(0)), ElementsAre("polo"));
  EXPECT_THAT(GetMatches(content, snippet.entries(0)), ElementsAre("polo"));
  EXPECT_THAT(GetSubMatches(content, snippet.entries(0)), ElementsAre("polo"));

  EXPECT_THAT(snippet.entries(1).property_name(), Eq("A[1].X"));
  content = GetString(&document, snippet.entries(1).property_name());
  EXPECT_THAT(GetWindows(content, snippet.entries(1)), ElementsAre("polo"));
  EXPECT_THAT(GetMatches(content, snippet.entries(1)), ElementsAre("polo"));
  EXPECT_THAT(GetSubMatches(content, snippet.entries(1)), ElementsAre("polo"));

  EXPECT_THAT(
      GetPropertyPaths(snippet),
      ElementsAre("A[0].X", "A[1].X", "A[0].Z", "A[1].Z", "B[0].X", "B[1].X",
                  "B[0].Z", "B[1].Z", "C[0].X", "C[1].X", "C[0].Z", "C[1].Z"));
}

TEST_F(SnippetRetrieverTest, CJKSnippetMatchTest) {
  // String:     "我每天走路去上班。"
  //              ^ ^  ^   ^^
  // UTF8 idx:    0 3  9  15 18
  // UTF16 idx:   0 1  3   5 6
  // Breaks into segments: "我", "每天", "走路", "去", "上班"
  constexpr std::string_view kChinese = "我每天走路去上班。";
  DocumentProto document =
      DocumentBuilder()
          .SetKey("icing", "email/1")
          .SetSchema("email")
          .AddStringProperty("subject", kChinese)
          .AddStringProperty("body",
                             "Concerning the subject of foo, we need to begin "
                             "considering our options regarding body bar.")
          .Build();

  SectionIdMask section_mask = 0b00000011;
  SectionRestrictQueryTermsMap query_terms{{"", {"走"}}};

  SnippetProto snippet = snippet_retriever_->RetrieveSnippet(
      query_terms, TERM_MATCH_PREFIX, snippet_spec_, document, section_mask);

  // Ensure that one and only one property was matched and it was "body"
  ASSERT_THAT(snippet.entries(), SizeIs(1));
  const SnippetProto::EntryProto* entry = &snippet.entries(0);
  EXPECT_THAT(entry->property_name(), Eq("subject"));
  std::string_view content =
      GetString(&document, snippet.entries(0).property_name());

  // Ensure that there is one and only one match within "subject"
  ASSERT_THAT(entry->snippet_matches(), SizeIs(1));
  const SnippetMatchProto& match_proto = entry->snippet_matches(0);

  // Ensure that the match is correct.
  EXPECT_THAT(GetMatches(content, *entry), ElementsAre("走路"));
  EXPECT_THAT(GetSubMatches(content, *entry), ElementsAre("走"));

  // Ensure that the utf-16 values are also as expected
  EXPECT_THAT(match_proto.exact_match_utf16_position(), Eq(3));
  EXPECT_THAT(match_proto.exact_match_utf16_length(), Eq(2));
  EXPECT_THAT(match_proto.submatch_utf16_length(), Eq(1));
}

TEST_F(SnippetRetrieverTest, CJKSnippetWindowTest) {
  language_segmenter_factory::SegmenterOptions options(ULOC_SIMPLIFIED_CHINESE,
                                                       jni_cache_.get());
  ICING_ASSERT_OK_AND_ASSIGN(
      language_segmenter_,
      language_segmenter_factory::Create(std::move(options)));
  ICING_ASSERT_OK_AND_ASSIGN(
      snippet_retriever_,
      SnippetRetriever::Create(schema_store_.get(), language_segmenter_.get(),
                               normalizer_.get()));

  // String:     "我每天走路去上班。"
  //              ^ ^  ^   ^^
  // UTF8 idx:    0 3  9  15 18
  // UTF16 idx:   0 1  3   5 6
  // UTF32 idx:   0 1  3   5 6
  // Breaks into segments: "我", "每天", "走路", "去", "上班"
  constexpr std::string_view kChinese = "我每天走路去上班。";
  DocumentProto document =
      DocumentBuilder()
          .SetKey("icing", "email/1")
          .SetSchema("email")
          .AddStringProperty("subject", kChinese)
          .AddStringProperty("body",
                             "Concerning the subject of foo, we need to begin "
                             "considering our options regarding body bar.")
          .Build();

  SectionIdMask section_mask = 0b00000011;
  SectionRestrictQueryTermsMap query_terms{{"", {"走"}}};

  // The window will be:
  //   1. untrimmed, no-shifting window will be (0,7).
  //   2. trimmed, no-shifting window [1, 6) "每天走路去".
  //   3. trimmed, shifted window [0, 6) "我每天走路去"
  snippet_spec_.set_max_window_bytes(6);

  SnippetProto snippet = snippet_retriever_->RetrieveSnippet(
      query_terms, TERM_MATCH_PREFIX, snippet_spec_, document, section_mask);

  // Ensure that one and only one property was matched and it was "body"
  ASSERT_THAT(snippet.entries(), SizeIs(1));
  const SnippetProto::EntryProto* entry = &snippet.entries(0);
  EXPECT_THAT(entry->property_name(), Eq("subject"));
  std::string_view content =
      GetString(&document, snippet.entries(0).property_name());

  // Ensure that there is one and only one match within "subject"
  ASSERT_THAT(entry->snippet_matches(), SizeIs(1));
  const SnippetMatchProto& match_proto = entry->snippet_matches(0);

  // Ensure that the match is correct.
  EXPECT_THAT(GetWindows(content, *entry), ElementsAre("我每天走路去"));

  // Ensure that the utf-16 values are also as expected
  EXPECT_THAT(match_proto.window_utf16_position(), Eq(0));
  EXPECT_THAT(match_proto.window_utf16_length(), Eq(6));
}

TEST_F(SnippetRetrieverTest, Utf16MultiCodeUnitSnippetMatchTest) {
  // The following string has four-byte UTF-8 characters. Most importantly, it
  // is also two code units in UTF-16.
  // String:     "𐀀𐀁 𐀂𐀃 𐀄"
  //              ^  ^  ^
  // UTF8 idx:    0  9  18
  // UTF16 idx:   0  5  10
  // Breaks into segments: "𐀀𐀁", "𐀂𐀃", "𐀄"
  constexpr std::string_view kText = "𐀀𐀁 𐀂𐀃 𐀄";
  DocumentProto document =
      DocumentBuilder()
          .SetKey("icing", "email/1")
          .SetSchema("email")
          .AddStringProperty("subject", kText)
          .AddStringProperty("body",
                             "Concerning the subject of foo, we need to begin "
                             "considering our options regarding body bar.")
          .Build();

  SectionIdMask section_mask = 0b00000011;
  SectionRestrictQueryTermsMap query_terms{{"", {"𐀂"}}};

  SnippetProto snippet = snippet_retriever_->RetrieveSnippet(
      query_terms, TERM_MATCH_PREFIX, snippet_spec_, document, section_mask);

  // Ensure that one and only one property was matched and it was "body"
  ASSERT_THAT(snippet.entries(), SizeIs(1));
  const SnippetProto::EntryProto* entry = &snippet.entries(0);
  EXPECT_THAT(entry->property_name(), Eq("subject"));
  std::string_view content =
      GetString(&document, snippet.entries(0).property_name());

  // Ensure that there is one and only one match within "subject"
  ASSERT_THAT(entry->snippet_matches(), SizeIs(1));
  const SnippetMatchProto& match_proto = entry->snippet_matches(0);

  // Ensure that the match is correct.
  EXPECT_THAT(GetMatches(content, *entry), ElementsAre("𐀂𐀃"));
  EXPECT_THAT(GetSubMatches(content, *entry), ElementsAre("𐀂"));

  // Ensure that the utf-16 values are also as expected
  EXPECT_THAT(match_proto.exact_match_utf16_position(), Eq(5));
  EXPECT_THAT(match_proto.exact_match_utf16_length(), Eq(4));
  EXPECT_THAT(match_proto.submatch_utf16_length(), Eq(2));
}

TEST_F(SnippetRetrieverTest, Utf16MultiCodeUnitWindowTest) {
  // The following string has four-byte UTF-8 characters. Most importantly, it
  // is also two code units in UTF-16.
  // String:     "𐀀𐀁 𐀂𐀃 𐀄"
  //              ^  ^  ^
  // UTF8 idx:    0  9  18
  // UTF16 idx:   0  5  10
  // UTF32 idx:   0  3  6
  // Breaks into segments: "𐀀𐀁", "𐀂𐀃", "𐀄"
  constexpr std::string_view kText = "𐀀𐀁 𐀂𐀃 𐀄";
  DocumentProto document =
      DocumentBuilder()
          .SetKey("icing", "email/1")
          .SetSchema("email")
          .AddStringProperty("subject", kText)
          .AddStringProperty("body",
                             "Concerning the subject of foo, we need to begin "
                             "considering our options regarding body bar.")
          .Build();

  SectionIdMask section_mask = 0b00000011;
  SectionRestrictQueryTermsMap query_terms{{"", {"𐀂"}}};

  // Set a six character window. This will produce a window like this:
  // String:     "𐀀𐀁 𐀂𐀃 𐀄"
  //                 ^   ^
  // UTF8 idx:       9   22
  // UTF16 idx:      5   12
  // UTF32 idx:      3   7
  snippet_spec_.set_max_window_bytes(6);

  SnippetProto snippet = snippet_retriever_->RetrieveSnippet(
      query_terms, TERM_MATCH_PREFIX, snippet_spec_, document, section_mask);

  // Ensure that one and only one property was matched and it was "body"
  ASSERT_THAT(snippet.entries(), SizeIs(1));
  const SnippetProto::EntryProto* entry = &snippet.entries(0);
  EXPECT_THAT(entry->property_name(), Eq("subject"));
  std::string_view content =
      GetString(&document, snippet.entries(0).property_name());

  // Ensure that there is one and only one match within "subject"
  ASSERT_THAT(entry->snippet_matches(), SizeIs(1));
  const SnippetMatchProto& match_proto = entry->snippet_matches(0);

  // Ensure that the match is correct.
  EXPECT_THAT(GetWindows(content, *entry), ElementsAre("𐀂𐀃 𐀄"));

  // Ensure that the utf-16 values are also as expected
  EXPECT_THAT(match_proto.window_utf16_position(), Eq(5));
  EXPECT_THAT(match_proto.window_utf16_length(), Eq(7));
}

<<<<<<< HEAD
=======
TEST_F(SnippetRetrieverTest, SnippettingVerbatimAscii) {
  SchemaProto schema =
      SchemaBuilder()
          .AddType(SchemaTypeConfigBuilder()
                       .SetType("verbatimType")
                       .AddProperty(PropertyConfigBuilder()
                                        .SetName("verbatim")
                                        .SetDataTypeString(TERM_MATCH_EXACT,
                                                           TOKENIZER_VERBATIM)
                                        .SetCardinality(CARDINALITY_REPEATED)))
          .Build();
  ICING_ASSERT_OK(schema_store_->SetSchema(
      schema, /*ignore_errors_and_delete_documents=*/true,
      /*allow_circular_schema_definitions=*/false));
  ICING_ASSERT_OK_AND_ASSIGN(
      snippet_retriever_,
      SnippetRetriever::Create(schema_store_.get(), language_segmenter_.get(),
                               normalizer_.get()));

  DocumentProto document = DocumentBuilder()
                               .SetKey("icing", "verbatim/1")
                               .SetSchema("verbatimType")
                               .AddStringProperty("verbatim", "Hello, world!")
                               .Build();

  SectionIdMask section_mask = 0b00000001;
  SectionRestrictQueryTermsMap query_terms{{"", {"Hello, world!"}}};

  snippet_spec_.set_max_window_utf32_length(13);
  SnippetProto snippet = snippet_retriever_->RetrieveSnippet(
      query_terms, TERM_MATCH_EXACT, snippet_spec_, document, section_mask);

  // There should only be one snippet entry and match, the verbatim token in its
  // entirety.
  ASSERT_THAT(snippet.entries(), SizeIs(1));

  const SnippetProto::EntryProto* entry = &snippet.entries(0);
  ASSERT_THAT(entry->snippet_matches(), SizeIs(1));
  ASSERT_THAT(entry->property_name(), "verbatim");

  const SnippetMatchProto& match_proto = entry->snippet_matches(0);
  // We expect the match to begin at position 0, and to span the entire token
  // which contains 13 characters.
  EXPECT_THAT(match_proto.window_byte_position(), Eq(0));
  EXPECT_THAT(match_proto.window_utf16_length(), Eq(13));

  // We expect the submatch to begin at position 0 of the verbatim token and
  // span the length of our query term "Hello, world!", which has utf-16 length
  // of 13. The submatch length is equal to the window length as the query the
  // snippet is retrieved with an exact term match.
  EXPECT_THAT(match_proto.exact_match_utf16_position(), Eq(0));
  EXPECT_THAT(match_proto.submatch_utf16_length(), Eq(13));
}

TEST_F(SnippetRetrieverTest, SnippettingVerbatimCJK) {
  SchemaProto schema =
      SchemaBuilder()
          .AddType(SchemaTypeConfigBuilder()
                       .SetType("verbatimType")
                       .AddProperty(PropertyConfigBuilder()
                                        .SetName("verbatim")
                                        .SetDataTypeString(TERM_MATCH_PREFIX,
                                                           TOKENIZER_VERBATIM)
                                        .SetCardinality(CARDINALITY_REPEATED)))
          .Build();
  ICING_ASSERT_OK(schema_store_->SetSchema(
      schema, /*ignore_errors_and_delete_documents=*/true,
      /*allow_circular_schema_definitions=*/false));
  ICING_ASSERT_OK_AND_ASSIGN(
      snippet_retriever_,
      SnippetRetriever::Create(schema_store_.get(), language_segmenter_.get(),
                               normalizer_.get()));

  // String:     "我每天走路去上班。"
  //              ^ ^  ^   ^^
  // UTF8 idx:    0 3  9  15 18
  // UTF16 idx:   0 1  3   5 6
  // UTF32 idx:   0 1  3   5 6
  // Breaks into segments: "我", "每天", "走路", "去", "上班"
  std::string chinese_string = "我每天走路去上班。";
  DocumentProto document = DocumentBuilder()
                               .SetKey("icing", "verbatim/1")
                               .SetSchema("verbatimType")
                               .AddStringProperty("verbatim", chinese_string)
                               .Build();

  SectionIdMask section_mask = 0b00000001;
  SectionRestrictQueryTermsMap query_terms{{"", {"我每"}}};

  snippet_spec_.set_max_window_utf32_length(9);
  SnippetProto snippet = snippet_retriever_->RetrieveSnippet(
      query_terms, TERM_MATCH_PREFIX, snippet_spec_, document, section_mask);

  // There should only be one snippet entry and match, the verbatim token in its
  // entirety.
  ASSERT_THAT(snippet.entries(), SizeIs(1));

  const SnippetProto::EntryProto* entry = &snippet.entries(0);
  ASSERT_THAT(entry->snippet_matches(), SizeIs(1));
  ASSERT_THAT(entry->property_name(), "verbatim");

  const SnippetMatchProto& match_proto = entry->snippet_matches(0);
  // We expect the match to begin at position 0, and to span the entire token
  // which has utf-16 length of 9.
  EXPECT_THAT(match_proto.window_byte_position(), Eq(0));
  EXPECT_THAT(match_proto.window_utf16_length(), Eq(9));

  // We expect the submatch to begin at position 0 of the verbatim token and
  // span the length of our query term "我每", which has utf-16 length of 2.
  EXPECT_THAT(match_proto.exact_match_utf16_position(), Eq(0));
  EXPECT_THAT(match_proto.submatch_utf16_length(), Eq(2));
}

TEST_F(SnippetRetrieverTest, SnippettingRfc822Ascii) {
  SchemaProto schema =
      SchemaBuilder()
          .AddType(SchemaTypeConfigBuilder()
                       .SetType("rfc822Type")
                       .AddProperty(PropertyConfigBuilder()
                                        .SetName("rfc822")
                                        .SetDataTypeString(TERM_MATCH_PREFIX,
                                                           TOKENIZER_RFC822)
                                        .SetCardinality(CARDINALITY_REPEATED)))
          .Build();
  ICING_ASSERT_OK(schema_store_->SetSchema(
      schema, /*ignore_errors_and_delete_documents=*/true,
      /*allow_circular_schema_definitions=*/false));

  ICING_ASSERT_OK_AND_ASSIGN(
      snippet_retriever_,
      SnippetRetriever::Create(schema_store_.get(), language_segmenter_.get(),
                               normalizer_.get()));

  DocumentProto document =
      DocumentBuilder()
          .SetKey("icing", "rfc822/1")
          .SetSchema("rfc822Type")
          .AddStringProperty("rfc822",
                             "Alexander Sav <tom.bar@google.com>, Very Long "
                             "Name Example <tjbarron@google.com>")
          .Build();

  SectionIdMask section_mask = 0b00000001;

  // This should match both the first name token as well as the entire RFC822.
  SectionRestrictQueryTermsMap query_terms{{"", {"alexand"}}};

  snippet_spec_.set_max_window_utf32_length(35);

  SnippetProto snippet = snippet_retriever_->RetrieveSnippet(
      query_terms, TERM_MATCH_PREFIX, snippet_spec_, document, section_mask);

  ASSERT_THAT(snippet.entries(), SizeIs(1));
  EXPECT_THAT(snippet.entries(0).property_name(), "rfc822");

  std::string_view content =
      GetString(&document, snippet.entries(0).property_name());

  EXPECT_THAT(GetWindows(content, snippet.entries(0)),
              ElementsAre("Alexander Sav <tom.bar@google.com>,",
                          "Alexander Sav <tom.bar@google.com>,"));
  EXPECT_THAT(GetMatches(content, snippet.entries(0)),
              ElementsAre("Alexander Sav <tom.bar@google.com>", "Alexander"));
  EXPECT_THAT(GetSubMatches(content, snippet.entries(0)),
              ElementsAre("Alexand", "Alexand"));

  // "tom" should match the local component, local address, and address tokens.
  query_terms = SectionRestrictQueryTermsMap{{"", {"tom"}}};
  snippet_spec_.set_max_window_utf32_length(36);

  snippet = snippet_retriever_->RetrieveSnippet(
      query_terms, TERM_MATCH_PREFIX, snippet_spec_, document, section_mask);

  ASSERT_THAT(snippet.entries(), SizeIs(1));
  EXPECT_THAT(snippet.entries(0).property_name(), "rfc822");

  content = GetString(&document, snippet.entries(0).property_name());

  // TODO(b/248362902) Stop returning duplicate matches.
  EXPECT_THAT(GetWindows(content, snippet.entries(0)),
              ElementsAre("Alexander Sav <tom.bar@google.com>,",
                          "Alexander Sav <tom.bar@google.com>,",
                          "Alexander Sav <tom.bar@google.com>,"));
  EXPECT_THAT(GetMatches(content, snippet.entries(0)),
              ElementsAre("tom.bar", "tom.bar@google.com", "tom"));
  EXPECT_THAT(GetSubMatches(content, snippet.entries(0)),
              ElementsAre("tom", "tom", "tom"));
}

TEST_F(SnippetRetrieverTest, SnippettingRfc822CJK) {
  SchemaProto schema =
      SchemaBuilder()
          .AddType(SchemaTypeConfigBuilder()
                       .SetType("rfc822Type")
                       .AddProperty(PropertyConfigBuilder()
                                        .SetName("rfc822")
                                        .SetDataTypeString(TERM_MATCH_PREFIX,
                                                           TOKENIZER_RFC822)
                                        .SetCardinality(CARDINALITY_REPEATED)))
          .Build();
  ICING_ASSERT_OK(schema_store_->SetSchema(
      schema, /*ignore_errors_and_delete_documents=*/true,
      /*allow_circular_schema_definitions=*/false));

  ICING_ASSERT_OK_AND_ASSIGN(
      snippet_retriever_,
      SnippetRetriever::Create(schema_store_.get(), language_segmenter_.get(),
                               normalizer_.get()));

  std::string chinese_string = "我, 每天@走路, 去@上班";
  DocumentProto document = DocumentBuilder()
                               .SetKey("icing", "rfc822/1")
                               .SetSchema("rfc822Type")
                               .AddStringProperty("rfc822", chinese_string)
                               .Build();

  SectionIdMask section_mask = 0b00000001;

  SectionRestrictQueryTermsMap query_terms{{"", {"走"}}};

  snippet_spec_.set_max_window_utf32_length(8);

  SnippetProto snippet = snippet_retriever_->RetrieveSnippet(
      query_terms, TERM_MATCH_PREFIX, snippet_spec_, document, section_mask);

  // There should only be one snippet entry and match, the local component token
  ASSERT_THAT(snippet.entries(), SizeIs(1));
  EXPECT_THAT(snippet.entries(0).property_name(), "rfc822");

  std::string_view content =
      GetString(&document, snippet.entries(0).property_name());

  // The local component, address, local address, and token will all match. The
  // windows for address and token are "" as the snippet window is too small.
  // TODO(b/248362902) Stop returning duplicate matches.
  EXPECT_THAT(GetWindows(content, snippet.entries(0)),
              ElementsAre("每天@走路,", "每天@走路,"));
  EXPECT_THAT(GetMatches(content, snippet.entries(0)),
              ElementsAre("走路", "走路"));
  EXPECT_THAT(GetSubMatches(content, snippet.entries(0)),
              ElementsAre("走", "走"));
}

#ifdef ENABLE_URL_TOKENIZER
TEST_F(SnippetRetrieverTest, SnippettingUrlAscii) {
  SchemaProto schema =
      SchemaBuilder()
          .AddType(SchemaTypeConfigBuilder().SetType("urlType").AddProperty(
              PropertyConfigBuilder()
                  .SetName("url")
                  .SetDataTypeString(MATCH_PREFIX, TOKENIZER_URL)
                  .SetCardinality(CARDINALITY_REPEATED)))
          .Build();
  ICING_ASSERT_OK(schema_store_->SetSchema(
      schema, /*ignore_errors_and_delete_documents=*/true));

  ICING_ASSERT_OK_AND_ASSIGN(
      snippet_retriever_,
      SnippetRetriever::Create(schema_store_.get(), language_segmenter_.get(),
                               normalizer_.get()));

  DocumentProto document =
      DocumentBuilder()
          .SetKey("icing", "url/1")
          .SetSchema("urlType")
          .AddStringProperty("url", "https://mail.google.com/calendar/google/")
          .Build();

  SectionIdMask section_mask = 0b00000001;

  // Query with single url split-token match
  SectionRestrictQueryTermsMap query_terms{{"", {"com"}}};
  // 40 is the length of the url.
  // Window that is the size of the url should return entire url.
  snippet_spec_.set_max_window_utf32_length(40);

  SnippetProto snippet = snippet_retriever_->RetrieveSnippet(
      query_terms, MATCH_PREFIX, snippet_spec_, document, section_mask);

  ASSERT_THAT(snippet.entries(), SizeIs(1));
  EXPECT_THAT(snippet.entries(0).property_name(), "url");

  std::string_view content =
      GetString(&document, snippet.entries(0).property_name());

  EXPECT_THAT(GetWindows(content, snippet.entries(0)),
              ElementsAre("https://mail.google.com/calendar/google/"));
  EXPECT_THAT(GetMatches(content, snippet.entries(0)), ElementsAre("com"));
  EXPECT_THAT(GetSubMatches(content, snippet.entries(0)), ElementsAre("com"));

  // Query with single url suffix-token match
  query_terms = SectionRestrictQueryTermsMap{{"", {"mail.goo"}}};
  snippet_spec_.set_max_window_utf32_length(40);

  snippet = snippet_retriever_->RetrieveSnippet(
      query_terms, MATCH_PREFIX, snippet_spec_, document, section_mask);

  ASSERT_THAT(snippet.entries(), SizeIs(1));
  EXPECT_THAT(snippet.entries(0).property_name(), "url");

  content = GetString(&document, snippet.entries(0).property_name());

  EXPECT_THAT(GetWindows(content, snippet.entries(0)),
              ElementsAre("https://mail.google.com/calendar/google/"));
  EXPECT_THAT(GetMatches(content, snippet.entries(0)),
              ElementsAre("mail.google.com/calendar/google/"));
  EXPECT_THAT(GetSubMatches(content, snippet.entries(0)),
              ElementsAre("mail.goo"));

  // Query with multiple url split-token matches
  query_terms = SectionRestrictQueryTermsMap{{"", {"goog"}}};
  snippet_spec_.set_max_window_utf32_length(40);

  snippet = snippet_retriever_->RetrieveSnippet(
      query_terms, MATCH_PREFIX, snippet_spec_, document, section_mask);

  ASSERT_THAT(snippet.entries(), SizeIs(1));
  EXPECT_THAT(snippet.entries(0).property_name(), "url");

  content = GetString(&document, snippet.entries(0).property_name());

  EXPECT_THAT(GetWindows(content, snippet.entries(0)),
              ElementsAre("https://mail.google.com/calendar/google/",
                          "https://mail.google.com/calendar/google/"));
  EXPECT_THAT(GetMatches(content, snippet.entries(0)),
              ElementsAre("google", "google"));
  EXPECT_THAT(GetSubMatches(content, snippet.entries(0)),
              ElementsAre("goog", "goog"));

  // Query with both url split-token and suffix-token matches
  query_terms = SectionRestrictQueryTermsMap{{"", {"mail"}}};
  snippet_spec_.set_max_window_utf32_length(40);

  snippet = snippet_retriever_->RetrieveSnippet(
      query_terms, MATCH_PREFIX, snippet_spec_, document, section_mask);

  ASSERT_THAT(snippet.entries(), SizeIs(1));
  EXPECT_THAT(snippet.entries(0).property_name(), "url");

  content = GetString(&document, snippet.entries(0).property_name());

  EXPECT_THAT(GetWindows(content, snippet.entries(0)),
              ElementsAre("https://mail.google.com/calendar/google/",
                          "https://mail.google.com/calendar/google/"));
  EXPECT_THAT(GetMatches(content, snippet.entries(0)),
              ElementsAre("mail", "mail.google.com/calendar/google/"));
  EXPECT_THAT(GetSubMatches(content, snippet.entries(0)),
              ElementsAre("mail", "mail"));

  // Prefix query with both url split-token and suffix-token matches
  query_terms = SectionRestrictQueryTermsMap{{"", {"http"}}};
  snippet_spec_.set_max_window_utf32_length(40);

  snippet = snippet_retriever_->RetrieveSnippet(
      query_terms, MATCH_PREFIX, snippet_spec_, document, section_mask);

  ASSERT_THAT(snippet.entries(), SizeIs(1));
  EXPECT_THAT(snippet.entries(0).property_name(), "url");

  content = GetString(&document, snippet.entries(0).property_name());

  EXPECT_THAT(GetWindows(content, snippet.entries(0)),
              ElementsAre("https://mail.google.com/calendar/google/",
                          "https://mail.google.com/calendar/google/"));
  EXPECT_THAT(GetMatches(content, snippet.entries(0)),
              ElementsAre("https", "https://mail.google.com/calendar/google/"));
  EXPECT_THAT(GetSubMatches(content, snippet.entries(0)),
              ElementsAre("http", "http"));

  // Window that's smaller than the input size should not return any matches.
  query_terms = SectionRestrictQueryTermsMap{{"", {"google"}}};
  snippet_spec_.set_max_window_utf32_length(10);

  snippet = snippet_retriever_->RetrieveSnippet(
      query_terms, MATCH_PREFIX, snippet_spec_, document, section_mask);

  ASSERT_THAT(snippet.entries(), SizeIs(0));

  // Test case with more than two matches
  document =
      DocumentBuilder()
          .SetKey("icing", "url/1")
          .SetSchema("urlType")
          .AddStringProperty("url", "https://www.google.com/calendar/google/")
          .Build();

  // Prefix query with both url split-token and suffix-token matches
  query_terms = SectionRestrictQueryTermsMap{{"", {"google"}}};
  snippet_spec_.set_max_window_utf32_length(39);

  snippet = snippet_retriever_->RetrieveSnippet(
      query_terms, MATCH_PREFIX, snippet_spec_, document, section_mask);

  ASSERT_THAT(snippet.entries(), SizeIs(1));
  EXPECT_THAT(snippet.entries(0).property_name(), "url");

  content = GetString(&document, snippet.entries(0).property_name());

  EXPECT_THAT(GetWindows(content, snippet.entries(0)),
              ElementsAre("https://www.google.com/calendar/google/",
                          "https://www.google.com/calendar/google/",
                          "https://www.google.com/calendar/google/"));
  EXPECT_THAT(GetMatches(content, snippet.entries(0)),
              ElementsAre("google", "google", "google.com/calendar/google/"));
  EXPECT_THAT(GetSubMatches(content, snippet.entries(0)),
              ElementsAre("google", "google", "google"));
}
#endif  // ENABLE_URL_TOKENIZER

>>>>>>> a81a0c8c
}  // namespace

}  // namespace lib
}  // namespace icing<|MERGE_RESOLUTION|>--- conflicted
+++ resolved
@@ -22,7 +22,6 @@
 #include "gtest/gtest.h"
 #include "icing/document-builder.h"
 #include "icing/file/mock-filesystem.h"
-#include "icing/helpers/icu/icu-data-file-helper.h"
 #include "icing/portable/equals-proto.h"
 #include "icing/portable/platform.h"
 #include "icing/proto/document.pb.h"
@@ -37,6 +36,7 @@
 #include "icing/store/key-mapper.h"
 #include "icing/testing/common-matchers.h"
 #include "icing/testing/fake-clock.h"
+#include "icing/testing/icu-data-file-helper.h"
 #include "icing/testing/jni-test-helpers.h"
 #include "icing/testing/test-data.h"
 #include "icing/testing/tmp-directory.h"
@@ -58,25 +58,12 @@
 using ::testing::IsEmpty;
 using ::testing::SizeIs;
 
-<<<<<<< HEAD
-constexpr PropertyConfigProto_Cardinality_Code CARDINALITY_OPTIONAL =
-    PropertyConfigProto_Cardinality_Code_OPTIONAL;
-constexpr PropertyConfigProto_Cardinality_Code CARDINALITY_REPEATED =
-    PropertyConfigProto_Cardinality_Code_REPEATED;
-
-constexpr StringIndexingConfig_TokenizerType_Code TOKENIZER_PLAIN =
-    StringIndexingConfig_TokenizerType_Code_PLAIN;
-
-constexpr TermMatchType_Code MATCH_EXACT = TermMatchType_Code_EXACT_ONLY;
-constexpr TermMatchType_Code MATCH_PREFIX = TermMatchType_Code_PREFIX;
-=======
 // TODO (b/246964044): remove ifdef guard when url-tokenizer is ready for export
 // to Android. Also move it to schema-builder.h
 #ifdef ENABLE_URL_TOKENIZER
 constexpr StringIndexingConfig::TokenizerType::Code TOKENIZER_URL =
     StringIndexingConfig::TokenizerType::URL;
 #endif  // ENABLE_URL_TOKENIZER
->>>>>>> a81a0c8c
 
 std::vector<std::string_view> GetPropertyPaths(const SnippetProto& snippet) {
   std::vector<std::string_view> paths;
@@ -142,7 +129,7 @@
     snippet_spec_.set_num_to_snippet(std::numeric_limits<int32_t>::max());
     snippet_spec_.set_num_matches_per_property(
         std::numeric_limits<int32_t>::max());
-    snippet_spec_.set_max_window_bytes(64);
+    snippet_spec_.set_max_window_utf32_length(64);
   }
 
   void TearDown() override {
@@ -189,7 +176,7 @@
 
   // Window starts at the beginning of "three" and ends in the middle of
   // "three". len=4, orig_window= "thre"
-  snippet_spec_.set_max_window_bytes(4);
+  snippet_spec_.set_max_window_utf32_length(4);
   SnippetProto snippet = snippet_retriever_->RetrieveSnippet(
       query_terms, TERM_MATCH_EXACT, snippet_spec_, document, section_mask);
 
@@ -215,7 +202,7 @@
 
   // Window starts at the beginning of "three" and at the exact end of
   // "three". len=5, orig_window= "three"
-  snippet_spec_.set_max_window_bytes(5);
+  snippet_spec_.set_max_window_utf32_length(5);
   SnippetProto snippet = snippet_retriever_->RetrieveSnippet(
       query_terms, TERM_MATCH_EXACT, snippet_spec_, document, section_mask);
 
@@ -241,7 +228,7 @@
 
   // Window starts at the beginning of "four" and at the exact end of
   // "four". len=4, orig_window= "four"
-  snippet_spec_.set_max_window_bytes(4);
+  snippet_spec_.set_max_window_utf32_length(4);
   SnippetProto snippet = snippet_retriever_->RetrieveSnippet(
       query_terms, TERM_MATCH_EXACT, snippet_spec_, document, section_mask);
 
@@ -273,7 +260,7 @@
   //   1. untrimmed, no-shifting window will be (2,17).
   //   2. trimmed, no-shifting window [4,13) "two three"
   //   3. trimmed, shifted window [4,18) "two three four"
-  snippet_spec_.set_max_window_bytes(14);
+  snippet_spec_.set_max_window_utf32_length(14);
   SnippetProto snippet = snippet_retriever_->RetrieveSnippet(
       query_terms, TERM_MATCH_EXACT, snippet_spec_, document, section_mask);
 
@@ -306,7 +293,7 @@
   //   1. untrimmed, no-shifting window will be (1,18).
   //   2. trimmed, no-shifting window [4,18) "two three four"
   //   3. trimmed, shifted window [4,20) "two three four.."
-  snippet_spec_.set_max_window_bytes(16);
+  snippet_spec_.set_max_window_utf32_length(16);
   SnippetProto snippet = snippet_retriever_->RetrieveSnippet(
       query_terms, TERM_MATCH_EXACT, snippet_spec_, document, section_mask);
 
@@ -332,7 +319,7 @@
 
   // Window ends in the middle of all the punctuation and window starts at 0.
   // len=20, orig_window="one two three four.."
-  snippet_spec_.set_max_window_bytes(20);
+  snippet_spec_.set_max_window_utf32_length(20);
   SnippetProto snippet = snippet_retriever_->RetrieveSnippet(
       query_terms, TERM_MATCH_EXACT, snippet_spec_, document, section_mask);
 
@@ -360,7 +347,7 @@
 
   // Window ends in the middle of all the punctuation and window starts at 0.
   // len=26, orig_window="pside down in Australia¿"
-  snippet_spec_.set_max_window_bytes(24);
+  snippet_spec_.set_max_window_utf32_length(24);
   SnippetProto snippet = snippet_retriever_->RetrieveSnippet(
       query_terms, TERM_MATCH_EXACT, snippet_spec_, document, section_mask);
 
@@ -388,7 +375,7 @@
 
   // Window ends in the middle of all the punctuation and window starts at 0.
   // len=26, orig_window="upside down in Australia¿ "
-  snippet_spec_.set_max_window_bytes(26);
+  snippet_spec_.set_max_window_utf32_length(26);
   SnippetProto snippet = snippet_retriever_->RetrieveSnippet(
       query_terms, TERM_MATCH_EXACT, snippet_spec_, document, section_mask);
 
@@ -421,7 +408,7 @@
   //   1. untrimmed, no-shifting window will be (-2,21).
   //   2. trimmed, no-shifting window [0,21) "one two three four..."
   //   3. trimmed, shifted window [0,22) "one two three four...."
-  snippet_spec_.set_max_window_bytes(22);
+  snippet_spec_.set_max_window_utf32_length(22);
   SnippetProto snippet = snippet_retriever_->RetrieveSnippet(
       query_terms, TERM_MATCH_EXACT, snippet_spec_, document, section_mask);
 
@@ -447,7 +434,7 @@
 
   // Window ends before "five" but after all the punctuation
   // len=26, orig_window="one two three four.... "
-  snippet_spec_.set_max_window_bytes(26);
+  snippet_spec_.set_max_window_utf32_length(26);
   SnippetProto snippet = snippet_retriever_->RetrieveSnippet(
       query_terms, TERM_MATCH_EXACT, snippet_spec_, document, section_mask);
 
@@ -480,7 +467,7 @@
   //   1. untrimmed, no-shifting window will be ((-7,26).
   //   2. trimmed, no-shifting window [0,26) "one two three four...."
   //   3. trimmed, shifted window [0,27) "one two three four.... five"
-  snippet_spec_.set_max_window_bytes(32);
+  snippet_spec_.set_max_window_utf32_length(32);
   SnippetProto snippet = snippet_retriever_->RetrieveSnippet(
       query_terms, TERM_MATCH_EXACT, snippet_spec_, document, section_mask);
 
@@ -506,7 +493,7 @@
 
   // Max window size equals the size of the value.
   // len=34, orig_window="one two three four.... five"
-  snippet_spec_.set_max_window_bytes(34);
+  snippet_spec_.set_max_window_utf32_length(34);
   SnippetProto snippet = snippet_retriever_->RetrieveSnippet(
       query_terms, TERM_MATCH_EXACT, snippet_spec_, document, section_mask);
 
@@ -532,7 +519,7 @@
 
   // Max window size exceeds the size of the value.
   // len=36, orig_window="one two three four.... five"
-  snippet_spec_.set_max_window_bytes(36);
+  snippet_spec_.set_max_window_utf32_length(36);
   SnippetProto snippet = snippet_retriever_->RetrieveSnippet(
       query_terms, TERM_MATCH_EXACT, snippet_spec_, document, section_mask);
 
@@ -566,7 +553,7 @@
   //   1. untrimmed, no-shifting window will be (-10,19).
   //   2. trimmed, no-shifting window [0,19) "one two three four."
   //   3. trimmed, shifted window [0,27) "one two three four.... five"
-  snippet_spec_.set_max_window_bytes(28);
+  snippet_spec_.set_max_window_utf32_length(28);
   SnippetProto snippet = snippet_retriever_->RetrieveSnippet(
       query_terms, TERM_MATCH_EXACT, snippet_spec_, document, section_mask);
 
@@ -600,7 +587,7 @@
   //   1. untrimmed, no-shifting window will be (10,39).
   //   2. trimmed, no-shifting window [14,31) "four.... five six"
   //   3. trimmed, shifted window [4,31) "two three four.... five six"
-  snippet_spec_.set_max_window_bytes(28);
+  snippet_spec_.set_max_window_utf32_length(28);
   SnippetProto snippet = snippet_retriever_->RetrieveSnippet(
       query_terms, TERM_MATCH_EXACT, snippet_spec_, document, section_mask);
 
@@ -634,7 +621,7 @@
   //   1. untrimmed, no-shifting window will be (-10,19).
   //   2. trimmed, no-shifting window [0, 19) "one two three four."
   //   3. trimmed, shifted window [0, 22) "one two three four...."
-  snippet_spec_.set_max_window_bytes(28);
+  snippet_spec_.set_max_window_utf32_length(28);
   SnippetProto snippet = snippet_retriever_->RetrieveSnippet(
       query_terms, TERM_MATCH_EXACT, snippet_spec_, document, section_mask);
 
@@ -668,7 +655,7 @@
   //   1. untrimmed, no-shifting window will be (1,30).
   //   2. trimmed, no-shifting window [4, 22) "two three four...."
   //   3. trimmed, shifted window [0, 22) "one two three four...."
-  snippet_spec_.set_max_window_bytes(28);
+  snippet_spec_.set_max_window_utf32_length(28);
   SnippetProto snippet = snippet_retriever_->RetrieveSnippet(
       query_terms, TERM_MATCH_EXACT, snippet_spec_, document, section_mask);
 
@@ -732,7 +719,7 @@
           .AddStringProperty("body", "Only a fool would match this content.")
           .Build();
 
-  snippet_spec_.set_max_window_bytes(0);
+  snippet_spec_.set_max_window_utf32_length(0);
 
   SectionIdMask section_mask = 0b00000011;
   SectionRestrictQueryTermsMap query_terms{{"", {"foo"}}};
@@ -1488,7 +1475,7 @@
   //   1. untrimmed, no-shifting window will be (0,7).
   //   2. trimmed, no-shifting window [1, 6) "每天走路去".
   //   3. trimmed, shifted window [0, 6) "我每天走路去"
-  snippet_spec_.set_max_window_bytes(6);
+  snippet_spec_.set_max_window_utf32_length(6);
 
   SnippetProto snippet = snippet_retriever_->RetrieveSnippet(
       query_terms, TERM_MATCH_PREFIX, snippet_spec_, document, section_mask);
@@ -1587,7 +1574,7 @@
   // UTF8 idx:       9   22
   // UTF16 idx:      5   12
   // UTF32 idx:      3   7
-  snippet_spec_.set_max_window_bytes(6);
+  snippet_spec_.set_max_window_utf32_length(6);
 
   SnippetProto snippet = snippet_retriever_->RetrieveSnippet(
       query_terms, TERM_MATCH_PREFIX, snippet_spec_, document, section_mask);
@@ -1611,8 +1598,6 @@
   EXPECT_THAT(match_proto.window_utf16_length(), Eq(7));
 }
 
-<<<<<<< HEAD
-=======
 TEST_F(SnippetRetrieverTest, SnippettingVerbatimAscii) {
   SchemaProto schema =
       SchemaBuilder()
@@ -2022,7 +2007,6 @@
 }
 #endif  // ENABLE_URL_TOKENIZER
 
->>>>>>> a81a0c8c
 }  // namespace
 
 }  // namespace lib
