// Copyright (C) 2019 Google LLC
//
// Licensed under the Apache License, Version 2.0 (the "License");
// you may not use this file except in compliance with the License.
// You may obtain a copy of the License at
//
//      http://www.apache.org/licenses/LICENSE-2.0
//
// Unless required by applicable law or agreed to in writing, software
// distributed under the License is distributed on an "AS IS" BASIS,
// WITHOUT WARRANTIES OR CONDITIONS OF ANY KIND, either express or implied.
// See the License for the specific language governing permissions and
// limitations under the License.

#include "icing/result/snippet-retriever.h"

#include <cstdint>
#include <limits>
#include <memory>

#include "gmock/gmock.h"
#include "gtest/gtest.h"
#include "icing/document-builder.h"
#include "icing/file/mock-filesystem.h"
#include "icing/helpers/icu/icu-data-file-helper.h"
#include "icing/portable/equals-proto.h"
#include "icing/proto/document.pb.h"
#include "icing/proto/schema.pb.h"
#include "icing/proto/search.pb.h"
#include "icing/proto/term.pb.h"
#include "icing/query/query-terms.h"
#include "icing/schema-builder.h"
#include "icing/schema/schema-store.h"
#include "icing/schema/section-manager.h"
#include "icing/store/document-id.h"
#include "icing/store/key-mapper.h"
#include "icing/testing/common-matchers.h"
#include "icing/testing/fake-clock.h"
#include "icing/testing/platform.h"
#include "icing/testing/snippet-helpers.h"
#include "icing/testing/test-data.h"
#include "icing/testing/tmp-directory.h"
#include "icing/tokenization/language-segmenter-factory.h"
#include "icing/tokenization/language-segmenter.h"
#include "icing/transform/normalizer-factory.h"
#include "icing/transform/normalizer.h"
#include "unicode/uloc.h"

namespace icing {
namespace lib {

namespace {

using ::testing::ElementsAre;
using ::testing::Eq;
using ::testing::IsEmpty;
using ::testing::SizeIs;

constexpr PropertyConfigProto_Cardinality_Code CARDINALITY_OPTIONAL =
    PropertyConfigProto_Cardinality_Code_OPTIONAL;
constexpr PropertyConfigProto_Cardinality_Code CARDINALITY_REPEATED =
    PropertyConfigProto_Cardinality_Code_REPEATED;

constexpr StringIndexingConfig_TokenizerType_Code TOKENIZER_PLAIN =
    StringIndexingConfig_TokenizerType_Code_PLAIN;

constexpr TermMatchType_Code MATCH_EXACT = TermMatchType_Code_EXACT_ONLY;
constexpr TermMatchType_Code MATCH_PREFIX = TermMatchType_Code_PREFIX;

std::vector<std::string_view> GetPropertyPaths(const SnippetProto& snippet) {
  std::vector<std::string_view> paths;
  for (const SnippetProto::EntryProto& entry : snippet.entries()) {
    paths.push_back(entry.property_name());
  }
  return paths;
}

class SnippetRetrieverTest : public testing::Test {
 protected:
  void SetUp() override {
    test_dir_ = GetTestTempDir() + "/icing";
    filesystem_.CreateDirectoryRecursively(test_dir_.c_str());

    if (!IsCfStringTokenization() && !IsReverseJniTokenization()) {
      ICING_ASSERT_OK(
          // File generated via icu_data_file rule in //icing/BUILD.
          icu_data_file_helper::SetUpICUDataFile(
              GetTestFilePath("icing/icu.dat")));
    }

    language_segmenter_factory::SegmenterOptions options(ULOC_US);
    ICING_ASSERT_OK_AND_ASSIGN(
        language_segmenter_,
        language_segmenter_factory::Create(std::move(options)));

    // Setup the schema
    ICING_ASSERT_OK_AND_ASSIGN(
        schema_store_,
        SchemaStore::Create(&filesystem_, test_dir_, &fake_clock_));
<<<<<<< HEAD
    SchemaProto schema;
    SchemaTypeConfigProto* type_config = schema.add_types();
    type_config->set_schema_type("email");
    PropertyConfigProto* prop_config = type_config->add_properties();
    prop_config->set_property_name("subject");
    prop_config->set_data_type(PropertyConfigProto::DataType::STRING);
    prop_config->set_cardinality(PropertyConfigProto::Cardinality::OPTIONAL);
    prop_config->mutable_string_indexing_config()->set_term_match_type(
        TermMatchType::PREFIX);
    prop_config->mutable_string_indexing_config()->set_tokenizer_type(
        StringIndexingConfig::TokenizerType::PLAIN);
    prop_config = type_config->add_properties();
    prop_config->set_property_name("body");
    prop_config->set_data_type(PropertyConfigProto::DataType::STRING);
    prop_config->set_cardinality(PropertyConfigProto::Cardinality::OPTIONAL);
    prop_config->mutable_string_indexing_config()->set_term_match_type(
        TermMatchType::EXACT_ONLY);
    prop_config->mutable_string_indexing_config()->set_tokenizer_type(
        StringIndexingConfig::TokenizerType::PLAIN);
=======
    SchemaProto schema =
        SchemaBuilder()
            .AddType(
                SchemaTypeConfigBuilder()
                    .SetType("email")
                    .AddProperty(
                        PropertyConfigBuilder()
                            .SetName("subject")
                            .SetDataTypeString(MATCH_PREFIX, TOKENIZER_PLAIN)
                            .SetCardinality(CARDINALITY_OPTIONAL))
                    .AddProperty(
                        PropertyConfigBuilder()
                            .SetName("body")
                            .SetDataTypeString(MATCH_EXACT, TOKENIZER_PLAIN)
                            .SetCardinality(CARDINALITY_OPTIONAL)))
            .Build();
>>>>>>> 0b4a315c
    ICING_ASSERT_OK(schema_store_->SetSchema(schema));

    ICING_ASSERT_OK_AND_ASSIGN(normalizer_, normalizer_factory::Create(
                                                /*max_term_byte_size=*/10000));
    ICING_ASSERT_OK_AND_ASSIGN(
        snippet_retriever_,
        SnippetRetriever::Create(schema_store_.get(), language_segmenter_.get(),
                                 normalizer_.get()));

    // Set limits to max - effectively no limit. Enable matching and request a
    // window of 64 bytes.
    snippet_spec_.set_num_to_snippet(std::numeric_limits<int32_t>::max());
    snippet_spec_.set_num_matches_per_property(
        std::numeric_limits<int32_t>::max());
    snippet_spec_.set_max_window_bytes(64);
  }

  void TearDown() override {
    filesystem_.DeleteDirectoryRecursively(test_dir_.c_str());
  }

  Filesystem filesystem_;
  FakeClock fake_clock_;
  std::unique_ptr<SchemaStore> schema_store_;
  std::unique_ptr<LanguageSegmenter> language_segmenter_;
  std::unique_ptr<SnippetRetriever> snippet_retriever_;
  std::unique_ptr<Normalizer> normalizer_;
  ResultSpecProto::SnippetSpecProto snippet_spec_;
  std::string test_dir_;
};

TEST_F(SnippetRetrieverTest, CreationWithNullPointerShouldFail) {
  EXPECT_THAT(
      SnippetRetriever::Create(/*schema_store=*/nullptr,
                               language_segmenter_.get(), normalizer_.get()),
      StatusIs(libtextclassifier3::StatusCode::FAILED_PRECONDITION));
  EXPECT_THAT(SnippetRetriever::Create(schema_store_.get(),
                                       /*language_segmenter=*/nullptr,
                                       normalizer_.get()),
              StatusIs(libtextclassifier3::StatusCode::FAILED_PRECONDITION));
  EXPECT_THAT(
      SnippetRetriever::Create(schema_store_.get(), language_segmenter_.get(),
                               /*normalizer=*/nullptr),
      StatusIs(libtextclassifier3::StatusCode::FAILED_PRECONDITION));
}

TEST_F(SnippetRetrieverTest, SnippetingWindowMaxWindowSizeSmallerThanMatch) {
  DocumentProto document =
      DocumentBuilder()
          .SetKey("icing", "email/1")
          .SetSchema("email")
          .AddStringProperty("subject", "counting")
          .AddStringProperty("body", "one two three four.... five")
          .Build();

  SectionIdMask section_mask = 0b00000011;
  SectionRestrictQueryTermsMap query_terms{{"", {"three"}}};

  // Window starts at the beginning of "three" and ends in the middle of
  // "three". len=4, orig_window= "thre"
  snippet_spec_.set_max_window_bytes(4);
  SnippetProto snippet = snippet_retriever_->RetrieveSnippet(
      query_terms, MATCH_EXACT, snippet_spec_, document, section_mask);

  EXPECT_THAT(snippet.entries(), SizeIs(1));
  EXPECT_THAT(snippet.entries(0).property_name(), Eq("body"));
  std::string_view content =
      GetString(&document, snippet.entries(0).property_name());
  EXPECT_THAT(GetWindows(content, snippet.entries(0)), ElementsAre(""));
}

TEST_F(SnippetRetrieverTest, SnippetingWindowMaxWindowStartsInWhitespace) {
  DocumentProto document =
      DocumentBuilder()
          .SetKey("icing", "email/1")
          .SetSchema("email")
          .AddStringProperty("subject", "counting")
          .AddStringProperty("body", "one two three four.... five")
          .Build();

  SectionIdMask section_mask = 0b00000011;
  SectionRestrictQueryTermsMap query_terms{{"", {"three"}}};

  // Window starts at the space between "one" and "two". Window ends in the
  // middle of "four".
  // len=14, orig_window=" two three fou"
  snippet_spec_.set_max_window_bytes(14);
  SnippetProto snippet = snippet_retriever_->RetrieveSnippet(
      query_terms, MATCH_EXACT, snippet_spec_, document, section_mask);

  EXPECT_THAT(snippet.entries(), SizeIs(1));
  EXPECT_THAT(snippet.entries(0).property_name(), Eq("body"));
  std::string_view content =
      GetString(&document, snippet.entries(0).property_name());
  EXPECT_THAT(GetWindows(content, snippet.entries(0)),
              ElementsAre("two three"));
}

TEST_F(SnippetRetrieverTest, SnippetingWindowMaxWindowStartsMidToken) {
  DocumentProto document =
      DocumentBuilder()
          .SetKey("icing", "email/1")
          .SetSchema("email")
          .AddStringProperty("subject", "counting")
          .AddStringProperty("body", "one two three four.... five")
          .Build();

  SectionIdMask section_mask = 0b00000011;
  SectionRestrictQueryTermsMap query_terms{{"", {"three"}}};

  // Window starts in the middle of "one" and ends at the end of "four".
  // len=16, orig_window="e two three four"
  snippet_spec_.set_max_window_bytes(16);
  SnippetProto snippet = snippet_retriever_->RetrieveSnippet(
      query_terms, MATCH_EXACT, snippet_spec_, document, section_mask);

  EXPECT_THAT(snippet.entries(), SizeIs(1));
  EXPECT_THAT(snippet.entries(0).property_name(), Eq("body"));
  std::string_view content =
      GetString(&document, snippet.entries(0).property_name());
  EXPECT_THAT(GetWindows(content, snippet.entries(0)),
              ElementsAre("two three four"));
}

TEST_F(SnippetRetrieverTest, SnippetingWindowMaxWindowEndsInPunctuation) {
  DocumentProto document =
      DocumentBuilder()
          .SetKey("icing", "email/1")
          .SetSchema("email")
          .AddStringProperty("subject", "counting")
          .AddStringProperty("body", "one two three four.... five")
          .Build();

  SectionIdMask section_mask = 0b00000011;
  SectionRestrictQueryTermsMap query_terms{{"", {"three"}}};

  // Window ends in the middle of all the punctuation and window starts at 0.
  // len=20, orig_window="one two three four.."
  snippet_spec_.set_max_window_bytes(20);
  SnippetProto snippet = snippet_retriever_->RetrieveSnippet(
      query_terms, MATCH_EXACT, snippet_spec_, document, section_mask);

  EXPECT_THAT(snippet.entries(), SizeIs(1));
  EXPECT_THAT(snippet.entries(0).property_name(), Eq("body"));
  std::string_view content =
      GetString(&document, snippet.entries(0).property_name());
  EXPECT_THAT(GetWindows(content, snippet.entries(0)),
              ElementsAre("one two three four.."));
}

TEST_F(SnippetRetrieverTest,
       SnippetingWindowMaxWindowEndsInMiddleOfMultiBytePunctuation) {
  DocumentProto document =
      DocumentBuilder()
          .SetKey("icing", "email/1")
          .SetSchema("email")
          .AddStringProperty("subject", "counting")
          .AddStringProperty("body",
                             "Is everything upside down in Australia¿ Crikey!")
          .Build();

  SectionIdMask section_mask = 0b00000011;
  SectionRestrictQueryTermsMap query_terms{{"", {"in"}}};

  // Window ends in the middle of all the punctuation and window starts at 0.
  // len=26, orig_window="pside down in Australia\xC2"
  snippet_spec_.set_max_window_bytes(24);
  SnippetProto snippet = snippet_retriever_->RetrieveSnippet(
      query_terms, MATCH_EXACT, snippet_spec_, document, section_mask);

  EXPECT_THAT(snippet.entries(), SizeIs(1));
  EXPECT_THAT(snippet.entries(0).property_name(), Eq("body"));
  std::string_view content =
      GetString(&document, snippet.entries(0).property_name());
  EXPECT_THAT(GetWindows(content, snippet.entries(0)),
              ElementsAre("down in Australia"));
}

TEST_F(SnippetRetrieverTest,
       SnippetingWindowMaxWindowEndsInMultiBytePunctuation) {
  DocumentProto document =
      DocumentBuilder()
          .SetKey("icing", "email/1")
          .SetSchema("email")
          .AddStringProperty("subject", "counting")
          .AddStringProperty("body",
                             "Is everything upside down in Australia¿ Crikey!")
          .Build();

  SectionIdMask section_mask = 0b00000011;
  SectionRestrictQueryTermsMap query_terms{{"", {"in"}}};

  // Window ends in the middle of all the punctuation and window starts at 0.
  // len=26, orig_window="upside down in Australia\xC2\xBF"
  snippet_spec_.set_max_window_bytes(26);
  SnippetProto snippet = snippet_retriever_->RetrieveSnippet(
      query_terms, MATCH_EXACT, snippet_spec_, document, section_mask);

  EXPECT_THAT(snippet.entries(), SizeIs(1));
  EXPECT_THAT(snippet.entries(0).property_name(), Eq("body"));
  std::string_view content =
      GetString(&document, snippet.entries(0).property_name());
  EXPECT_THAT(GetWindows(content, snippet.entries(0)),
              ElementsAre("upside down in Australia¿"));
}

TEST_F(SnippetRetrieverTest, SnippetingWindowMaxWindowStartsBeforeValueStart) {
  DocumentProto document =
      DocumentBuilder()
          .SetKey("icing", "email/1")
          .SetSchema("email")
          .AddStringProperty("subject", "counting")
          .AddStringProperty("body", "one two three four.... five")
          .Build();

  SectionIdMask section_mask = 0b00000011;
  SectionRestrictQueryTermsMap query_terms{{"", {"three"}}};

  // Window starts before 0.
  // len=22, orig_window="one two three four..."
  snippet_spec_.set_max_window_bytes(22);
  SnippetProto snippet = snippet_retriever_->RetrieveSnippet(
      query_terms, MATCH_EXACT, snippet_spec_, document, section_mask);

  EXPECT_THAT(snippet.entries(), SizeIs(1));
  EXPECT_THAT(snippet.entries(0).property_name(), Eq("body"));
  std::string_view content =
      GetString(&document, snippet.entries(0).property_name());
  EXPECT_THAT(GetWindows(content, snippet.entries(0)),
              ElementsAre("one two three four..."));
}

TEST_F(SnippetRetrieverTest, SnippetingWindowMaxWindowEndsInWhitespace) {
  DocumentProto document =
      DocumentBuilder()
          .SetKey("icing", "email/1")
          .SetSchema("email")
          .AddStringProperty("subject", "counting")
          .AddStringProperty("body", "one two three four.... five")
          .Build();

  SectionIdMask section_mask = 0b00000011;
  SectionRestrictQueryTermsMap query_terms{{"", {"three"}}};

  // Window ends before "five" but after all the punctuation
  // len=26, orig_window="one two three four.... "
  snippet_spec_.set_max_window_bytes(26);
  SnippetProto snippet = snippet_retriever_->RetrieveSnippet(
      query_terms, MATCH_EXACT, snippet_spec_, document, section_mask);

  EXPECT_THAT(snippet.entries(), SizeIs(1));
  EXPECT_THAT(snippet.entries(0).property_name(), Eq("body"));
  std::string_view content =
      GetString(&document, snippet.entries(0).property_name());
  EXPECT_THAT(GetWindows(content, snippet.entries(0)),
              ElementsAre("one two three four...."));
}

TEST_F(SnippetRetrieverTest, SnippetingWindowMaxWindowEndsMidToken) {
  DocumentProto document =
      DocumentBuilder()
          .SetKey("icing", "email/1")
          .SetSchema("email")
          .AddStringProperty("subject", "counting")
          .AddStringProperty("body", "one two three four.... five")
          .Build();

  SectionIdMask section_mask = 0b00000011;
  SectionRestrictQueryTermsMap query_terms{{"", {"three"}}};

  // Window ends in the middle of "five"
  // len=32, orig_window="one two three four.... fiv"
  snippet_spec_.set_max_window_bytes(32);
  SnippetProto snippet = snippet_retriever_->RetrieveSnippet(
      query_terms, MATCH_EXACT, snippet_spec_, document, section_mask);

  EXPECT_THAT(snippet.entries(), SizeIs(1));
  EXPECT_THAT(snippet.entries(0).property_name(), Eq("body"));
  std::string_view content =
      GetString(&document, snippet.entries(0).property_name());
  EXPECT_THAT(GetWindows(content, snippet.entries(0)),
              ElementsAre("one two three four...."));
}

TEST_F(SnippetRetrieverTest, SnippetingWindowMaxWindowSizeEqualToValueSize) {
  DocumentProto document =
      DocumentBuilder()
          .SetKey("icing", "email/1")
          .SetSchema("email")
          .AddStringProperty("subject", "counting")
          .AddStringProperty("body", "one two three four.... five")
          .Build();

  SectionIdMask section_mask = 0b00000011;
  SectionRestrictQueryTermsMap query_terms{{"", {"three"}}};

  // Max window size equals the size of the value.
  // len=34, orig_window="one two three four.... five"
  snippet_spec_.set_max_window_bytes(34);
  SnippetProto snippet = snippet_retriever_->RetrieveSnippet(
      query_terms, MATCH_EXACT, snippet_spec_, document, section_mask);

  EXPECT_THAT(snippet.entries(), SizeIs(1));
  EXPECT_THAT(snippet.entries(0).property_name(), Eq("body"));
  std::string_view content =
      GetString(&document, snippet.entries(0).property_name());
  EXPECT_THAT(GetWindows(content, snippet.entries(0)),
              ElementsAre("one two three four.... five"));
}

TEST_F(SnippetRetrieverTest, SnippetingWindowMaxWindowSizeLargerThanValueSize) {
  DocumentProto document =
      DocumentBuilder()
          .SetKey("icing", "email/1")
          .SetSchema("email")
          .AddStringProperty("subject", "counting")
          .AddStringProperty("body", "one two three four.... five")
          .Build();

  SectionIdMask section_mask = 0b00000011;
  SectionRestrictQueryTermsMap query_terms{{"", {"three"}}};

  // Max window size exceeds the size of the value.
  // len=36, orig_window="one two three four.... five"
  snippet_spec_.set_max_window_bytes(36);
  SnippetProto snippet = snippet_retriever_->RetrieveSnippet(
      query_terms, MATCH_EXACT, snippet_spec_, document, section_mask);

  EXPECT_THAT(snippet.entries(), SizeIs(1));
  EXPECT_THAT(snippet.entries(0).property_name(), Eq("body"));
  std::string_view content =
      GetString(&document, snippet.entries(0).property_name());
  EXPECT_THAT(GetWindows(content, snippet.entries(0)),
              ElementsAre("one two three four.... five"));
}

TEST_F(SnippetRetrieverTest, PrefixSnippeting) {
  DocumentProto document =
      DocumentBuilder()
          .SetKey("icing", "email/1")
          .SetSchema("email")
          .AddStringProperty("subject", "subject foo")
          .AddStringProperty("body", "Only a fool would match this content.")
          .Build();
  SectionIdMask section_mask = 0b00000011;
  SectionRestrictQueryTermsMap query_terms{{"", {"f"}}};
  SnippetProto snippet = snippet_retriever_->RetrieveSnippet(
      query_terms, MATCH_PREFIX, snippet_spec_, document, section_mask);

  // Check the snippets. 'f' should match prefix-enabled property 'subject', but
  // not exact-only property 'body'
  EXPECT_THAT(snippet.entries(), SizeIs(1));
  EXPECT_THAT(snippet.entries(0).property_name(), Eq("subject"));
  std::string_view content =
      GetString(&document, snippet.entries(0).property_name());
  EXPECT_THAT(GetWindows(content, snippet.entries(0)),
              ElementsAre("subject foo"));
  EXPECT_THAT(GetMatches(content, snippet.entries(0)), ElementsAre("foo"));
}

TEST_F(SnippetRetrieverTest, ExactSnippeting) {
  DocumentProto document =
      DocumentBuilder()
          .SetKey("icing", "email/1")
          .SetSchema("email")
          .AddStringProperty("subject", "subject foo")
          .AddStringProperty("body", "Only a fool would match this content.")
          .Build();

  SectionIdMask section_mask = 0b00000011;
  SectionRestrictQueryTermsMap query_terms{{"", {"f"}}};
  SnippetProto snippet = snippet_retriever_->RetrieveSnippet(
      query_terms, MATCH_EXACT, snippet_spec_, document, section_mask);

  // Check the snippets
  EXPECT_THAT(snippet.entries(), IsEmpty());
}

TEST_F(SnippetRetrieverTest, SimpleSnippetingNoWindowing) {
  DocumentProto document =
      DocumentBuilder()
          .SetKey("icing", "email/1")
          .SetSchema("email")
          .AddStringProperty("subject", "subject foo")
          .AddStringProperty("body", "Only a fool would match this content.")
          .Build();

  snippet_spec_.set_max_window_bytes(0);

  SectionIdMask section_mask = 0b00000011;
  SectionRestrictQueryTermsMap query_terms{{"", {"foo"}}};
  SnippetProto snippet = snippet_retriever_->RetrieveSnippet(
      query_terms, MATCH_EXACT, snippet_spec_, document, section_mask);

  // Check the snippets
  EXPECT_THAT(snippet.entries(), SizeIs(1));
  EXPECT_THAT(snippet.entries(0).property_name(), Eq("subject"));
  std::string_view content =
      GetString(&document, snippet.entries(0).property_name());
  EXPECT_THAT(GetWindows(content, snippet.entries(0)), ElementsAre(""));
  EXPECT_THAT(GetMatches(content, snippet.entries(0)), ElementsAre("foo"));
}

TEST_F(SnippetRetrieverTest, SnippetingMultipleMatches) {
  DocumentProto document =
      DocumentBuilder()
          .SetKey("icing", "email/1")
          .SetSchema("email")
          .AddStringProperty("subject", "subject foo")
          .AddStringProperty("body",
                             "Concerning the subject of foo, we need to begin "
                             "considering our options regarding body bar.")
          .Build();
  SectionIdMask section_mask = 0b00000011;
  SectionRestrictQueryTermsMap query_terms{{"", {"foo", "bar"}}};
  SnippetProto snippet = snippet_retriever_->RetrieveSnippet(
      query_terms, MATCH_PREFIX, snippet_spec_, document, section_mask);

  // Check the snippets
  EXPECT_THAT(snippet.entries(), SizeIs(2));
  EXPECT_THAT(snippet.entries(0).property_name(), Eq("body"));
  std::string_view content =
      GetString(&document, snippet.entries(0).property_name());
  EXPECT_THAT(
      GetWindows(content, snippet.entries(0)),
      ElementsAre("Concerning the subject of foo, we need to begin considering",
                  "our options regarding body bar."));
  EXPECT_THAT(GetMatches(content, snippet.entries(0)),
              ElementsAre("foo", "bar"));

  EXPECT_THAT(snippet.entries(1).property_name(), Eq("subject"));
  content = GetString(&document, snippet.entries(1).property_name());
  EXPECT_THAT(GetWindows(content, snippet.entries(1)),
              ElementsAre("subject foo"));
  EXPECT_THAT(GetMatches(content, snippet.entries(1)), ElementsAre("foo"));
}

TEST_F(SnippetRetrieverTest, SnippetingMultipleMatchesSectionRestrict) {
  DocumentProto document =
      DocumentBuilder()
          .SetKey("icing", "email/1")
          .SetSchema("email")
          .AddStringProperty("subject", "subject foo")
          .AddStringProperty("body",
                             "Concerning the subject of foo, we need to begin "
                             "considering our options regarding body bar.")
          .Build();
  // Section 1 "subject" is not in the section_mask, so no snippet information
  // from that section should be returned by the SnippetRetriever.
  SectionIdMask section_mask = 0b00000001;
  SectionRestrictQueryTermsMap query_terms{{"", {"foo", "bar"}}};
  SnippetProto snippet = snippet_retriever_->RetrieveSnippet(
      query_terms, MATCH_PREFIX, snippet_spec_, document, section_mask);

  // Check the snippets
  EXPECT_THAT(snippet.entries(), SizeIs(1));
  EXPECT_THAT(snippet.entries(0).property_name(), Eq("body"));
  std::string_view content =
      GetString(&document, snippet.entries(0).property_name());
  EXPECT_THAT(
      GetWindows(content, snippet.entries(0)),
      ElementsAre("Concerning the subject of foo, we need to begin considering",
                  "our options regarding body bar."));
  EXPECT_THAT(GetMatches(content, snippet.entries(0)),
              ElementsAre("foo", "bar"));
}

TEST_F(SnippetRetrieverTest, SnippetingMultipleMatchesSectionRestrictedTerm) {
  DocumentProto document =
      DocumentBuilder()
          .SetKey("icing", "email/1")
          .SetSchema("email")
          .AddStringProperty("subject", "subject foo")
          .AddStringProperty("body",
                             "Concerning the subject of foo, we need to begin "
                             "considering our options regarding body bar.")
          .Build();
  SectionIdMask section_mask = 0b00000011;
  // "subject" should match in both sections, but "foo" is restricted to "body"
  // so it should only match in the 'body' section and not the 'subject'
  // section.
  SectionRestrictQueryTermsMap query_terms{{"", {"subject"}},
                                           {"body", {"foo"}}};
  SnippetProto snippet = snippet_retriever_->RetrieveSnippet(
      query_terms, MATCH_PREFIX, snippet_spec_, document, section_mask);

  // Check the snippets
  EXPECT_THAT(snippet.entries(), SizeIs(2));
  EXPECT_THAT(snippet.entries(0).property_name(), Eq("body"));
  std::string_view content =
      GetString(&document, snippet.entries(0).property_name());
  EXPECT_THAT(
      GetWindows(content, snippet.entries(0)),
      ElementsAre(
          "Concerning the subject of foo, we need to begin",
          "Concerning the subject of foo, we need to begin considering"));
  EXPECT_THAT(GetMatches(content, snippet.entries(0)),
              ElementsAre("subject", "foo"));

  EXPECT_THAT(snippet.entries(1).property_name(), Eq("subject"));
  content = GetString(&document, snippet.entries(1).property_name());
  EXPECT_THAT(GetWindows(content, snippet.entries(1)),
              ElementsAre("subject foo"));
  EXPECT_THAT(GetMatches(content, snippet.entries(1)), ElementsAre("subject"));
}

TEST_F(SnippetRetrieverTest, SnippetingMultipleMatchesOneMatchPerProperty) {
  DocumentProto document =
      DocumentBuilder()
          .SetKey("icing", "email/1")
          .SetSchema("email")
          .AddStringProperty("subject", "subject foo")
          .AddStringProperty("body",
                             "Concerning the subject of foo, we need to begin "
                             "considering our options regarding body bar.")
          .Build();

  snippet_spec_.set_num_matches_per_property(1);

  SectionIdMask section_mask = 0b00000011;
  SectionRestrictQueryTermsMap query_terms{{"", {"foo", "bar"}}};
  SnippetProto snippet = snippet_retriever_->RetrieveSnippet(
      query_terms, MATCH_PREFIX, snippet_spec_, document, section_mask);

  // Check the snippets
  EXPECT_THAT(snippet.entries(), SizeIs(2));
  EXPECT_THAT(snippet.entries(0).property_name(), Eq("body"));
  std::string_view content =
      GetString(&document, snippet.entries(0).property_name());
  EXPECT_THAT(
      GetWindows(content, snippet.entries(0)),
      ElementsAre(
          "Concerning the subject of foo, we need to begin considering"));
  EXPECT_THAT(GetMatches(content, snippet.entries(0)), ElementsAre("foo"));

  EXPECT_THAT(snippet.entries(1).property_name(), Eq("subject"));
  content = GetString(&document, snippet.entries(1).property_name());
  EXPECT_THAT(GetWindows(content, snippet.entries(1)),
              ElementsAre("subject foo"));
  EXPECT_THAT(GetMatches(content, snippet.entries(1)), ElementsAre("foo"));
}

TEST_F(SnippetRetrieverTest, PrefixSnippetingNormalization) {
  DocumentProto document =
      DocumentBuilder()
          .SetKey("icing", "email/1")
          .SetSchema("email")
          .AddStringProperty("subject", "MDI team")
          .AddStringProperty("body", "Some members are in Zürich.")
          .Build();
  SectionIdMask section_mask = 0b00000011;
  SectionRestrictQueryTermsMap query_terms{{"", {"md"}}};
  SnippetProto snippet = snippet_retriever_->RetrieveSnippet(
      query_terms, MATCH_PREFIX, snippet_spec_, document, section_mask);

  EXPECT_THAT(snippet.entries(), SizeIs(1));
  EXPECT_THAT(snippet.entries(0).property_name(), Eq("subject"));
  std::string_view content =
      GetString(&document, snippet.entries(0).property_name());
  EXPECT_THAT(GetWindows(content, snippet.entries(0)), ElementsAre("MDI team"));
  EXPECT_THAT(GetMatches(content, snippet.entries(0)), ElementsAre("MDI"));
}

TEST_F(SnippetRetrieverTest, ExactSnippetingNormalization) {
  DocumentProto document =
      DocumentBuilder()
          .SetKey("icing", "email/1")
          .SetSchema("email")
          .AddStringProperty("subject", "MDI team")
          .AddStringProperty("body", "Some members are in Zürich.")
          .Build();

  SectionIdMask section_mask = 0b00000011;
  SectionRestrictQueryTermsMap query_terms{{"", {"zurich"}}};
  SnippetProto snippet = snippet_retriever_->RetrieveSnippet(
      query_terms, MATCH_EXACT, snippet_spec_, document, section_mask);

  EXPECT_THAT(snippet.entries(), SizeIs(1));
  EXPECT_THAT(snippet.entries(0).property_name(), Eq("body"));
  std::string_view content =
      GetString(&document, snippet.entries(0).property_name());
  EXPECT_THAT(GetWindows(content, snippet.entries(0)),
              ElementsAre("Some members are in Zürich."));
  EXPECT_THAT(GetMatches(content, snippet.entries(0)), ElementsAre("Zürich"));
}

TEST_F(SnippetRetrieverTest, SnippetingTestOneLevel) {
  SchemaProto schema =
      SchemaBuilder()
          .AddType(SchemaTypeConfigBuilder()
                       .SetType("SingleLevelType")
                       .AddProperty(
                           PropertyConfigBuilder()
                               .SetName("X")
                               .SetDataTypeString(MATCH_PREFIX, TOKENIZER_PLAIN)
                               .SetCardinality(CARDINALITY_REPEATED))
                       .AddProperty(
                           PropertyConfigBuilder()
                               .SetName("Y")
                               .SetDataTypeString(MATCH_PREFIX, TOKENIZER_PLAIN)
                               .SetCardinality(CARDINALITY_REPEATED))
                       .AddProperty(
                           PropertyConfigBuilder()
                               .SetName("Z")
                               .SetDataTypeString(MATCH_PREFIX, TOKENIZER_PLAIN)
                               .SetCardinality(CARDINALITY_REPEATED)))
          .Build();
  ICING_ASSERT_OK(schema_store_->SetSchema(
      schema, /*ignore_errors_and_delete_documents=*/true));
  ICING_ASSERT_OK_AND_ASSIGN(
      snippet_retriever_,
      SnippetRetriever::Create(schema_store_.get(), language_segmenter_.get(),
                               normalizer_.get()));

  std::vector<std::string> string_values = {"marco", "polo", "marco", "polo"};
  DocumentProto document;
  document.set_schema("SingleLevelType");
  PropertyProto* prop = document.add_properties();
  prop->set_name("X");
  for (const std::string& s : string_values) {
    prop->add_string_values(s);
  }
  prop = document.add_properties();
  prop->set_name("Y");
  for (const std::string& s : string_values) {
    prop->add_string_values(s);
  }
  prop = document.add_properties();
  prop->set_name("Z");
  for (const std::string& s : string_values) {
    prop->add_string_values(s);
  }

  SectionIdMask section_mask = 0b00000111;
  SectionRestrictQueryTermsMap query_terms{{"", {"polo"}}};
  SnippetProto snippet = snippet_retriever_->RetrieveSnippet(
      query_terms, MATCH_EXACT, snippet_spec_, document, section_mask);

  EXPECT_THAT(snippet.entries(), SizeIs(6));
  EXPECT_THAT(snippet.entries(0).property_name(), Eq("X[1]"));
  std::string_view content =
      GetString(&document, snippet.entries(0).property_name());
  EXPECT_THAT(GetWindows(content, snippet.entries(0)), ElementsAre("polo"));
  EXPECT_THAT(GetMatches(content, snippet.entries(0)), ElementsAre("polo"));

  EXPECT_THAT(snippet.entries(1).property_name(), Eq("X[3]"));
  content = GetString(&document, snippet.entries(1).property_name());
  EXPECT_THAT(GetWindows(content, snippet.entries(1)), ElementsAre("polo"));
  EXPECT_THAT(GetMatches(content, snippet.entries(1)), ElementsAre("polo"));

  EXPECT_THAT(GetPropertyPaths(snippet),
              ElementsAre("X[1]", "X[3]", "Y[1]", "Y[3]", "Z[1]", "Z[3]"));
}

TEST_F(SnippetRetrieverTest, SnippetingTestMultiLevel) {
  SchemaProto schema =
      SchemaBuilder()
          .AddType(SchemaTypeConfigBuilder()
                       .SetType("SingleLevelType")
                       .AddProperty(
                           PropertyConfigBuilder()
                               .SetName("X")
                               .SetDataTypeString(MATCH_PREFIX, TOKENIZER_PLAIN)
                               .SetCardinality(CARDINALITY_REPEATED))
                       .AddProperty(
                           PropertyConfigBuilder()
                               .SetName("Y")
                               .SetDataTypeString(MATCH_PREFIX, TOKENIZER_PLAIN)
                               .SetCardinality(CARDINALITY_REPEATED))
                       .AddProperty(
                           PropertyConfigBuilder()
                               .SetName("Z")
                               .SetDataTypeString(MATCH_PREFIX, TOKENIZER_PLAIN)
                               .SetCardinality(CARDINALITY_REPEATED)))
          .AddType(SchemaTypeConfigBuilder()
                       .SetType("MultiLevelType")
                       .AddProperty(PropertyConfigBuilder()
                                        .SetName("A")
                                        .SetDataTypeDocument(
                                            "SingleLevelType",
                                            /*index_nested_properties=*/true)
                                        .SetCardinality(CARDINALITY_OPTIONAL))
                       .AddProperty(PropertyConfigBuilder()
                                        .SetName("B")
                                        .SetDataTypeDocument(
                                            "SingleLevelType",
                                            /*index_nested_properties=*/true)
                                        .SetCardinality(CARDINALITY_OPTIONAL))
                       .AddProperty(PropertyConfigBuilder()
                                        .SetName("C")
                                        .SetDataTypeDocument(
                                            "SingleLevelType",
                                            /*index_nested_properties=*/true)
                                        .SetCardinality(CARDINALITY_OPTIONAL)))
          .Build();
  ICING_ASSERT_OK(schema_store_->SetSchema(
      schema, /*ignore_errors_and_delete_documents=*/true));
  ICING_ASSERT_OK_AND_ASSIGN(
      snippet_retriever_,
      SnippetRetriever::Create(schema_store_.get(), language_segmenter_.get(),
                               normalizer_.get()));

  std::vector<std::string> string_values = {"marco", "polo", "marco", "polo"};
  DocumentProto subdocument;
  PropertyProto* prop = subdocument.add_properties();
  prop->set_name("X");
  for (const std::string& s : string_values) {
    prop->add_string_values(s);
  }
  prop = subdocument.add_properties();
  prop->set_name("Y");
  for (const std::string& s : string_values) {
    prop->add_string_values(s);
  }
  prop = subdocument.add_properties();
  prop->set_name("Z");
  for (const std::string& s : string_values) {
    prop->add_string_values(s);
  }

  DocumentProto document;
  document.set_schema("MultiLevelType");
  prop = document.add_properties();
  prop->set_name("A");
  *prop->add_document_values() = subdocument;

  prop = document.add_properties();
  prop->set_name("B");
  *prop->add_document_values() = subdocument;

  prop = document.add_properties();
  prop->set_name("C");
  *prop->add_document_values() = subdocument;

  SectionIdMask section_mask = 0b111111111;
  SectionRestrictQueryTermsMap query_terms{{"", {"polo"}}};
  SnippetProto snippet = snippet_retriever_->RetrieveSnippet(
      query_terms, MATCH_EXACT, snippet_spec_, document, section_mask);

  EXPECT_THAT(snippet.entries(), SizeIs(18));
  EXPECT_THAT(snippet.entries(0).property_name(), Eq("A.X[1]"));
  std::string_view content =
      GetString(&document, snippet.entries(0).property_name());
  EXPECT_THAT(GetWindows(content, snippet.entries(0)), ElementsAre("polo"));
  EXPECT_THAT(GetMatches(content, snippet.entries(0)), ElementsAre("polo"));

  EXPECT_THAT(snippet.entries(1).property_name(), Eq("A.X[3]"));
  content = GetString(&document, snippet.entries(1).property_name());
  EXPECT_THAT(GetWindows(content, snippet.entries(1)), ElementsAre("polo"));
  EXPECT_THAT(GetMatches(content, snippet.entries(1)), ElementsAre("polo"));

  EXPECT_THAT(
      GetPropertyPaths(snippet),
      ElementsAre("A.X[1]", "A.X[3]", "A.Y[1]", "A.Y[3]", "A.Z[1]", "A.Z[3]",
                  "B.X[1]", "B.X[3]", "B.Y[1]", "B.Y[3]", "B.Z[1]", "B.Z[3]",
                  "C.X[1]", "C.X[3]", "C.Y[1]", "C.Y[3]", "C.Z[1]", "C.Z[3]"));
}

TEST_F(SnippetRetrieverTest, SnippetingTestMultiLevelRepeated) {
  SchemaProto schema =
      SchemaBuilder()
          .AddType(SchemaTypeConfigBuilder()
                       .SetType("SingleLevelType")
                       .AddProperty(
                           PropertyConfigBuilder()
                               .SetName("X")
                               .SetDataTypeString(MATCH_PREFIX, TOKENIZER_PLAIN)
                               .SetCardinality(CARDINALITY_REPEATED))
                       .AddProperty(
                           PropertyConfigBuilder()
                               .SetName("Y")
                               .SetDataTypeString(MATCH_PREFIX, TOKENIZER_PLAIN)
                               .SetCardinality(CARDINALITY_REPEATED))
                       .AddProperty(
                           PropertyConfigBuilder()
                               .SetName("Z")
                               .SetDataTypeString(MATCH_PREFIX, TOKENIZER_PLAIN)
                               .SetCardinality(CARDINALITY_REPEATED)))
          .AddType(SchemaTypeConfigBuilder()
                       .SetType("MultiLevelType")
                       .AddProperty(PropertyConfigBuilder()
                                        .SetName("A")
                                        .SetDataTypeDocument(
                                            "SingleLevelType",
                                            /*index_nested_properties=*/true)
                                        .SetCardinality(CARDINALITY_REPEATED))
                       .AddProperty(PropertyConfigBuilder()
                                        .SetName("B")
                                        .SetDataTypeDocument(
                                            "SingleLevelType",
                                            /*index_nested_properties=*/true)
                                        .SetCardinality(CARDINALITY_REPEATED))
                       .AddProperty(PropertyConfigBuilder()
                                        .SetName("C")
                                        .SetDataTypeDocument(
                                            "SingleLevelType",
                                            /*index_nested_properties=*/true)
                                        .SetCardinality(CARDINALITY_REPEATED)))
          .Build();
  ICING_ASSERT_OK(schema_store_->SetSchema(
      schema, /*ignore_errors_and_delete_documents=*/true));
  ICING_ASSERT_OK_AND_ASSIGN(
      snippet_retriever_,
      SnippetRetriever::Create(schema_store_.get(), language_segmenter_.get(),
                               normalizer_.get()));

  std::vector<std::string> string_values = {"marco", "polo", "marco", "polo"};
  DocumentProto subdocument;
  PropertyProto* prop = subdocument.add_properties();
  prop->set_name("X");
  for (const std::string& s : string_values) {
    prop->add_string_values(s);
  }
  prop = subdocument.add_properties();
  prop->set_name("Y");
  for (const std::string& s : string_values) {
    prop->add_string_values(s);
  }
  prop = subdocument.add_properties();
  prop->set_name("Z");
  for (const std::string& s : string_values) {
    prop->add_string_values(s);
  }

  DocumentProto document;
  document.set_schema("MultiLevelType");
  prop = document.add_properties();
  prop->set_name("A");
  *prop->add_document_values() = subdocument;
  *prop->add_document_values() = subdocument;

  prop = document.add_properties();
  prop->set_name("B");
  *prop->add_document_values() = subdocument;
  *prop->add_document_values() = subdocument;

  prop = document.add_properties();
  prop->set_name("C");
  *prop->add_document_values() = subdocument;
  *prop->add_document_values() = subdocument;

  SectionIdMask section_mask = 0b111111111;
  SectionRestrictQueryTermsMap query_terms{{"", {"polo"}}};
  SnippetProto snippet = snippet_retriever_->RetrieveSnippet(
      query_terms, MATCH_EXACT, snippet_spec_, document, section_mask);

  EXPECT_THAT(snippet.entries(), SizeIs(36));
  EXPECT_THAT(snippet.entries(0).property_name(), Eq("A[0].X[1]"));
  std::string_view content =
      GetString(&document, snippet.entries(0).property_name());
  EXPECT_THAT(GetWindows(content, snippet.entries(0)), ElementsAre("polo"));
  EXPECT_THAT(GetMatches(content, snippet.entries(0)), ElementsAre("polo"));

  EXPECT_THAT(snippet.entries(1).property_name(), Eq("A[0].X[3]"));
  content = GetString(&document, snippet.entries(1).property_name());
  EXPECT_THAT(GetWindows(content, snippet.entries(1)), ElementsAre("polo"));
  EXPECT_THAT(GetMatches(content, snippet.entries(1)), ElementsAre("polo"));

  EXPECT_THAT(GetPropertyPaths(snippet),
              ElementsAre("A[0].X[1]", "A[0].X[3]", "A[1].X[1]", "A[1].X[3]",
                          "A[0].Y[1]", "A[0].Y[3]", "A[1].Y[1]", "A[1].Y[3]",
                          "A[0].Z[1]", "A[0].Z[3]", "A[1].Z[1]", "A[1].Z[3]",
                          "B[0].X[1]", "B[0].X[3]", "B[1].X[1]", "B[1].X[3]",
                          "B[0].Y[1]", "B[0].Y[3]", "B[1].Y[1]", "B[1].Y[3]",
                          "B[0].Z[1]", "B[0].Z[3]", "B[1].Z[1]", "B[1].Z[3]",
                          "C[0].X[1]", "C[0].X[3]", "C[1].X[1]", "C[1].X[3]",
                          "C[0].Y[1]", "C[0].Y[3]", "C[1].Y[1]", "C[1].Y[3]",
                          "C[0].Z[1]", "C[0].Z[3]", "C[1].Z[1]", "C[1].Z[3]"));
}

TEST_F(SnippetRetrieverTest, SnippetingTestMultiLevelSingleValue) {
  SchemaProto schema =
      SchemaBuilder()
          .AddType(SchemaTypeConfigBuilder()
                       .SetType("SingleLevelType")
                       .AddProperty(
                           PropertyConfigBuilder()
                               .SetName("X")
                               .SetDataTypeString(MATCH_PREFIX, TOKENIZER_PLAIN)
                               .SetCardinality(CARDINALITY_OPTIONAL))
                       .AddProperty(
                           PropertyConfigBuilder()
                               .SetName("Y")
                               .SetDataTypeString(MATCH_PREFIX, TOKENIZER_PLAIN)
                               .SetCardinality(CARDINALITY_OPTIONAL))
                       .AddProperty(
                           PropertyConfigBuilder()
                               .SetName("Z")
                               .SetDataTypeString(MATCH_PREFIX, TOKENIZER_PLAIN)
                               .SetCardinality(CARDINALITY_OPTIONAL)))
          .AddType(SchemaTypeConfigBuilder()
                       .SetType("MultiLevelType")
                       .AddProperty(PropertyConfigBuilder()
                                        .SetName("A")
                                        .SetDataTypeDocument(
                                            "SingleLevelType",
                                            /*index_nested_properties=*/true)
                                        .SetCardinality(CARDINALITY_REPEATED))
                       .AddProperty(PropertyConfigBuilder()
                                        .SetName("B")
                                        .SetDataTypeDocument(
                                            "SingleLevelType",
                                            /*index_nested_properties=*/true)
                                        .SetCardinality(CARDINALITY_REPEATED))
                       .AddProperty(PropertyConfigBuilder()
                                        .SetName("C")
                                        .SetDataTypeDocument(
                                            "SingleLevelType",
                                            /*index_nested_properties=*/true)
                                        .SetCardinality(CARDINALITY_REPEATED)))
          .Build();
  ICING_ASSERT_OK(schema_store_->SetSchema(
      schema, /*ignore_errors_and_delete_documents=*/true));
  ICING_ASSERT_OK_AND_ASSIGN(
      snippet_retriever_,
      SnippetRetriever::Create(schema_store_.get(), language_segmenter_.get(),
                               normalizer_.get()));

  DocumentProto subdocument;
  PropertyProto* prop = subdocument.add_properties();
  prop->set_name("X");
  prop->add_string_values("polo");
  prop = subdocument.add_properties();
  prop->set_name("Y");
  prop->add_string_values("marco");
  prop = subdocument.add_properties();
  prop->set_name("Z");
  prop->add_string_values("polo");

  DocumentProto document;
  document.set_schema("MultiLevelType");
  prop = document.add_properties();
  prop->set_name("A");
  *prop->add_document_values() = subdocument;
  *prop->add_document_values() = subdocument;

  prop = document.add_properties();
  prop->set_name("B");
  *prop->add_document_values() = subdocument;
  *prop->add_document_values() = subdocument;

  prop = document.add_properties();
  prop->set_name("C");
  *prop->add_document_values() = subdocument;
  *prop->add_document_values() = subdocument;

  SectionIdMask section_mask = 0b111111111;
  SectionRestrictQueryTermsMap query_terms{{"", {"polo"}}};
  SnippetProto snippet = snippet_retriever_->RetrieveSnippet(
      query_terms, MATCH_EXACT, snippet_spec_, document, section_mask);

  EXPECT_THAT(snippet.entries(), SizeIs(12));
  EXPECT_THAT(snippet.entries(0).property_name(), Eq("A[0].X"));
  std::string_view content =
      GetString(&document, snippet.entries(0).property_name());
  EXPECT_THAT(GetWindows(content, snippet.entries(0)), ElementsAre("polo"));
  EXPECT_THAT(GetMatches(content, snippet.entries(0)), ElementsAre("polo"));

  EXPECT_THAT(snippet.entries(1).property_name(), Eq("A[1].X"));
  content = GetString(&document, snippet.entries(1).property_name());
  EXPECT_THAT(GetWindows(content, snippet.entries(1)), ElementsAre("polo"));
  EXPECT_THAT(GetMatches(content, snippet.entries(1)), ElementsAre("polo"));

  EXPECT_THAT(
      GetPropertyPaths(snippet),
      ElementsAre("A[0].X", "A[1].X", "A[0].Z", "A[1].Z", "B[0].X", "B[1].X",
                  "B[0].Z", "B[1].Z", "C[0].X", "C[1].X", "C[0].Z", "C[1].Z"));
}

TEST_F(SnippetRetrieverTest, PrefixSnippetingNormalization) {
  DocumentProto document =
      DocumentBuilder()
          .SetKey("icing", "email/1")
          .SetSchema("email")
          .AddStringProperty("subject", "MDI team")
          .AddStringProperty("body", "Some members are in Zürich.")
          .Build();
  SectionIdMask section_mask = 0b00000011;
  SectionRestrictQueryTermsMap query_terms{{"", {"md"}}};
  SnippetProto snippet = snippet_retriever_->RetrieveSnippet(
      query_terms, TermMatchType::PREFIX, snippet_spec_, document,
      section_mask);

  EXPECT_THAT(snippet.entries(), SizeIs(1));
  EXPECT_THAT(GetWindow(document, snippet, "subject", 0), Eq("MDI team"));
  EXPECT_THAT(GetMatch(document, snippet, "subject", 0), Eq("MDI"));
}

TEST_F(SnippetRetrieverTest, ExactSnippetingNormalization) {
  DocumentProto document =
      DocumentBuilder()
          .SetKey("icing", "email/1")
          .SetSchema("email")
          .AddStringProperty("subject", "MDI team")
          .AddStringProperty("body", "Some members are in Zürich.")
          .Build();

  SectionIdMask section_mask = 0b00000011;
  SectionRestrictQueryTermsMap query_terms{{"", {"zurich"}}};
  SnippetProto snippet = snippet_retriever_->RetrieveSnippet(
      query_terms, TermMatchType::EXACT_ONLY, snippet_spec_, document,
      section_mask);

  EXPECT_THAT(snippet.entries(), SizeIs(1));
  EXPECT_THAT(GetWindow(document, snippet, "body", 0),
              Eq("Some members are in Zürich."));
  EXPECT_THAT(GetMatch(document, snippet, "body", 0), Eq("Zürich"));
}

}  // namespace

}  // namespace lib
}  // namespace icing<|MERGE_RESOLUTION|>--- conflicted
+++ resolved
@@ -97,27 +97,6 @@
     ICING_ASSERT_OK_AND_ASSIGN(
         schema_store_,
         SchemaStore::Create(&filesystem_, test_dir_, &fake_clock_));
-<<<<<<< HEAD
-    SchemaProto schema;
-    SchemaTypeConfigProto* type_config = schema.add_types();
-    type_config->set_schema_type("email");
-    PropertyConfigProto* prop_config = type_config->add_properties();
-    prop_config->set_property_name("subject");
-    prop_config->set_data_type(PropertyConfigProto::DataType::STRING);
-    prop_config->set_cardinality(PropertyConfigProto::Cardinality::OPTIONAL);
-    prop_config->mutable_string_indexing_config()->set_term_match_type(
-        TermMatchType::PREFIX);
-    prop_config->mutable_string_indexing_config()->set_tokenizer_type(
-        StringIndexingConfig::TokenizerType::PLAIN);
-    prop_config = type_config->add_properties();
-    prop_config->set_property_name("body");
-    prop_config->set_data_type(PropertyConfigProto::DataType::STRING);
-    prop_config->set_cardinality(PropertyConfigProto::Cardinality::OPTIONAL);
-    prop_config->mutable_string_indexing_config()->set_term_match_type(
-        TermMatchType::EXACT_ONLY);
-    prop_config->mutable_string_indexing_config()->set_tokenizer_type(
-        StringIndexingConfig::TokenizerType::PLAIN);
-=======
     SchemaProto schema =
         SchemaBuilder()
             .AddType(
@@ -134,7 +113,6 @@
                             .SetDataTypeString(MATCH_EXACT, TOKENIZER_PLAIN)
                             .SetCardinality(CARDINALITY_OPTIONAL)))
             .Build();
->>>>>>> 0b4a315c
     ICING_ASSERT_OK(schema_store_->SetSchema(schema));
 
     ICING_ASSERT_OK_AND_ASSIGN(normalizer_, normalizer_factory::Create(
@@ -1104,46 +1082,6 @@
                   "B[0].Z", "B[1].Z", "C[0].X", "C[1].X", "C[0].Z", "C[1].Z"));
 }
 
-TEST_F(SnippetRetrieverTest, PrefixSnippetingNormalization) {
-  DocumentProto document =
-      DocumentBuilder()
-          .SetKey("icing", "email/1")
-          .SetSchema("email")
-          .AddStringProperty("subject", "MDI team")
-          .AddStringProperty("body", "Some members are in Zürich.")
-          .Build();
-  SectionIdMask section_mask = 0b00000011;
-  SectionRestrictQueryTermsMap query_terms{{"", {"md"}}};
-  SnippetProto snippet = snippet_retriever_->RetrieveSnippet(
-      query_terms, TermMatchType::PREFIX, snippet_spec_, document,
-      section_mask);
-
-  EXPECT_THAT(snippet.entries(), SizeIs(1));
-  EXPECT_THAT(GetWindow(document, snippet, "subject", 0), Eq("MDI team"));
-  EXPECT_THAT(GetMatch(document, snippet, "subject", 0), Eq("MDI"));
-}
-
-TEST_F(SnippetRetrieverTest, ExactSnippetingNormalization) {
-  DocumentProto document =
-      DocumentBuilder()
-          .SetKey("icing", "email/1")
-          .SetSchema("email")
-          .AddStringProperty("subject", "MDI team")
-          .AddStringProperty("body", "Some members are in Zürich.")
-          .Build();
-
-  SectionIdMask section_mask = 0b00000011;
-  SectionRestrictQueryTermsMap query_terms{{"", {"zurich"}}};
-  SnippetProto snippet = snippet_retriever_->RetrieveSnippet(
-      query_terms, TermMatchType::EXACT_ONLY, snippet_spec_, document,
-      section_mask);
-
-  EXPECT_THAT(snippet.entries(), SizeIs(1));
-  EXPECT_THAT(GetWindow(document, snippet, "body", 0),
-              Eq("Some members are in Zürich."));
-  EXPECT_THAT(GetMatch(document, snippet, "body", 0), Eq("Zürich"));
-}
-
 }  // namespace
 
 }  // namespace lib
