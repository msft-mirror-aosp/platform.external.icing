// Copyright (C) 2019 Google LLC
//
// Licensed under the Apache License, Version 2.0 (the "License");
// you may not use this file except in compliance with the License.
// You may obtain a copy of the License at
//
//      http://www.apache.org/licenses/LICENSE-2.0
//
// Unless required by applicable law or agreed to in writing, software
// distributed under the License is distributed on an "AS IS" BASIS,
// WITHOUT WARRANTIES OR CONDITIONS OF ANY KIND, either express or implied.
// See the License for the specific language governing permissions and
// limitations under the License.

#include "icing/result/projection-tree.h"

#include <algorithm>

<<<<<<< HEAD
#include "icing/absl_ports/str_join.h"
#include "icing/schema/section-manager.h"
=======
#include "icing/proto/search.pb.h"
#include "icing/schema/property-util.h"
>>>>>>> a81a0c8c

namespace icing {
namespace lib {

ProjectionTree::ProjectionTree(
    const SchemaStore::ExpandedTypePropertyMask& type_field_mask) {
  for (const std::string& field_mask : type_field_mask.paths) {
    Node* current_node = &root_;
    for (std::string_view sub_field_mask :
         property_util::SplitPropertyPathExpr(field_mask)) {
      current_node = AddChildNode(sub_field_mask, &current_node->children);
    }
  }
}

ProjectionTree::Node* ProjectionTree::AddChildNode(
    std::string_view property_name, std::vector<Node>* current_children) {
  auto itr = std::find_if(current_children->begin(), current_children->end(),
                          [&property_name](const Node& node) {
                            return node.name == property_name;
                          });
  if (itr != current_children->end()) {
    return &(*itr);
  }
  current_children->push_back(ProjectionTree::Node(property_name));
  return &current_children->back();
}

}  // namespace lib
}  // namespace icing<|MERGE_RESOLUTION|>--- conflicted
+++ resolved
@@ -16,13 +16,8 @@
 
 #include <algorithm>
 
-<<<<<<< HEAD
-#include "icing/absl_ports/str_join.h"
-#include "icing/schema/section-manager.h"
-=======
 #include "icing/proto/search.pb.h"
 #include "icing/schema/property-util.h"
->>>>>>> a81a0c8c
 
 namespace icing {
 namespace lib {
@@ -47,7 +42,7 @@
   if (itr != current_children->end()) {
     return &(*itr);
   }
-  current_children->push_back(ProjectionTree::Node(property_name));
+  current_children->push_back(ProjectionTree::Node(std::string(property_name)));
   return &current_children->back();
 }
 
