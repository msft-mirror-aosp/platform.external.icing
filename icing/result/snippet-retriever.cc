// Copyright (C) 2019 Google LLC
//
// Licensed under the Apache License, Version 2.0 (the "License");
// you may not use this file except in compliance with the License.
// You may obtain a copy of the License at
//
//      http://www.apache.org/licenses/LICENSE-2.0
//
// Unless required by applicable law or agreed to in writing, software
// distributed under the License is distributed on an "AS IS" BASIS,
// WITHOUT WARRANTIES OR CONDITIONS OF ANY KIND, either express or implied.
// See the License for the specific language governing permissions and
// limitations under the License.

#include "icing/result/snippet-retriever.h"

#include <algorithm>
#include <iterator>
#include <memory>
#include <string>
#include <string_view>
#include <unordered_map>
#include <unordered_set>
#include <utility>
#include <vector>

#include "icing/text_classifier/lib3/utils/base/statusor.h"
#include "icing/absl_ports/canonical_errors.h"
#include "icing/absl_ports/str_cat.h"
#include "icing/absl_ports/str_join.h"
#include "icing/proto/term.pb.h"
#include "icing/query/query-terms.h"
#include "icing/schema/schema-store.h"
#include "icing/schema/section-manager.h"
#include "icing/schema/section.h"
#include "icing/store/document-filter-data.h"
#include "icing/tokenization/language-segmenter.h"
#include "icing/tokenization/token.h"
#include "icing/tokenization/tokenizer-factory.h"
#include "icing/tokenization/tokenizer.h"
#include "icing/transform/normalizer.h"
#include "icing/util/character-iterator.h"
#include "icing/util/i18n-utils.h"
#include "icing/util/logging.h"
#include "icing/util/status-macros.h"

namespace icing {
namespace lib {

namespace {

const PropertyProto* GetProperty(const DocumentProto& document,
                                 std::string_view property_name) {
  for (const PropertyProto& property : document.properties()) {
    if (property.name() == property_name) {
      return &property;
    }
  }
  return nullptr;
}

inline std::string AddPropertyToPath(const std::string& current_path,
                                     std::string_view property) {
  if (current_path.empty()) {
    return std::string(property);
  }
  return absl_ports::StrCat(current_path, kPropertySeparator, property);
}

inline std::string AddIndexToPath(int values_size, int index,
                                  const std::string& property_path) {
  if (values_size == 1) {
    return property_path;
  }
  return absl_ports::StrCat(property_path, kLBracket, std::to_string(index),
                            kRBracket);
}

// Returns a string of the normalized text of the input Token. Normalization
// is applied based on the Token's type.
std::string NormalizeToken(const Normalizer& normalizer, const Token& token) {
  switch (token.type) {
    case Token::Type::REGULAR:
      return normalizer.NormalizeTerm(token.text);
    case Token::Type::VERBATIM:
      return std::string(token.text);
    case Token::Type::QUERY_EXCLUSION:
      [[fallthrough]];
    case Token::Type::QUERY_LEFT_PARENTHESES:
      [[fallthrough]];
    case Token::Type::QUERY_RIGHT_PARENTHESES:
      [[fallthrough]];
    case Token::Type::QUERY_OR:
      [[fallthrough]];
    case Token::Type::QUERY_PROPERTY:
      [[fallthrough]];
    case Token::Type::INVALID:
      ICING_LOG(WARNING) << "Unable to normalize token of type: "
                         << static_cast<int>(token.type);
      return std::string(token.text);
  }
}

// Returns a CharacterIterator for token's text, advancing one past the last
// matching character from the query term.
CharacterIterator FindMatchEnd(const Normalizer& normalizer, const Token& token,
                               const std::string& match_query_term) {
  switch (token.type) {
    case Token::Type::VERBATIM: {
      // VERBATIM tokens are not normalized. This means the non-normalized
      // matched query term must be either equal to or a prefix of the token's
      // text. Therefore, the match must end at the end of the matched query
      // term.
      CharacterIterator verbatim_match_end =
          CharacterIterator(token.text, 0, 0, 0);
      verbatim_match_end.AdvanceToUtf8(match_query_term.length());
      return verbatim_match_end;
    }
    case Token::Type::QUERY_EXCLUSION:
      [[fallthrough]];
    case Token::Type::QUERY_LEFT_PARENTHESES:
      [[fallthrough]];
    case Token::Type::QUERY_RIGHT_PARENTHESES:
      [[fallthrough]];
    case Token::Type::QUERY_OR:
      [[fallthrough]];
    case Token::Type::QUERY_PROPERTY:
      [[fallthrough]];
    case Token::Type::INVALID:
      ICING_LOG(WARNING)
          << "Unexpected Token type " << static_cast<int>(token.type)
          << " found when finding match end of query term and token.";
      [[fallthrough]];
    case Token::Type::REGULAR:
      return normalizer.FindNormalizedMatchEndPosition(token.text,
                                                       match_query_term);
  }
}

class TokenMatcher {
 public:
  virtual ~TokenMatcher() = default;

  // Returns a CharacterIterator pointing just past the end of the substring in
  // token.text that matches a query term. Note that the utf* indices will be
  // in relation to token.text's start.
  //
  // If there is no match, then it will construct a CharacterIterator with all
  // of its indices set to -1.
  //
  // Ex. With an exact matcher, query terms=["foo","bar"] and token.text="bar",
  // Matches will return a CharacterIterator(u8:3, u16:3, u32:3).
  virtual CharacterIterator Matches(Token token) const = 0;
};

class TokenMatcherExact : public TokenMatcher {
 public:
  explicit TokenMatcherExact(
      const std::unordered_set<std::string>& unrestricted_query_terms,
      const std::unordered_set<std::string>& restricted_query_terms,
      const Normalizer& normalizer)
      : unrestricted_query_terms_(unrestricted_query_terms),
        restricted_query_terms_(restricted_query_terms),
        normalizer_(normalizer) {}

  CharacterIterator Matches(Token token) const override {
<<<<<<< HEAD
    std::string s = normalizer_.NormalizeTerm(token.text);
=======
    std::string s = NormalizeToken(normalizer_, token);
>>>>>>> c5fa7ff3
    auto itr = unrestricted_query_terms_.find(s);
    if (itr == unrestricted_query_terms_.end()) {
      itr = restricted_query_terms_.find(s);
    }
    if (itr != unrestricted_query_terms_.end() &&
        itr != restricted_query_terms_.end()) {
<<<<<<< HEAD
      return normalizer_.FindNormalizedMatchEndPosition(token.text, *itr);
    }
=======
      return FindMatchEnd(normalizer_, token, *itr);
    }

>>>>>>> c5fa7ff3
    return CharacterIterator(token.text, -1, -1, -1);
  }

 private:
  const std::unordered_set<std::string>& unrestricted_query_terms_;
  const std::unordered_set<std::string>& restricted_query_terms_;
  const Normalizer& normalizer_;
};

class TokenMatcherPrefix : public TokenMatcher {
 public:
  explicit TokenMatcherPrefix(
      const std::unordered_set<std::string>& unrestricted_query_terms,
      const std::unordered_set<std::string>& restricted_query_terms,
      const Normalizer& normalizer)
      : unrestricted_query_terms_(unrestricted_query_terms),
        restricted_query_terms_(restricted_query_terms),
        normalizer_(normalizer) {}

  CharacterIterator Matches(Token token) const override {
<<<<<<< HEAD
    std::string s = normalizer_.NormalizeTerm(token.text);
    for (const std::string& query_term : unrestricted_query_terms_) {
      if (query_term.length() <= s.length() &&
          s.compare(0, query_term.length(), query_term) == 0) {
        return normalizer_.FindNormalizedMatchEndPosition(token.text,
                                                          query_term);
=======
    std::string s = NormalizeToken(normalizer_, token);
    for (const std::string& query_term : unrestricted_query_terms_) {
      if (query_term.length() <= s.length() &&
          s.compare(0, query_term.length(), query_term) == 0) {
        return FindMatchEnd(normalizer_, token, query_term);
>>>>>>> c5fa7ff3
      }
    }
    for (const std::string& query_term : restricted_query_terms_) {
      if (query_term.length() <= s.length() &&
          s.compare(0, query_term.length(), query_term) == 0) {
<<<<<<< HEAD
        return normalizer_.FindNormalizedMatchEndPosition(token.text,
                                                          query_term);
=======
        return FindMatchEnd(normalizer_, token, query_term);
>>>>>>> c5fa7ff3
      }
    }
    return CharacterIterator(token.text, -1, -1, -1);
  }

 private:
  const std::unordered_set<std::string>& unrestricted_query_terms_;
  const std::unordered_set<std::string>& restricted_query_terms_;
  const Normalizer& normalizer_;
};

libtextclassifier3::StatusOr<std::unique_ptr<TokenMatcher>> CreateTokenMatcher(
    TermMatchType::Code match_type,
    const std::unordered_set<std::string>& unrestricted_query_terms,
    const std::unordered_set<std::string>& restricted_query_terms,
    const Normalizer& normalizer) {
  switch (match_type) {
    case TermMatchType::EXACT_ONLY:
      return std::make_unique<TokenMatcherExact>(
          unrestricted_query_terms, restricted_query_terms, normalizer);
    case TermMatchType::PREFIX:
      return std::make_unique<TokenMatcherPrefix>(
          unrestricted_query_terms, restricted_query_terms, normalizer);
    case TermMatchType::UNKNOWN:
      [[fallthrough]];
    default:
      return absl_ports::InvalidArgumentError("Invalid match type provided.");
  }
}

// Finds the start position of a valid token that is after
// window_start_min_exclusive_utf32
//
// Returns:
//   the position of the window start if successful
//   INTERNAL_ERROR - if a tokenizer error is encountered
libtextclassifier3::StatusOr<CharacterIterator> DetermineWindowStart(
    const ResultSpecProto::SnippetSpecProto& snippet_spec,
    std::string_view value, int window_start_min_exclusive_utf32,
    Tokenizer::Iterator* iterator) {
  if (!iterator->ResetToTokenStartingAfter(window_start_min_exclusive_utf32)) {
    return absl_ports::InternalError(
        "Couldn't reset tokenizer to determine snippet window!");
  }
  return iterator->CalculateTokenStart();
}

// Increments window_end_exclusive so long as the character at the position
// of window_end_exclusive is punctuation and does not exceed
// window_end_max_exclusive_utf32.
CharacterIterator IncludeTrailingPunctuation(
    std::string_view value, CharacterIterator window_end_exclusive,
    int window_end_max_exclusive_utf32) {
  while (window_end_exclusive.utf32_index() < window_end_max_exclusive_utf32) {
    int char_len = 0;
    if (!i18n_utils::IsPunctuationAt(value, window_end_exclusive.utf8_index(),
                                     &char_len)) {
      break;
    }
    // Expand window by char_len and check the next character.
    window_end_exclusive.AdvanceToUtf32(window_end_exclusive.utf32_index() + 1);
  }
  return window_end_exclusive;
}

// Finds the end position of a valid token that is before the
// window_end_max_exclusive_utf32.
//
// Returns:
//   the position of the window end if successful
//   INTERNAL_ERROR - if a tokenizer error is encountered
libtextclassifier3::StatusOr<CharacterIterator> DetermineWindowEnd(
    const ResultSpecProto::SnippetSpecProto& snippet_spec,
    std::string_view value, int window_end_max_exclusive_utf32,
    Tokenizer::Iterator* iterator) {
  if (!iterator->ResetToTokenEndingBefore(window_end_max_exclusive_utf32)) {
    return absl_ports::InternalError(
        "Couldn't reset tokenizer to determine snippet window!");
  }
  ICING_ASSIGN_OR_RETURN(CharacterIterator end_exclusive,
                         iterator->CalculateTokenEndExclusive());
  return IncludeTrailingPunctuation(value, end_exclusive,
                                    window_end_max_exclusive_utf32);
}

struct SectionData {
  std::string_view section_name;
  std::string_view section_subcontent;
};

// Creates a snippet match proto for the match pointed to by the iterator and
// char_iterator
//
// Returns:
//   the position of the window start if successful
//   INTERNAL_ERROR - if a tokenizer error is encountered and iterator is left
//     in an invalid state
//   ABORTED_ERROR - if an invalid utf-8 sequence is encountered
libtextclassifier3::StatusOr<SnippetMatchProto> RetrieveMatch(
    const ResultSpecProto::SnippetSpecProto& snippet_spec,
    const SectionData& value, Tokenizer::Iterator* iterator,
    const CharacterIterator& char_iterator) {
  SnippetMatchProto snippet_match;
  ICING_ASSIGN_OR_RETURN(CharacterIterator start_itr,
                         iterator->CalculateTokenStart());
  ICING_ASSIGN_OR_RETURN(CharacterIterator end_itr,
                         iterator->CalculateTokenEndExclusive());

  // When finding boundaries,  we have a few cases:
  //
  // Case 1:
  //   If we have an odd length match an odd length window, the window surrounds
  //   the match perfectly.
  //     match  = "bar" in "foo bar baz"
  //     window =              |---|
  //
  // Case 2:
  //   If we have an even length match with an even length window, the window
  //   surrounds the match perfectly.
  //     match  = "baar" in "foo baar baz"
  //     window =               |----|
  //
  // Case 3:
  //   If we have an odd length match with an even length window, we allocate
  //   that extra window byte to the beginning.
  //     match  = "bar" in "foo bar baz"
  //     window =             |----|
  //
  // Case 4:
  //   If we have an even length match with an odd length window, we allocate
  //   that extra window byte to the end.
  //     match  = "baar" in "foo baar baz"
  //     window =               |-----|
  //
  // We have do +1/-1 below to get the math to match up.
  int match_pos_utf32 = start_itr.utf32_index();
  int match_len_utf32 = end_itr.utf32_index() - match_pos_utf32;
  int match_mid_utf32 = match_pos_utf32 + match_len_utf32 / 2;
  int window_start_min_exclusive_utf32 =
      (match_mid_utf32 - snippet_spec.max_window_utf32_length() / 2) - 1;
  int window_end_max_exclusive_utf32 =
      match_mid_utf32 + (snippet_spec.max_window_utf32_length() + 1) / 2;

  snippet_match.set_exact_match_byte_position(start_itr.utf8_index());
  snippet_match.set_exact_match_utf16_position(start_itr.utf16_index());
  snippet_match.set_exact_match_byte_length(end_itr.utf8_index() -
                                            start_itr.utf8_index());
  snippet_match.set_exact_match_utf16_length(end_itr.utf16_index() -
                                             start_itr.utf16_index());

  // Only include windows if it'll at least include the matched text. Otherwise,
  // it'll just be an empty string anyways.
  if (snippet_spec.max_window_utf32_length() >= match_len_utf32) {
    // Find the beginning of the window.
    ICING_ASSIGN_OR_RETURN(
        CharacterIterator window_start,
        DetermineWindowStart(snippet_spec, value.section_subcontent,
                             window_start_min_exclusive_utf32, iterator));

    // Check. Did we get fewer characters than we requested? If so, then add it
    // on to the window_end.
    int extra_window_space =
        window_start.utf32_index() - 1 - window_start_min_exclusive_utf32;
    window_end_max_exclusive_utf32 += extra_window_space;

    // Find the end of the window.
    ICING_ASSIGN_OR_RETURN(
        CharacterIterator window_end,
        DetermineWindowEnd(snippet_spec, value.section_subcontent,
                           window_end_max_exclusive_utf32, iterator));

    // Check one more time. Did we get fewer characters than we requested? If
    // so, then see if we can push the start back again.
    extra_window_space =
        window_end_max_exclusive_utf32 - window_end.utf32_index();
    if (extra_window_space > 0) {
      window_start_min_exclusive_utf32 =
          window_start.utf32_index() - 1 - extra_window_space;
      ICING_ASSIGN_OR_RETURN(
          window_start,
          DetermineWindowStart(snippet_spec, value.section_subcontent,
                               window_start_min_exclusive_utf32, iterator));
    }

    snippet_match.set_window_byte_position(window_start.utf8_index());
    snippet_match.set_window_utf16_position(window_start.utf16_index());
    snippet_match.set_window_byte_length(window_end.utf8_index() -
                                         window_start.utf8_index());
    snippet_match.set_window_utf16_length(window_end.utf16_index() -
                                          window_start.utf16_index());

    // DetermineWindowStart/End may change the position of the iterator. So,
    // reset the iterator back to the original position.
    bool success = false;
    if (match_pos_utf32 > 0) {
      success = iterator->ResetToTokenStartingAfter(match_pos_utf32 - 1);
    } else {
      success = iterator->ResetToStart();
    }

    if (!success) {
      return absl_ports::InternalError(
          "Couldn't reset tokenizer to determine snippet window!");
    }
  }

  return snippet_match;
}

struct MatchOptions {
  const ResultSpecProto::SnippetSpecProto& snippet_spec;
  int max_matches_remaining;
};

// Retrieves snippets in the string values of current_property.
// Tokenizer is provided to tokenize string content and matcher is provided to
// indicate when a token matches content in the query.
//
// current_property is the property with the string values to snippet.
// property_path is the path in the document to current_property.
//
// MatchOptions holds the snippet spec and number of desired matches remaining.
// Each call to GetEntriesFromProperty will decrement max_matches_remaining
// by the number of entries that it adds to snippet_proto.
//
// The SnippetEntries found for matched content will be added to snippet_proto.
void GetEntriesFromProperty(const PropertyProto* current_property,
                            const std::string& property_path,
                            const TokenMatcher* matcher,
                            const Tokenizer* tokenizer,
                            MatchOptions* match_options,
                            SnippetProto* snippet_proto) {
  // We're at the end. Let's check our values.
  for (int i = 0; i < current_property->string_values_size(); ++i) {
    SnippetProto::EntryProto snippet_entry;
    snippet_entry.set_property_name(AddIndexToPath(
        current_property->string_values_size(), /*index=*/i, property_path));
    std::string_view value = current_property->string_values(i);
    std::unique_ptr<Tokenizer::Iterator> iterator =
        tokenizer->Tokenize(value).ValueOrDie();
    CharacterIterator char_iterator(value);
    while (iterator->Advance()) {
      Token token = iterator->GetToken();
      CharacterIterator submatch_end = matcher->Matches(token);
      // If the token matched a query term, then submatch_end will point to an
      // actual position within token.text.
      if (submatch_end.utf8_index() != -1) {
        if (!char_iterator.AdvanceToUtf8(token.text.data() - value.data())) {
          // We can't get the char_iterator to a valid position, so there's no
          // way for us to provide valid utf-16 indices. There's nothing more we
          // can do here, so just return whatever we've built up so far.
          if (!snippet_entry.snippet_matches().empty()) {
            *snippet_proto->add_entries() = std::move(snippet_entry);
          }
          return;
        }
        SectionData data = {property_path, value};
        auto match_or = RetrieveMatch(match_options->snippet_spec, data,
                                      iterator.get(), char_iterator);
        if (!match_or.ok()) {
          if (absl_ports::IsAborted(match_or.status())) {
            // Only an aborted. We can't get this match, but we might be able to
            // retrieve others. Just continue.
            continue;
          } else {
            // Probably an internal error. The tokenizer iterator is probably in
            // an invalid state. There's nothing more we can do here, so just
            // return whatever we've built up so far.
            if (!snippet_entry.snippet_matches().empty()) {
              *snippet_proto->add_entries() = std::move(snippet_entry);
            }
            return;
          }
        }
        SnippetMatchProto match = std::move(match_or).ValueOrDie();
        // submatch_end refers to a position *within* token.text.
        // This, conveniently enough, means that index that submatch_end points
        // to is the length of the submatch (because the submatch starts at 0 in
        // token.text).
        match.set_submatch_byte_length(submatch_end.utf8_index());
        match.set_submatch_utf16_length(submatch_end.utf16_index());
        // Add the values for the submatch.
        snippet_entry.mutable_snippet_matches()->Add(std::move(match));

        if (--match_options->max_matches_remaining <= 0) {
          *snippet_proto->add_entries() = std::move(snippet_entry);
          return;
        }
      }
    }
    if (!snippet_entry.snippet_matches().empty()) {
      *snippet_proto->add_entries() = std::move(snippet_entry);
    }
  }
}

// Retrieves snippets in document from content at section_path.
// Tokenizer is provided to tokenize string content and matcher is provided to
// indicate when a token matches content in the query.
//
// section_path_index refers to the current property that is held by document.
// current_path is equivalent to the first section_path_index values in
// section_path, but with value indices present.
//
// For example, suppose that a hit appeared somewhere in the "bcc.emailAddress".
// The arguments for RetrieveSnippetForSection might be
// {section_path=["bcc", "emailAddress"], section_path_index=0, current_path=""}
// on the first call and
// {section_path=["bcc", "emailAddress"], section_path_index=1,
// current_path="bcc[1]"} on the second recursive call.
//
// MatchOptions holds the snippet spec and number of desired matches remaining.
// Each call to RetrieveSnippetForSection will decrement max_matches_remaining
// by the number of entries that it adds to snippet_proto.
//
// The SnippetEntries found for matched content will be added to snippet_proto.
void RetrieveSnippetForSection(
    const DocumentProto& document, const TokenMatcher* matcher,
    const Tokenizer* tokenizer,
    const std::vector<std::string_view>& section_path, int section_path_index,
    const std::string& current_path, MatchOptions* match_options,
    SnippetProto* snippet_proto) {
  std::string_view next_property_name = section_path.at(section_path_index);
  const PropertyProto* current_property =
      GetProperty(document, next_property_name);
  if (current_property == nullptr) {
    ICING_VLOG(1) << "No property " << next_property_name << " found at path "
                  << current_path;
    return;
  }
  std::string property_path =
      AddPropertyToPath(current_path, next_property_name);
  if (section_path_index == section_path.size() - 1) {
    // We're at the end. Let's check our values.
    GetEntriesFromProperty(current_property, property_path, matcher, tokenizer,
                           match_options, snippet_proto);
  } else {
    // Still got more to go. Let's look through our subdocuments.
    std::vector<SnippetProto::EntryProto> entries;
    for (int i = 0; i < current_property->document_values_size(); ++i) {
      std::string new_path = AddIndexToPath(
          current_property->document_values_size(), /*index=*/i, property_path);
      RetrieveSnippetForSection(current_property->document_values(i), matcher,
                                tokenizer, section_path, section_path_index + 1,
                                new_path, match_options, snippet_proto);
      if (match_options->max_matches_remaining <= 0) {
        break;
      }
    }
  }
}

}  // namespace

libtextclassifier3::StatusOr<std::unique_ptr<SnippetRetriever>>
SnippetRetriever::Create(const SchemaStore* schema_store,
                         const LanguageSegmenter* language_segmenter,
                         const Normalizer* normalizer) {
  ICING_RETURN_ERROR_IF_NULL(schema_store);
  ICING_RETURN_ERROR_IF_NULL(language_segmenter);
  ICING_RETURN_ERROR_IF_NULL(normalizer);

  return std::unique_ptr<SnippetRetriever>(
      new SnippetRetriever(schema_store, language_segmenter, normalizer));
}

SnippetProto SnippetRetriever::RetrieveSnippet(
    const SectionRestrictQueryTermsMap& query_terms,
    TermMatchType::Code match_type,
    const ResultSpecProto::SnippetSpecProto& snippet_spec,
    const DocumentProto& document, SectionIdMask section_id_mask) const {
  SnippetProto snippet_proto;
  ICING_ASSIGN_OR_RETURN(SchemaTypeId type_id,
                         schema_store_.GetSchemaTypeId(document.schema()),
                         snippet_proto);
  const std::unordered_set<std::string> empty_set;
  auto itr = query_terms.find("");
  const std::unordered_set<std::string>& unrestricted_set =
      (itr != query_terms.end()) ? itr->second : empty_set;
  while (section_id_mask != kSectionIdMaskNone) {
    SectionId section_id = __builtin_ctz(section_id_mask);
    // Remove this section from the mask.
    section_id_mask &= ~(1u << section_id);

    MatchOptions match_options = {snippet_spec};
    match_options.max_matches_remaining =
        snippet_spec.num_matches_per_property();

    // Determine the section name and match type.
    auto section_metadata_or =
        schema_store_.GetSectionMetadata(type_id, section_id);
    if (!section_metadata_or.ok()) {
      continue;
    }
    const SectionMetadata* metadata = section_metadata_or.ValueOrDie();
    std::vector<std::string_view> section_path =
        absl_ports::StrSplit(metadata->path, kPropertySeparator);

    // Match type must be as restrictive as possible. Prefix matches for a
    // snippet should only be included if both the query is Prefix and the
    // section has prefixes enabled.
    TermMatchType::Code section_match_type = TermMatchType::EXACT_ONLY;
    if (match_type == TermMatchType::PREFIX &&
        metadata->term_match_type == TermMatchType::PREFIX) {
      section_match_type = TermMatchType::PREFIX;
    }

    itr = query_terms.find(metadata->path);
    const std::unordered_set<std::string>& restricted_set =
        (itr != query_terms.end()) ? itr->second : empty_set;
    libtextclassifier3::StatusOr<std::unique_ptr<TokenMatcher>> matcher_or =
        CreateTokenMatcher(section_match_type, unrestricted_set, restricted_set,
                           normalizer_);
    if (!matcher_or.ok()) {
      continue;
    }
    std::unique_ptr<TokenMatcher> matcher = std::move(matcher_or).ValueOrDie();

    auto tokenizer_or = tokenizer_factory::CreateIndexingTokenizer(
        metadata->tokenizer, &language_segmenter_);
    if (!tokenizer_or.ok()) {
      // If we couldn't create the tokenizer properly, just skip this section.
      continue;
    }
    std::unique_ptr<Tokenizer> tokenizer = std::move(tokenizer_or).ValueOrDie();
    RetrieveSnippetForSection(
        document, matcher.get(), tokenizer.get(), section_path,
        /*section_path_index=*/0, "", &match_options, &snippet_proto);
  }
  return snippet_proto;
}

}  // namespace lib
}  // namespace icing<|MERGE_RESOLUTION|>--- conflicted
+++ resolved
@@ -164,25 +164,16 @@
         normalizer_(normalizer) {}
 
   CharacterIterator Matches(Token token) const override {
-<<<<<<< HEAD
-    std::string s = normalizer_.NormalizeTerm(token.text);
-=======
     std::string s = NormalizeToken(normalizer_, token);
->>>>>>> c5fa7ff3
     auto itr = unrestricted_query_terms_.find(s);
     if (itr == unrestricted_query_terms_.end()) {
       itr = restricted_query_terms_.find(s);
     }
     if (itr != unrestricted_query_terms_.end() &&
         itr != restricted_query_terms_.end()) {
-<<<<<<< HEAD
-      return normalizer_.FindNormalizedMatchEndPosition(token.text, *itr);
-    }
-=======
       return FindMatchEnd(normalizer_, token, *itr);
     }
 
->>>>>>> c5fa7ff3
     return CharacterIterator(token.text, -1, -1, -1);
   }
 
@@ -203,31 +194,17 @@
         normalizer_(normalizer) {}
 
   CharacterIterator Matches(Token token) const override {
-<<<<<<< HEAD
-    std::string s = normalizer_.NormalizeTerm(token.text);
-    for (const std::string& query_term : unrestricted_query_terms_) {
-      if (query_term.length() <= s.length() &&
-          s.compare(0, query_term.length(), query_term) == 0) {
-        return normalizer_.FindNormalizedMatchEndPosition(token.text,
-                                                          query_term);
-=======
     std::string s = NormalizeToken(normalizer_, token);
     for (const std::string& query_term : unrestricted_query_terms_) {
       if (query_term.length() <= s.length() &&
           s.compare(0, query_term.length(), query_term) == 0) {
         return FindMatchEnd(normalizer_, token, query_term);
->>>>>>> c5fa7ff3
       }
     }
     for (const std::string& query_term : restricted_query_terms_) {
       if (query_term.length() <= s.length() &&
           s.compare(0, query_term.length(), query_term) == 0) {
-<<<<<<< HEAD
-        return normalizer_.FindNormalizedMatchEndPosition(token.text,
-                                                          query_term);
-=======
         return FindMatchEnd(normalizer_, token, query_term);
->>>>>>> c5fa7ff3
       }
     }
     return CharacterIterator(token.text, -1, -1, -1);
