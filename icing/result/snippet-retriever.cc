// Copyright (C) 2019 Google LLC
//
// Licensed under the Apache License, Version 2.0 (the "License");
// you may not use this file except in compliance with the License.
// You may obtain a copy of the License at
//
//      http://www.apache.org/licenses/LICENSE-2.0
//
// Unless required by applicable law or agreed to in writing, software
// distributed under the License is distributed on an "AS IS" BASIS,
// WITHOUT WARRANTIES OR CONDITIONS OF ANY KIND, either express or implied.
// See the License for the specific language governing permissions and
// limitations under the License.

#include "icing/result/snippet-retriever.h"

#include <algorithm>
<<<<<<< HEAD
=======
#include <iterator>
>>>>>>> 0b4a315c
#include <memory>
#include <string>
#include <string_view>
#include <unordered_map>
#include <unordered_set>
#include <utility>
#include <vector>

#include "icing/text_classifier/lib3/utils/base/statusor.h"
#include "icing/absl_ports/canonical_errors.h"
#include "icing/absl_ports/str_cat.h"
#include "icing/absl_ports/str_join.h"
#include "icing/proto/term.pb.h"
#include "icing/query/query-terms.h"
#include "icing/schema/schema-store.h"
<<<<<<< HEAD
=======
#include "icing/schema/section-manager.h"
>>>>>>> 0b4a315c
#include "icing/schema/section.h"
#include "icing/store/document-filter-data.h"
#include "icing/tokenization/language-segmenter.h"
#include "icing/tokenization/token.h"
#include "icing/tokenization/tokenizer-factory.h"
#include "icing/tokenization/tokenizer.h"
#include "icing/transform/normalizer.h"
#include "icing/util/i18n-utils.h"
#include "icing/util/status-macros.h"

namespace icing {
namespace lib {

namespace {

const PropertyProto* GetProperty(const DocumentProto& document,
                                 std::string_view property_name) {
  for (const PropertyProto& property : document.properties()) {
    if (property.name() == property_name) {
      return &property;
    }
  }
  return nullptr;
}

inline std::string AddPropertyToPath(const std::string& current_path,
                                     std::string_view property) {
  if (current_path.empty()) {
    return std::string(property);
  }
  return absl_ports::StrCat(current_path, kPropertySeparator, property);
}

inline std::string AddIndexToPath(int values_size, int index,
                                  const std::string& property_path) {
  if (values_size == 1) {
    return property_path;
  }
  return absl_ports::StrCat(property_path, kLBracket, std::to_string(index),
                            kRBracket);
}

class TokenMatcher {
 public:
  virtual ~TokenMatcher() = default;
  virtual bool Matches(Token token) const = 0;
};

class TokenMatcherExact : public TokenMatcher {
 public:
  explicit TokenMatcherExact(
      const std::unordered_set<std::string>& unrestricted_query_terms,
      const std::unordered_set<std::string>& restricted_query_terms,
      const Normalizer& normalizer)
      : unrestricted_query_terms_(unrestricted_query_terms),
        restricted_query_terms_(restricted_query_terms),
        normalizer_(normalizer) {}

  bool Matches(Token token) const override {
    std::string s = normalizer_.NormalizeTerm(token.text);
    return (unrestricted_query_terms_.count(s) > 0) ||
           (restricted_query_terms_.count(s) > 0);
  }

 private:
  const std::unordered_set<std::string>& unrestricted_query_terms_;
  const std::unordered_set<std::string>& restricted_query_terms_;
  const Normalizer& normalizer_;
};

class TokenMatcherPrefix : public TokenMatcher {
 public:
  explicit TokenMatcherPrefix(
      const std::unordered_set<std::string>& unrestricted_query_terms,
      const std::unordered_set<std::string>& restricted_query_terms,
      const Normalizer& normalizer)
      : unrestricted_query_terms_(unrestricted_query_terms),
        restricted_query_terms_(restricted_query_terms),
        normalizer_(normalizer) {}

  bool Matches(Token token) const override {
    std::string s = normalizer_.NormalizeTerm(token.text);
    if (std::any_of(unrestricted_query_terms_.begin(),
                    unrestricted_query_terms_.end(),
                    [&s](const std::string& term) {
                      return term.length() <= s.length() &&
                             s.compare(0, term.length(), term) == 0;
                    })) {
      return true;
    }
    return std::any_of(restricted_query_terms_.begin(),
                       restricted_query_terms_.end(),
                       [&s](const std::string& term) {
                         return term.length() <= s.length() &&
                                s.compare(0, term.length(), term) == 0;
                       });
  }

 private:
  const std::unordered_set<std::string>& unrestricted_query_terms_;
  const std::unordered_set<std::string>& restricted_query_terms_;
  const Normalizer& normalizer_;
};

libtextclassifier3::StatusOr<std::unique_ptr<TokenMatcher>> CreateTokenMatcher(
    TermMatchType::Code match_type,
    const std::unordered_set<std::string>& unrestricted_query_terms,
    const std::unordered_set<std::string>& restricted_query_terms,
    const Normalizer& normalizer) {
  switch (match_type) {
    case TermMatchType::EXACT_ONLY:
      return std::make_unique<TokenMatcherExact>(
          unrestricted_query_terms, restricted_query_terms, normalizer);
    case TermMatchType::PREFIX:
      return std::make_unique<TokenMatcherPrefix>(
          unrestricted_query_terms, restricted_query_terms, normalizer);
    case TermMatchType::UNKNOWN:
      [[fallthrough]];
    default:
      return absl_ports::InvalidArgumentError("Invalid match type provided.");
  }
}

// Returns true if token matches any of the terms in query terms according to
// the provided match type.
//
// Returns:
//   the position of the window start if successful
//   INTERNAL_ERROR - if a tokenizer error is encountered
libtextclassifier3::StatusOr<int> DetermineWindowStart(
    const ResultSpecProto::SnippetSpecProto& snippet_spec,
    std::string_view value, int match_mid, Tokenizer::Iterator* iterator) {
  int window_start_min = (match_mid - snippet_spec.max_window_bytes() / 2) - 1;
  if (window_start_min < 0) {
    return 0;
  }
  if (!iterator->ResetToTokenAfter(window_start_min)) {
    return absl_ports::InternalError(
        "Couldn't reset tokenizer to determine snippet window!");
  }
  return iterator->GetToken().text.data() - value.data();
}

// Increments window_end_exclusive so long as the character at the position
// of window_end_exclusive is punctuation and does not exceed
// window_end_max_exclusive.
int IncludeTrailingPunctuation(std::string_view value, int window_end_exclusive,
                               int window_end_max_exclusive) {
  while (window_end_exclusive < window_end_max_exclusive) {
    int char_len = 0;
    if (!i18n_utils::IsPunctuationAt(value, window_end_exclusive, &char_len)) {
      break;
    }
    if (window_end_exclusive + char_len > window_end_max_exclusive) {
      // This is punctuation, but it goes beyond the window end max. Don't
      // include it.
      break;
    }
    // Expand window by char_len and check the next character.
    window_end_exclusive += char_len;
  }
  return window_end_exclusive;
}

// Returns:
//   the position of the window end if successful
//   INTERNAL_ERROR - if a tokenizer error is encountered
libtextclassifier3::StatusOr<int> DetermineWindowEnd(
    const ResultSpecProto::SnippetSpecProto& snippet_spec,
    std::string_view value, int match_mid, Tokenizer::Iterator* iterator) {
  int window_end_max_exclusive =
      match_mid + snippet_spec.max_window_bytes() / 2;
  if (window_end_max_exclusive >= value.length()) {
    return value.length();
  }
  if (!iterator->ResetToTokenBefore(window_end_max_exclusive)) {
    return absl_ports::InternalError(
        "Couldn't reset tokenizer to determine snippet window!");
  }
  int window_end_exclusive = iterator->GetToken().text.data() - value.data() +
                             iterator->GetToken().text.length();
  return IncludeTrailingPunctuation(value, window_end_exclusive,
                                    window_end_max_exclusive);
}

struct SectionData {
  std::string_view section_name;
  std::string_view section_subcontent;
};

libtextclassifier3::StatusOr<SnippetMatchProto> RetrieveMatch(
    const ResultSpecProto::SnippetSpecProto& snippet_spec,
    const SectionData& value, Tokenizer::Iterator* iterator) {
  SnippetMatchProto snippet_match;
  Token match = iterator->GetToken();
  int match_pos = match.text.data() - value.section_subcontent.data();
  int match_mid = match_pos + match.text.length() / 2;

  snippet_match.set_exact_match_position(match_pos);
  snippet_match.set_exact_match_bytes(match.text.length());

  if (snippet_spec.max_window_bytes() > match.text.length()) {
    // Find the beginning of the window.
    ICING_ASSIGN_OR_RETURN(
        int window_start,
        DetermineWindowStart(snippet_spec, value.section_subcontent, match_mid,
                             iterator));
    snippet_match.set_window_position(window_start);

    // Find the end of the window.
    ICING_ASSIGN_OR_RETURN(
        int window_end_exclusive,
        DetermineWindowEnd(snippet_spec, value.section_subcontent, match_mid,
                           iterator));
    snippet_match.set_window_bytes(window_end_exclusive - window_start);

    // DetermineWindowStart/End may change the position of the iterator. So,
    // reset the iterator back to the original position.
    bool success = (match_pos > 0) ? iterator->ResetToTokenAfter(match_pos - 1)
                                   : iterator->ResetToStart();
    if (!success) {
      return absl_ports::InternalError(
          "Couldn't reset tokenizer to determine snippet window!");
    }
  }

  return snippet_match;
}

struct MatchOptions {
  const ResultSpecProto::SnippetSpecProto& snippet_spec;
  int max_matches_remaining;
};

// Retrieves snippets in the string values of current_property.
// Tokenizer is provided to tokenize string content and matcher is provided to
// indicate when a token matches content in the query.
//
// current_property is the property with the string values to snippet.
// property_path is the path in the document to current_property.
//
// MatchOptions holds the snippet spec and number of desired matches remaining.
// Each call to GetEntriesFromProperty will decrement max_matches_remaining
// by the number of entries that it adds to snippet_proto.
//
// The SnippetEntries found for matched content will be added to snippet_proto.
void GetEntriesFromProperty(const PropertyProto* current_property,
                            const std::string& property_path,
                            const TokenMatcher* matcher,
                            const Tokenizer* tokenizer,
                            MatchOptions* match_options,
                            SnippetProto* snippet_proto) {
  // We're at the end. Let's check our values.
  for (int i = 0; i < current_property->string_values_size(); ++i) {
    SnippetProto::EntryProto snippet_entry;
    snippet_entry.set_property_name(AddIndexToPath(
        current_property->string_values_size(), /*index=*/i, property_path));
    std::string_view value = current_property->string_values(i);
    std::unique_ptr<Tokenizer::Iterator> iterator =
        tokenizer->Tokenize(value).ValueOrDie();
    while (iterator->Advance()) {
      Token token = iterator->GetToken();
      if (matcher->Matches(token)) {
        // If there was an error while retrieving the match, the tokenizer
        // iterator is probably in an invalid state. There's nothing we can do
        // here, so just return.
        SectionData data = {property_path, value};
        SnippetMatchProto match =
            RetrieveMatch(match_options->snippet_spec, data, iterator.get())
                .ValueOrDie();
        snippet_entry.mutable_snippet_matches()->Add(std::move(match));
        if (--match_options->max_matches_remaining <= 0) {
          *snippet_proto->add_entries() = std::move(snippet_entry);
          return;
        }
      }
    }
    if (!snippet_entry.snippet_matches().empty()) {
      *snippet_proto->add_entries() = std::move(snippet_entry);
    }
  }
}

// Retrieves snippets in document from content at section_path.
// Tokenizer is provided to tokenize string content and matcher is provided to
// indicate when a token matches content in the query.
//
// section_path_index refers to the current property that is held by document.
// current_path is equivalent to the first section_path_index values in
// section_path, but with value indices present.
//
// For example, suppose that a hit appeared somewhere in the "bcc.emailAddress".
// The arguments for RetrieveSnippetForSection might be
// {section_path=["bcc", "emailAddress"], section_path_index=0, current_path=""}
// on the first call and
// {section_path=["bcc", "emailAddress"], section_path_index=1,
// current_path="bcc[1]"} on the second recursive call.
//
// MatchOptions holds the snippet spec and number of desired matches remaining.
// Each call to RetrieveSnippetForSection will decrement max_matches_remaining
// by the number of entries that it adds to snippet_proto.
//
// The SnippetEntries found for matched content will be added to snippet_proto.
void RetrieveSnippetForSection(
    const DocumentProto& document, const TokenMatcher* matcher,
    const Tokenizer* tokenizer,
    const std::vector<std::string_view>& section_path, int section_path_index,
    const std::string& current_path, MatchOptions* match_options,
    SnippetProto* snippet_proto) {
  std::string_view next_property_name = section_path.at(section_path_index);
  const PropertyProto* current_property =
      GetProperty(document, next_property_name);
  if (current_property == nullptr) {
    ICING_VLOG(1) << "No property " << next_property_name << " found at path "
                  << current_path;
    return;
  }
  std::string property_path =
      AddPropertyToPath(current_path, next_property_name);
  if (section_path_index == section_path.size() - 1) {
    // We're at the end. Let's check our values.
    GetEntriesFromProperty(current_property, property_path, matcher, tokenizer,
                           match_options, snippet_proto);
  } else {
    // Still got more to go. Let's look through our subdocuments.
    std::vector<SnippetProto::EntryProto> entries;
    for (int i = 0; i < current_property->document_values_size(); ++i) {
      std::string new_path = AddIndexToPath(
          current_property->document_values_size(), /*index=*/i, property_path);
      RetrieveSnippetForSection(current_property->document_values(i), matcher,
                                tokenizer, section_path, section_path_index + 1,
                                new_path, match_options, snippet_proto);
      if (match_options->max_matches_remaining <= 0) {
        break;
      }
    }
  }
}

}  // namespace

libtextclassifier3::StatusOr<std::unique_ptr<SnippetRetriever>>
SnippetRetriever::Create(const SchemaStore* schema_store,
                         const LanguageSegmenter* language_segmenter,
                         const Normalizer* normalizer) {
  ICING_RETURN_ERROR_IF_NULL(schema_store);
  ICING_RETURN_ERROR_IF_NULL(language_segmenter);
  ICING_RETURN_ERROR_IF_NULL(normalizer);

  return std::unique_ptr<SnippetRetriever>(
      new SnippetRetriever(schema_store, language_segmenter, normalizer));
}

SnippetProto SnippetRetriever::RetrieveSnippet(
    const SectionRestrictQueryTermsMap& query_terms,
    TermMatchType::Code match_type,
    const ResultSpecProto::SnippetSpecProto& snippet_spec,
    const DocumentProto& document, SectionIdMask section_id_mask) const {
  SnippetProto snippet_proto;
  ICING_ASSIGN_OR_RETURN(SchemaTypeId type_id,
                         schema_store_.GetSchemaTypeId(document.schema()),
                         snippet_proto);
  const std::unordered_set<std::string> empty_set;
  auto itr = query_terms.find("");
  const std::unordered_set<std::string>& unrestricted_set =
      (itr != query_terms.end()) ? itr->second : empty_set;
  while (section_id_mask != kSectionIdMaskNone) {
    SectionId section_id = __builtin_ctz(section_id_mask);
    // Remove this section from the mask.
    section_id_mask &= ~(1u << section_id);

    MatchOptions match_options = {snippet_spec};
    match_options.max_matches_remaining =
        std::min(snippet_spec.num_to_snippet() - snippet_proto.entries_size(),
                 snippet_spec.num_matches_per_property());

    // Determine the section name and match type.
    auto section_metadata_or =
        schema_store_.GetSectionMetadata(type_id, section_id);
    if (!section_metadata_or.ok()) {
      continue;
    }
    const SectionMetadata* metadata = section_metadata_or.ValueOrDie();
    std::vector<std::string_view> section_path =
        absl_ports::StrSplit(metadata->path, kPropertySeparator);

    // Match type must be as restrictive as possible. Prefix matches for a
    // snippet should only be included if both the query is Prefix and the
    // section has prefixes enabled.
    TermMatchType::Code section_match_type = TermMatchType::EXACT_ONLY;
    if (match_type == TermMatchType::PREFIX &&
        metadata->term_match_type == TermMatchType::PREFIX) {
      section_match_type = TermMatchType::PREFIX;
    }

    itr = query_terms.find(metadata->path);
    const std::unordered_set<std::string>& restricted_set =
        (itr != query_terms.end()) ? itr->second : empty_set;
    libtextclassifier3::StatusOr<std::unique_ptr<TokenMatcher>> matcher_or =
        CreateTokenMatcher(section_match_type, unrestricted_set, restricted_set,
                           normalizer_);
    if (!matcher_or.ok()) {
      continue;
    }
    std::unique_ptr<TokenMatcher> matcher = std::move(matcher_or).ValueOrDie();

<<<<<<< HEAD
    // Retrieve values and snippet them.
    auto values_or =
        schema_store_.GetStringSectionContent(document, metadata->path);
    if (!values_or.ok()) {
      continue;
    }
=======
>>>>>>> 0b4a315c
    auto tokenizer_or = tokenizer_factory::CreateIndexingTokenizer(
        metadata->tokenizer, &language_segmenter_);
    if (!tokenizer_or.ok()) {
      // If we couldn't create the tokenizer properly, just skip this section.
      continue;
    }
<<<<<<< HEAD
    std::vector<std::string_view> values = values_or.ValueOrDie();
    for (int value_index = 0; value_index < values.size(); ++value_index) {
      if (match_options.max_matches_remaining <= 0) {
        break;
      }
      SectionData value = {metadata->path, values.at(value_index), value_index};
      auto entry_or =
          RetrieveMatches(matcher_or.ValueOrDie().get(), match_options, value,
                          tokenizer_or.ValueOrDie().get());

      // Drop any entries that encountered errors or didn't find any matches.
      if (entry_or.ok()) {
        match_options.max_matches_remaining -=
            entry_or.ValueOrDie().snippet_matches_size();
        snippet_proto.mutable_entries()->Add(std::move(entry_or).ValueOrDie());
      }
    }
=======
    std::unique_ptr<Tokenizer> tokenizer = std::move(tokenizer_or).ValueOrDie();
    RetrieveSnippetForSection(
        document, matcher.get(), tokenizer.get(), section_path,
        /*section_path_index=*/0, "", &match_options, &snippet_proto);
>>>>>>> 0b4a315c
  }
  return snippet_proto;
}

}  // namespace lib
}  // namespace icing<|MERGE_RESOLUTION|>--- conflicted
+++ resolved
@@ -15,10 +15,7 @@
 #include "icing/result/snippet-retriever.h"
 
 #include <algorithm>
-<<<<<<< HEAD
-=======
 #include <iterator>
->>>>>>> 0b4a315c
 #include <memory>
 #include <string>
 #include <string_view>
@@ -34,10 +31,7 @@
 #include "icing/proto/term.pb.h"
 #include "icing/query/query-terms.h"
 #include "icing/schema/schema-store.h"
-<<<<<<< HEAD
-=======
 #include "icing/schema/section-manager.h"
->>>>>>> 0b4a315c
 #include "icing/schema/section.h"
 #include "icing/store/document-filter-data.h"
 #include "icing/tokenization/language-segmenter.h"
@@ -444,45 +438,16 @@
     }
     std::unique_ptr<TokenMatcher> matcher = std::move(matcher_or).ValueOrDie();
 
-<<<<<<< HEAD
-    // Retrieve values and snippet them.
-    auto values_or =
-        schema_store_.GetStringSectionContent(document, metadata->path);
-    if (!values_or.ok()) {
-      continue;
-    }
-=======
->>>>>>> 0b4a315c
     auto tokenizer_or = tokenizer_factory::CreateIndexingTokenizer(
         metadata->tokenizer, &language_segmenter_);
     if (!tokenizer_or.ok()) {
       // If we couldn't create the tokenizer properly, just skip this section.
       continue;
     }
-<<<<<<< HEAD
-    std::vector<std::string_view> values = values_or.ValueOrDie();
-    for (int value_index = 0; value_index < values.size(); ++value_index) {
-      if (match_options.max_matches_remaining <= 0) {
-        break;
-      }
-      SectionData value = {metadata->path, values.at(value_index), value_index};
-      auto entry_or =
-          RetrieveMatches(matcher_or.ValueOrDie().get(), match_options, value,
-                          tokenizer_or.ValueOrDie().get());
-
-      // Drop any entries that encountered errors or didn't find any matches.
-      if (entry_or.ok()) {
-        match_options.max_matches_remaining -=
-            entry_or.ValueOrDie().snippet_matches_size();
-        snippet_proto.mutable_entries()->Add(std::move(entry_or).ValueOrDie());
-      }
-    }
-=======
     std::unique_ptr<Tokenizer> tokenizer = std::move(tokenizer_or).ValueOrDie();
     RetrieveSnippetForSection(
         document, matcher.get(), tokenizer.get(), section_path,
         /*section_path_index=*/0, "", &match_options, &snippet_proto);
->>>>>>> 0b4a315c
   }
   return snippet_proto;
 }
