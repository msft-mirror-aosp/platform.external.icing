// Copyright (C) 2019 Google LLC
//
// Licensed under the Apache License, Version 2.0 (the "License");
// you may not use this file except in compliance with the License.
// You may obtain a copy of the License at
//
//      http://www.apache.org/licenses/LICENSE-2.0
//
// Unless required by applicable law or agreed to in writing, software
// distributed under the License is distributed on an "AS IS" BASIS,
// WITHOUT WARRANTIES OR CONDITIONS OF ANY KIND, either express or implied.
// See the License for the specific language governing permissions and
// limitations under the License.

#ifndef ICING_RESULT_RESULT_STATE_MANAGER_H_
#define ICING_RESULT_RESULT_STATE_MANAGER_H_

#include <queue>
#include <random>
#include <unordered_map>
#include <unordered_set>

#include "icing/text_classifier/lib3/utils/base/statusor.h"
#include "icing/absl_ports/mutex.h"
#include "icing/proto/search.pb.h"
<<<<<<< HEAD
#include "icing/result/page-result-state.h"
#include "icing/result/result-state.h"
=======
#include "icing/result/page-result.h"
#include "icing/result/result-adjustment-info.h"
#include "icing/result/result-retriever-v2.h"
#include "icing/result/result-state-v2.h"
#include "icing/scoring/scored-document-hits-ranker.h"
#include "icing/util/clock.h"
>>>>>>> a81a0c8c

namespace icing {
namespace lib {

// This should be the same as the default value of
// SearchResultProto.next_page_token.
inline constexpr uint64_t kInvalidNextPageToken = 0;

// Used to store and manage ResultState.
class ResultStateManager {
 public:
  explicit ResultStateManager(int max_total_hits,
                              const DocumentStore& document_store);

  ResultStateManager(const ResultStateManager&) = delete;
  ResultStateManager& operator=(const ResultStateManager&) = delete;

  // Ranks the results and returns the first page of them. The result object
  // PageResultState contains a next_page_token which can be used to fetch more
  // pages later. It will be set to a default value 0 if there're no more pages.
  //
<<<<<<< HEAD
  // NOTE: it's caller's responsibility not to call this method with the same
  // ResultState more than once, otherwise duplicate states will be stored
  // internally.
  //
  // Returns:
  //   A PageResultState on success
  //   INVALID_ARGUMENT if the input state contains no results
  libtextclassifier3::StatusOr<PageResultState> RankAndPaginate(
      ResultState result_state) ICING_LOCKS_EXCLUDED(mutex_);
=======
  // NOTE: parent_adjustment_info and child_adjustment_info can be nullptr if
  //       there is no requirement to apply adjustment (snippet, projection) to
  //       them.
  //
  // NOTE: it is possible to have empty result for the first page even if the
  //       ranker was not empty before the retrieval, since GroupResultLimiter
  //       may filter out all docs. In this case, the first page is also the
  //       last page and next_page_token will be set to kInvalidNextPageToken.
  //
  // Returns:
  //   A token and PageResult wrapped by std::pair on success
  //   INVALID_ARGUMENT if the input ranker is null or contains no results
  libtextclassifier3::StatusOr<std::pair<uint64_t, PageResult>>
  CacheAndRetrieveFirstPage(
      std::unique_ptr<ScoredDocumentHitsRanker> ranker,
      std::unique_ptr<ResultAdjustmentInfo> parent_adjustment_info,
      std::unique_ptr<ResultAdjustmentInfo> child_adjustment_info,
      const ResultSpecProto& result_spec, const DocumentStore& document_store,
      const ResultRetrieverV2& result_retriever, int64_t current_time_ms)
      ICING_LOCKS_EXCLUDED(mutex_);
>>>>>>> a81a0c8c

  // Retrieves and returns the next page of results wrapped in PageResultState.
  // The returned results won't exist in ResultStateManager anymore. If the
  // query has no more pages after this retrieval, the input token will be
  // invalidated.
  //
  // Returns:
  //   PageResultState on success, guaranteed to have non-empty results
  //   NOT_FOUND if failed to find any more results
<<<<<<< HEAD
  libtextclassifier3::StatusOr<PageResultState> GetNextPage(
      uint64_t next_page_token) ICING_LOCKS_EXCLUDED(mutex_);
=======
  libtextclassifier3::StatusOr<std::pair<uint64_t, PageResult>> GetNextPage(
      uint64_t next_page_token, const ResultRetrieverV2& result_retriever,
      int64_t current_time_ms) ICING_LOCKS_EXCLUDED(mutex_);
>>>>>>> a81a0c8c

  // Invalidates the result state associated with the given next-page token.
  void InvalidateResultState(uint64_t next_page_token)
      ICING_LOCKS_EXCLUDED(mutex_);

  // Invalidates all result states / tokens currently in ResultStateManager.
  void InvalidateAllResultStates() ICING_LOCKS_EXCLUDED(mutex_);

 private:
  absl_ports::shared_mutex mutex_;

  const DocumentStore& document_store_;

  // The maximum number of scored document hits that all result states may
  // have. When a new result state is added such that num_total_hits_ would
  // exceed max_total_hits_, the oldest result states are evicted until
  // num_total_hits_ is below max_total_hits.
  const int max_total_hits_;

  // The number of scored document hits that all result states currently held by
  // the result state manager have.
  int num_total_hits_;

  // A hash map of (next-page token -> result state)
  std::unordered_map<uint64_t, ResultState> result_state_map_
      ICING_GUARDED_BY(mutex_);

  // A queue used to track the insertion order of tokens
  std::queue<uint64_t> token_queue_ ICING_GUARDED_BY(mutex_);

  // A set to temporarily store the invalidated tokens before they're finally
  // removed from token_queue_. We store the invalidated tokens to ensure the
  // uniqueness of new generated tokens.
  std::unordered_set<uint64_t> invalidated_token_set_ ICING_GUARDED_BY(mutex_);

  // A random 64-bit number generator
  std::mt19937_64 random_generator_ ICING_GUARDED_BY(mutex_);

  // Puts a new result state into the internal storage and returns a next-page
  // token associated with it. The token is guaranteed to be unique among all
  // currently valid tokens. When the maximum number of result states is
  // reached, the oldest / firstly added result state will be removed to make
  // room for the new state.
<<<<<<< HEAD
  uint64_t Add(ResultState result_state) ICING_EXCLUSIVE_LOCKS_REQUIRED(mutex_);
=======
  uint64_t Add(std::shared_ptr<ResultStateV2> result_state,
               int64_t current_time_ms) ICING_EXCLUSIVE_LOCKS_REQUIRED(mutex_);
>>>>>>> a81a0c8c

  // Helper method to generate a next-page token that is unique among all
  // existing tokens in token_queue_.
  uint64_t GetUniqueToken() ICING_EXCLUSIVE_LOCKS_REQUIRED(mutex_);

  // Helper method to remove old states to make room for incoming states.
  void RemoveStatesIfNeeded(const ResultState& result_state)
      ICING_EXCLUSIVE_LOCKS_REQUIRED(mutex_);

  // Helper method to remove a result state from result_state_map_, the token
  // will then be temporarily kept in invalidated_token_set_ until it's finally
  // removed from token_queue_.
  void InternalInvalidateResultState(uint64_t token)
      ICING_EXCLUSIVE_LOCKS_REQUIRED(mutex_);

  // Internal method to invalidates all result states / tokens currently in
  // ResultStateManager. We need this separate method so that other public
  // methods don't need to call InvalidateAllResultStates(). Public methods
  // calling each other may cause deadlock issues.
  void InternalInvalidateAllResultStates()
      ICING_EXCLUSIVE_LOCKS_REQUIRED(mutex_);
<<<<<<< HEAD
=======

  // Internal method to invalidate and remove expired result states / tokens
  // currently in ResultStateManager that were created before
  // current_time - result_state_ttl.
  void InternalInvalidateExpiredResultStates(int64_t result_state_ttl,
                                             int64_t current_time_ms)
      ICING_EXCLUSIVE_LOCKS_REQUIRED(mutex_);
>>>>>>> a81a0c8c
};

}  // namespace lib
}  // namespace icing

#endif  // ICING_RESULT_RESULT_STATE_MANAGER_H_<|MERGE_RESOLUTION|>--- conflicted
+++ resolved
@@ -15,6 +15,8 @@
 #ifndef ICING_RESULT_RESULT_STATE_MANAGER_H_
 #define ICING_RESULT_RESULT_STATE_MANAGER_H_
 
+#include <atomic>
+#include <memory>
 #include <queue>
 #include <random>
 #include <unordered_map>
@@ -23,17 +25,12 @@
 #include "icing/text_classifier/lib3/utils/base/statusor.h"
 #include "icing/absl_ports/mutex.h"
 #include "icing/proto/search.pb.h"
-<<<<<<< HEAD
-#include "icing/result/page-result-state.h"
-#include "icing/result/result-state.h"
-=======
 #include "icing/result/page-result.h"
 #include "icing/result/result-adjustment-info.h"
 #include "icing/result/result-retriever-v2.h"
 #include "icing/result/result-state-v2.h"
 #include "icing/scoring/scored-document-hits-ranker.h"
 #include "icing/util/clock.h"
->>>>>>> a81a0c8c
 
 namespace icing {
 namespace lib {
@@ -41,6 +38,10 @@
 // This should be the same as the default value of
 // SearchResultProto.next_page_token.
 inline constexpr uint64_t kInvalidNextPageToken = 0;
+
+// 1 hr as the default ttl for a ResultState after being pushed into
+// token_queue_.
+inline constexpr int64_t kDefaultResultStateTtlInMs = 1LL * 60 * 60 * 1000;
 
 // Used to store and manage ResultState.
 class ResultStateManager {
@@ -51,21 +52,13 @@
   ResultStateManager(const ResultStateManager&) = delete;
   ResultStateManager& operator=(const ResultStateManager&) = delete;
 
-  // Ranks the results and returns the first page of them. The result object
-  // PageResultState contains a next_page_token which can be used to fetch more
-  // pages later. It will be set to a default value 0 if there're no more pages.
+  // Creates a new result state, retrieves and returns PageResult for the first
+  // page. Also caches the new result state and returns a next_page_token which
+  // can be used to fetch more pages from the same result state later. Before
+  // caching the result state, adjusts (truncate) the size and evicts some old
+  // result states if exceeding the cache size limit. next_page_token will be
+  // set to a default value kInvalidNextPageToken if there're no more pages.
   //
-<<<<<<< HEAD
-  // NOTE: it's caller's responsibility not to call this method with the same
-  // ResultState more than once, otherwise duplicate states will be stored
-  // internally.
-  //
-  // Returns:
-  //   A PageResultState on success
-  //   INVALID_ARGUMENT if the input state contains no results
-  libtextclassifier3::StatusOr<PageResultState> RankAndPaginate(
-      ResultState result_state) ICING_LOCKS_EXCLUDED(mutex_);
-=======
   // NOTE: parent_adjustment_info and child_adjustment_info can be nullptr if
   //       there is no requirement to apply adjustment (snippet, projection) to
   //       them.
@@ -86,24 +79,22 @@
       const ResultSpecProto& result_spec, const DocumentStore& document_store,
       const ResultRetrieverV2& result_retriever, int64_t current_time_ms)
       ICING_LOCKS_EXCLUDED(mutex_);
->>>>>>> a81a0c8c
 
-  // Retrieves and returns the next page of results wrapped in PageResultState.
+  // Retrieves and returns PageResult for the next page.
   // The returned results won't exist in ResultStateManager anymore. If the
   // query has no more pages after this retrieval, the input token will be
   // invalidated.
   //
+  // NOTE: it is possible to have empty result for the last page even if the
+  //       ranker was not empty before the retrieval, since GroupResultLimiter
+  //       may filtered out all remaining docs.
+  //
   // Returns:
-  //   PageResultState on success, guaranteed to have non-empty results
+  //   A token and PageResult wrapped by std::pair on success
   //   NOT_FOUND if failed to find any more results
-<<<<<<< HEAD
-  libtextclassifier3::StatusOr<PageResultState> GetNextPage(
-      uint64_t next_page_token) ICING_LOCKS_EXCLUDED(mutex_);
-=======
   libtextclassifier3::StatusOr<std::pair<uint64_t, PageResult>> GetNextPage(
       uint64_t next_page_token, const ResultRetrieverV2& result_retriever,
       int64_t current_time_ms) ICING_LOCKS_EXCLUDED(mutex_);
->>>>>>> a81a0c8c
 
   // Invalidates the result state associated with the given next-page token.
   void InvalidateResultState(uint64_t next_page_token)
@@ -111,6 +102,8 @@
 
   // Invalidates all result states / tokens currently in ResultStateManager.
   void InvalidateAllResultStates() ICING_LOCKS_EXCLUDED(mutex_);
+
+  int num_total_hits() const { return num_total_hits_; }
 
  private:
   absl_ports::shared_mutex mutex_;
@@ -125,14 +118,15 @@
 
   // The number of scored document hits that all result states currently held by
   // the result state manager have.
-  int num_total_hits_;
+  std::atomic<int> num_total_hits_;
 
   // A hash map of (next-page token -> result state)
-  std::unordered_map<uint64_t, ResultState> result_state_map_
+  std::unordered_map<uint64_t, std::shared_ptr<ResultStateV2>> result_state_map_
       ICING_GUARDED_BY(mutex_);
 
-  // A queue used to track the insertion order of tokens
-  std::queue<uint64_t> token_queue_ ICING_GUARDED_BY(mutex_);
+  // A queue used to track the insertion order of tokens with pushed timestamps.
+  std::queue<std::pair<uint64_t, int64_t>> token_queue_
+      ICING_GUARDED_BY(mutex_);
 
   // A set to temporarily store the invalidated tokens before they're finally
   // removed from token_queue_. We store the invalidated tokens to ensure the
@@ -147,19 +141,16 @@
   // currently valid tokens. When the maximum number of result states is
   // reached, the oldest / firstly added result state will be removed to make
   // room for the new state.
-<<<<<<< HEAD
-  uint64_t Add(ResultState result_state) ICING_EXCLUSIVE_LOCKS_REQUIRED(mutex_);
-=======
   uint64_t Add(std::shared_ptr<ResultStateV2> result_state,
                int64_t current_time_ms) ICING_EXCLUSIVE_LOCKS_REQUIRED(mutex_);
->>>>>>> a81a0c8c
 
   // Helper method to generate a next-page token that is unique among all
   // existing tokens in token_queue_.
   uint64_t GetUniqueToken() ICING_EXCLUSIVE_LOCKS_REQUIRED(mutex_);
 
-  // Helper method to remove old states to make room for incoming states.
-  void RemoveStatesIfNeeded(const ResultState& result_state)
+  // Helper method to remove old states to make room for incoming states with
+  // size num_hits_to_add.
+  void RemoveStatesIfNeeded(int num_hits_to_add)
       ICING_EXCLUSIVE_LOCKS_REQUIRED(mutex_);
 
   // Helper method to remove a result state from result_state_map_, the token
@@ -168,14 +159,12 @@
   void InternalInvalidateResultState(uint64_t token)
       ICING_EXCLUSIVE_LOCKS_REQUIRED(mutex_);
 
-  // Internal method to invalidates all result states / tokens currently in
+  // Internal method to invalidate all result states / tokens currently in
   // ResultStateManager. We need this separate method so that other public
   // methods don't need to call InvalidateAllResultStates(). Public methods
   // calling each other may cause deadlock issues.
   void InternalInvalidateAllResultStates()
       ICING_EXCLUSIVE_LOCKS_REQUIRED(mutex_);
-<<<<<<< HEAD
-=======
 
   // Internal method to invalidate and remove expired result states / tokens
   // currently in ResultStateManager that were created before
@@ -183,7 +172,6 @@
   void InternalInvalidateExpiredResultStates(int64_t result_state_ttl,
                                              int64_t current_time_ms)
       ICING_EXCLUSIVE_LOCKS_REQUIRED(mutex_);
->>>>>>> a81a0c8c
 };
 
 }  // namespace lib
