// Copyright (C) 2022 Google LLC
//
// Licensed under the Apache License, Version 2.0 (the "License");
// you may not use this file except in compliance with the License.
// You may obtain a copy of the License at
//
//      http://www.apache.org/licenses/LICENSE-2.0
//
// Unless required by applicable law or agreed to in writing, software
// distributed under the License is distributed on an "AS IS" BASIS,
// WITHOUT WARRANTIES OR CONDITIONS OF ANY KIND, either express or implied.
// See the License for the specific language governing permissions and
// limitations under the License.

#include "icing/scoring/advanced_scoring/score-expression.h"

#include <numeric>
#include <vector>

#include "icing/absl_ports/canonical_errors.h"

namespace icing {
namespace lib {

<<<<<<< HEAD
libtextclassifier3::StatusOr<std::unique_ptr<OperatorScoreExpression>>
=======
namespace {

libtextclassifier3::Status CheckChildrenNotNull(
    const std::vector<std::unique_ptr<ScoreExpression>>& children) {
  for (const auto& child : children) {
    ICING_RETURN_ERROR_IF_NULL(child);
  }
  return libtextclassifier3::Status::OK;
}

}  // namespace

libtextclassifier3::StatusOr<std::unique_ptr<ScoreExpression>>
>>>>>>> b8e8a914
OperatorScoreExpression::Create(
    OperatorType op, std::vector<std::unique_ptr<ScoreExpression>> children) {
  if (children.empty()) {
    return absl_ports::InvalidArgumentError(
        "OperatorScoreExpression must have at least one argument.");
  }
<<<<<<< HEAD
=======
  ICING_RETURN_IF_ERROR(CheckChildrenNotNull(children));

  bool children_all_constant_double = true;
>>>>>>> b8e8a914
  for (const auto& child : children) {
    if (child->type() != ScoreExpressionType::kDouble) {
      return absl_ports::InvalidArgumentError(
          "Operators are only supported for double type.");
    }
  }
  if (op == OperatorType::kNegative) {
    if (children.size() != 1) {
      return absl_ports::InvalidArgumentError(
          "Negative operator must have only 1 argument.");
    }
  }
  return std::unique_ptr<OperatorScoreExpression>(
      new OperatorScoreExpression(op, std::move(children)));
}

libtextclassifier3::StatusOr<double> OperatorScoreExpression::eval(
    const DocHitInfo& hit_info, const DocHitInfoIterator* query_it) const {
  // The Create factory guarantees that an operator will have at least one
  // child.
  ICING_ASSIGN_OR_RETURN(double res, children_.at(0)->eval(hit_info, query_it));

  if (op_ == OperatorType::kNegative) {
    return -res;
  }

  for (int i = 1; i < children_.size(); ++i) {
    ICING_ASSIGN_OR_RETURN(double v, children_.at(i)->eval(hit_info, query_it));
    switch (op_) {
      case OperatorType::kPlus:
        res += v;
        break;
      case OperatorType::kMinus:
        res -= v;
        break;
      case OperatorType::kTimes:
        res *= v;
        break;
      case OperatorType::kDiv:
        res /= v;
        break;
      case OperatorType::kNegative:
        return absl_ports::InternalError("Should never reach here.");
    }
    if (!std::isfinite(res)) {
      return absl_ports::InvalidArgumentError(
          "Got a non-finite value while evaluating operator score expression.");
    }
  }
  return res;
}

const std::unordered_map<std::string, MathFunctionScoreExpression::FunctionType>
    MathFunctionScoreExpression::kFunctionNames = {
        {"log", FunctionType::kLog}, {"pow", FunctionType::kPow},
        {"max", FunctionType::kMax}, {"min", FunctionType::kMin},
        {"len", FunctionType::kLen}, {"sum", FunctionType::kSum},
        {"avg", FunctionType::kAvg}, {"sqrt", FunctionType::kSqrt},
        {"abs", FunctionType::kAbs}, {"sin", FunctionType::kSin},
        {"cos", FunctionType::kCos}, {"tan", FunctionType::kTan}};

const std::unordered_set<MathFunctionScoreExpression::FunctionType>
    MathFunctionScoreExpression::kVariableArgumentsFunctions = {
        FunctionType::kMax, FunctionType::kMin, FunctionType::kLen,
        FunctionType::kSum, FunctionType::kAvg};

libtextclassifier3::StatusOr<std::unique_ptr<MathFunctionScoreExpression>>
MathFunctionScoreExpression::Create(
    FunctionType function_type,
    std::vector<std::unique_ptr<ScoreExpression>> args) {
  if (args.empty()) {
    return absl_ports::InvalidArgumentError(
        "Math functions must have at least one argument.");
  }
<<<<<<< HEAD
  for (const auto& child : children) {
    ICING_RETURN_ERROR_IF_NULL(child);
    if (child->is_document_type()) {
=======
  ICING_RETURN_IF_ERROR(CheckChildrenNotNull(args));

  // Received a list type in the function argument.
  if (args.size() == 1 && args[0]->type() == ScoreExpressionType::kDoubleList) {
    // Only certain functions support list type.
    if (kVariableArgumentsFunctions.count(function_type) > 0) {
      return std::unique_ptr<MathFunctionScoreExpression>(
          new MathFunctionScoreExpression(function_type, std::move(args)));
    }
    return absl_ports::InvalidArgumentError(absl_ports::StrCat(
        "Received an unsupported list type argument in the math function."));
  }

  bool args_all_constant_double = true;
  for (const auto& child : args) {
    if (child->type() != ScoreExpressionType::kDouble) {
>>>>>>> b8e8a914
      return absl_ports::InvalidArgumentError(
          "Got an invalid type for the math function. Should expect a double "
          "type argument.");
    }
<<<<<<< HEAD
=======
    if (!child->is_constant_double()) {
      args_all_constant_double = false;
    }
>>>>>>> b8e8a914
  }
  switch (function_type) {
    case FunctionType::kLog:
      if (args.size() != 1 && args.size() != 2) {
        return absl_ports::InvalidArgumentError(
            "log must have 1 or 2 arguments.");
      }
      break;
    case FunctionType::kPow:
      if (args.size() != 2) {
        return absl_ports::InvalidArgumentError("pow must have 2 arguments.");
      }
      break;
    case FunctionType::kSqrt:
      if (args.size() != 1) {
        return absl_ports::InvalidArgumentError("sqrt must have 1 argument.");
      }
      break;
    case FunctionType::kAbs:
      if (args.size() != 1) {
        return absl_ports::InvalidArgumentError("abs must have 1 argument.");
      }
      break;
    case FunctionType::kSin:
      if (args.size() != 1) {
        return absl_ports::InvalidArgumentError("sin must have 1 argument.");
      }
      break;
    case FunctionType::kCos:
      if (args.size() != 1) {
        return absl_ports::InvalidArgumentError("cos must have 1 argument.");
      }
      break;
    case FunctionType::kTan:
      if (args.size() != 1) {
        return absl_ports::InvalidArgumentError("tan must have 1 argument.");
      }
      break;
    // Functions that support variable length arguments
    case FunctionType::kMax:
      [[fallthrough]];
    case FunctionType::kMin:
      [[fallthrough]];
    case FunctionType::kLen:
      [[fallthrough]];
    case FunctionType::kSum:
      [[fallthrough]];
    case FunctionType::kAvg:
      break;
  }
<<<<<<< HEAD
  return std::unique_ptr<MathFunctionScoreExpression>(
      new MathFunctionScoreExpression(function_type, std::move(children)));
=======
  std::unique_ptr<ScoreExpression> expression =
      std::unique_ptr<MathFunctionScoreExpression>(
          new MathFunctionScoreExpression(function_type, std::move(args)));
  if (args_all_constant_double) {
    // Because all of the arguments are constants, this expression does not
    // depend on the DocHitInto or query_it that are passed into it.
    return ConstantScoreExpression::Create(
        expression->eval(DocHitInfo(), /*query_it=*/nullptr));
  }
  return expression;
>>>>>>> b8e8a914
}

libtextclassifier3::StatusOr<double> MathFunctionScoreExpression::eval(
    const DocHitInfo& hit_info, const DocHitInfoIterator* query_it) const {
  std::vector<double> values;
  if (args_.at(0)->type() == ScoreExpressionType::kDoubleList) {
    ICING_ASSIGN_OR_RETURN(values, args_.at(0)->eval_list(hit_info, query_it));
  } else {
    for (const auto& child : args_) {
      ICING_ASSIGN_OR_RETURN(double v, child->eval(hit_info, query_it));
      values.push_back(v);
    }
  }

  double res = 0;
  switch (function_type_) {
    case FunctionType::kLog:
      if (values.size() == 1) {
        res = log(values[0]);
      } else {
        // argument 0 is log base
        // argument 1 is the value
        res = log(values[1]) / log(values[0]);
      }
      break;
    case FunctionType::kPow:
      res = pow(values[0], values[1]);
      break;
    case FunctionType::kMax:
      if (values.empty()) {
        return absl_ports::InvalidArgumentError(
            "Got an empty parameter set in max function");
      }
      res = *std::max_element(values.begin(), values.end());
      break;
    case FunctionType::kMin:
      if (values.empty()) {
        return absl_ports::InvalidArgumentError(
            "Got an empty parameter set in min function");
      }
      res = *std::min_element(values.begin(), values.end());
      break;
    case FunctionType::kLen:
      res = values.size();
      break;
    case FunctionType::kSum:
      res = std::reduce(values.begin(), values.end());
      break;
    case FunctionType::kAvg:
      if (values.empty()) {
        return absl_ports::InvalidArgumentError(
            "Got an empty parameter set in avg function.");
      }
      res = std::reduce(values.begin(), values.end()) / values.size();
      break;
    case FunctionType::kSqrt:
      res = sqrt(values[0]);
      break;
    case FunctionType::kAbs:
      res = abs(values[0]);
      break;
    case FunctionType::kSin:
      res = sin(values[0]);
      break;
    case FunctionType::kCos:
      res = cos(values[0]);
      break;
    case FunctionType::kTan:
      res = tan(values[0]);
      break;
  }
  if (!std::isfinite(res)) {
    return absl_ports::InvalidArgumentError(
        "Got a non-finite value while evaluating math function score "
        "expression.");
  }
  return res;
}

const std::unordered_map<std::string,
                         DocumentFunctionScoreExpression::FunctionType>
    DocumentFunctionScoreExpression::kFunctionNames = {
        {"documentScore", FunctionType::kDocumentScore},
        {"creationTimestamp", FunctionType::kCreationTimestamp},
        {"usageCount", FunctionType::kUsageCount},
        {"usageLastUsedTimestamp", FunctionType::kUsageLastUsedTimestamp}};

libtextclassifier3::StatusOr<std::unique_ptr<DocumentFunctionScoreExpression>>
DocumentFunctionScoreExpression::Create(
    FunctionType function_type,
    std::vector<std::unique_ptr<ScoreExpression>> args,
    const DocumentStore* document_store, double default_score,
    int64_t current_time_ms) {
  if (args.empty()) {
    return absl_ports::InvalidArgumentError(
        "Document-based functions must have at least one argument.");
  }
  ICING_RETURN_IF_ERROR(CheckChildrenNotNull(args));

  if (args[0]->type() != ScoreExpressionType::kDocument) {
    return absl_ports::InvalidArgumentError(
        "The first parameter of document-based functions must be \"this\".");
  }
  switch (function_type) {
    case FunctionType::kDocumentScore:
      [[fallthrough]];
    case FunctionType::kCreationTimestamp:
      if (args.size() != 1) {
        return absl_ports::InvalidArgumentError(
            "DocumentScore/CreationTimestamp must have 1 argument.");
      }
      break;
    case FunctionType::kUsageCount:
      [[fallthrough]];
    case FunctionType::kUsageLastUsedTimestamp:
      if (args.size() != 2 || args[1]->type() != ScoreExpressionType::kDouble) {
        return absl_ports::InvalidArgumentError(
            "UsageCount/UsageLastUsedTimestamp must have 2 arguments. The "
            "first argument should be \"this\", and the second argument "
            "should be the usage type.");
      }
      break;
  }
  return std::unique_ptr<DocumentFunctionScoreExpression>(
      new DocumentFunctionScoreExpression(function_type, std::move(args),
                                          document_store, default_score,
                                          current_time_ms));
}

libtextclassifier3::StatusOr<double> DocumentFunctionScoreExpression::eval(
    const DocHitInfo& hit_info, const DocHitInfoIterator* query_it) const {
  switch (function_type_) {
    case FunctionType::kDocumentScore:
      [[fallthrough]];
    case FunctionType::kCreationTimestamp: {
      ICING_ASSIGN_OR_RETURN(DocumentAssociatedScoreData score_data,
                             document_store_.GetDocumentAssociatedScoreData(
                                 hit_info.document_id()),
                             default_score_);
      if (function_type_ == FunctionType::kDocumentScore) {
        return static_cast<double>(score_data.document_score());
      }
      return static_cast<double>(score_data.creation_timestamp_ms());
    }
    case FunctionType::kUsageCount:
      [[fallthrough]];
    case FunctionType::kUsageLastUsedTimestamp: {
      ICING_ASSIGN_OR_RETURN(double raw_usage_type,
                             args_[1]->eval(hit_info, query_it));
      int usage_type = (int)raw_usage_type;
      if (usage_type < 1 || usage_type > 3 || raw_usage_type != usage_type) {
        return absl_ports::InvalidArgumentError(
            "Usage type must be an integer from 1 to 3");
      }
      std::optional<UsageStore::UsageScores> usage_scores =
          document_store_.GetUsageScores(hit_info.document_id(),
                                         current_time_ms_);
      if (!usage_scores) {
        // If there's no UsageScores entry present for this doc, then just
        // treat it as a default instance.
        usage_scores = UsageStore::UsageScores();
      }
      if (function_type_ == FunctionType::kUsageCount) {
        if (usage_type == 1) {
          return usage_scores->usage_type1_count;
        } else if (usage_type == 2) {
          return usage_scores->usage_type2_count;
        } else {
          return usage_scores->usage_type3_count;
        }
      }
      if (usage_type == 1) {
        return usage_scores->usage_type1_last_used_timestamp_s * 1000.0;
      } else if (usage_type == 2) {
        return usage_scores->usage_type2_last_used_timestamp_s * 1000.0;
      } else {
        return usage_scores->usage_type3_last_used_timestamp_s * 1000.0;
      }
    }
  }
}

libtextclassifier3::StatusOr<
    std::unique_ptr<RelevanceScoreFunctionScoreExpression>>
RelevanceScoreFunctionScoreExpression::Create(
    std::vector<std::unique_ptr<ScoreExpression>> args,
    Bm25fCalculator* bm25f_calculator, double default_score) {
  if (args.size() != 1) {
    return absl_ports::InvalidArgumentError(
        "relevanceScore must have 1 argument.");
  }
  ICING_RETURN_IF_ERROR(CheckChildrenNotNull(args));

  if (args[0]->type() != ScoreExpressionType::kDocument) {
    return absl_ports::InvalidArgumentError(
        "relevanceScore must take \"this\" as its argument.");
  }
  return std::unique_ptr<RelevanceScoreFunctionScoreExpression>(
      new RelevanceScoreFunctionScoreExpression(bm25f_calculator,
                                                default_score));
}

libtextclassifier3::StatusOr<double>
RelevanceScoreFunctionScoreExpression::eval(
    const DocHitInfo& hit_info, const DocHitInfoIterator* query_it) const {
  if (query_it == nullptr) {
    return default_score_;
  }
  return static_cast<double>(
      bm25f_calculator_.ComputeScore(query_it, hit_info, default_score_));
}

libtextclassifier3::StatusOr<
    std::unique_ptr<ChildrenRankingSignalsFunctionScoreExpression>>
ChildrenRankingSignalsFunctionScoreExpression::Create(
    std::vector<std::unique_ptr<ScoreExpression>> args,
    const JoinChildrenFetcher* join_children_fetcher) {
  if (args.size() != 1) {
    return absl_ports::InvalidArgumentError(
        "childrenRankingSignals must have 1 argument.");
  }
  ICING_RETURN_IF_ERROR(CheckChildrenNotNull(args));

  if (args[0]->type() != ScoreExpressionType::kDocument) {
    return absl_ports::InvalidArgumentError(
        "childrenRankingSignals must take \"this\" as its argument.");
  }
  if (join_children_fetcher == nullptr) {
    return absl_ports::InvalidArgumentError(
        "childrenRankingSignals must only be used with join, but "
        "JoinChildrenFetcher "
        "is not provided.");
  }
  return std::unique_ptr<ChildrenRankingSignalsFunctionScoreExpression>(
      new ChildrenRankingSignalsFunctionScoreExpression(
          *join_children_fetcher));
}

libtextclassifier3::StatusOr<std::vector<double>>
ChildrenRankingSignalsFunctionScoreExpression::eval_list(
    const DocHitInfo& hit_info, const DocHitInfoIterator* query_it) const {
  ICING_ASSIGN_OR_RETURN(
      std::vector<ScoredDocumentHit> children_hits,
      join_children_fetcher_.GetChildren(hit_info.document_id()));
  std::vector<double> children_scores;
  children_scores.reserve(children_hits.size());
  for (const ScoredDocumentHit& child_hit : children_hits) {
    children_scores.push_back(child_hit.score());
  }
  return std::move(children_scores);
}

libtextclassifier3::StatusOr<
    std::unique_ptr<PropertyWeightsFunctionScoreExpression>>
PropertyWeightsFunctionScoreExpression::Create(
    std::vector<std::unique_ptr<ScoreExpression>> args,
    const DocumentStore* document_store, const SectionWeights* section_weights,
    int64_t current_time_ms) {
  if (args.size() != 1) {
    return absl_ports::InvalidArgumentError(
        "propertyWeights must have 1 argument.");
  }
  ICING_RETURN_IF_ERROR(CheckChildrenNotNull(args));

  if (args[0]->type() != ScoreExpressionType::kDocument) {
    return absl_ports::InvalidArgumentError(
        "propertyWeights must take \"this\" as its argument.");
  }
  return std::unique_ptr<PropertyWeightsFunctionScoreExpression>(
      new PropertyWeightsFunctionScoreExpression(
          document_store, section_weights, current_time_ms));
}

libtextclassifier3::StatusOr<std::vector<double>>
PropertyWeightsFunctionScoreExpression::eval_list(
    const DocHitInfo& hit_info, const DocHitInfoIterator*) const {
  std::vector<double> weights;
  SectionIdMask sections = hit_info.hit_section_ids_mask();
  SchemaTypeId schema_type_id = GetSchemaTypeId(hit_info.document_id());

  while (sections != 0) {
    SectionId section_id = __builtin_ctzll(sections);
    sections &= ~(UINT64_C(1) << section_id);
    weights.push_back(section_weights_.GetNormalizedSectionWeight(
        schema_type_id, section_id));
  }
  return weights;
}

SchemaTypeId PropertyWeightsFunctionScoreExpression::GetSchemaTypeId(
    DocumentId document_id) const {
  auto filter_data_optional =
      document_store_.GetAliveDocumentFilterData(document_id, current_time_ms_);
  if (!filter_data_optional) {
    // This should never happen. The only failure case for
    // GetAliveDocumentFilterData is if the document_id is outside of the range
    // of allocated document_ids, which shouldn't be possible since we're
    // getting this document_id from the posting lists.
    ICING_LOG(WARNING) << "No document filter data for document ["
                       << document_id << "]";
    return kInvalidSchemaTypeId;
  }
  return filter_data_optional.value().schema_type_id();
}

}  // namespace lib
}  // namespace icing<|MERGE_RESOLUTION|>--- conflicted
+++ resolved
@@ -22,9 +22,6 @@
 namespace icing {
 namespace lib {
 
-<<<<<<< HEAD
-libtextclassifier3::StatusOr<std::unique_ptr<OperatorScoreExpression>>
-=======
 namespace {
 
 libtextclassifier3::Status CheckChildrenNotNull(
@@ -38,24 +35,23 @@
 }  // namespace
 
 libtextclassifier3::StatusOr<std::unique_ptr<ScoreExpression>>
->>>>>>> b8e8a914
 OperatorScoreExpression::Create(
     OperatorType op, std::vector<std::unique_ptr<ScoreExpression>> children) {
   if (children.empty()) {
     return absl_ports::InvalidArgumentError(
         "OperatorScoreExpression must have at least one argument.");
   }
-<<<<<<< HEAD
-=======
   ICING_RETURN_IF_ERROR(CheckChildrenNotNull(children));
 
   bool children_all_constant_double = true;
->>>>>>> b8e8a914
   for (const auto& child : children) {
     if (child->type() != ScoreExpressionType::kDouble) {
       return absl_ports::InvalidArgumentError(
           "Operators are only supported for double type.");
     }
+    if (!child->is_constant_double()) {
+      children_all_constant_double = false;
+    }
   }
   if (op == OperatorType::kNegative) {
     if (children.size() != 1) {
@@ -63,8 +59,16 @@
           "Negative operator must have only 1 argument.");
     }
   }
-  return std::unique_ptr<OperatorScoreExpression>(
-      new OperatorScoreExpression(op, std::move(children)));
+  std::unique_ptr<ScoreExpression> expression =
+      std::unique_ptr<OperatorScoreExpression>(
+          new OperatorScoreExpression(op, std::move(children)));
+  if (children_all_constant_double) {
+    // Because all of the children are constants, this expression does not
+    // depend on the DocHitInto or query_it that are passed into it.
+    return ConstantScoreExpression::Create(
+        expression->eval(DocHitInfo(), /*query_it=*/nullptr));
+  }
+  return expression;
 }
 
 libtextclassifier3::StatusOr<double> OperatorScoreExpression::eval(
@@ -117,7 +121,7 @@
         FunctionType::kMax, FunctionType::kMin, FunctionType::kLen,
         FunctionType::kSum, FunctionType::kAvg};
 
-libtextclassifier3::StatusOr<std::unique_ptr<MathFunctionScoreExpression>>
+libtextclassifier3::StatusOr<std::unique_ptr<ScoreExpression>>
 MathFunctionScoreExpression::Create(
     FunctionType function_type,
     std::vector<std::unique_ptr<ScoreExpression>> args) {
@@ -125,11 +129,6 @@
     return absl_ports::InvalidArgumentError(
         "Math functions must have at least one argument.");
   }
-<<<<<<< HEAD
-  for (const auto& child : children) {
-    ICING_RETURN_ERROR_IF_NULL(child);
-    if (child->is_document_type()) {
-=======
   ICING_RETURN_IF_ERROR(CheckChildrenNotNull(args));
 
   // Received a list type in the function argument.
@@ -146,17 +145,13 @@
   bool args_all_constant_double = true;
   for (const auto& child : args) {
     if (child->type() != ScoreExpressionType::kDouble) {
->>>>>>> b8e8a914
       return absl_ports::InvalidArgumentError(
           "Got an invalid type for the math function. Should expect a double "
           "type argument.");
     }
-<<<<<<< HEAD
-=======
     if (!child->is_constant_double()) {
       args_all_constant_double = false;
     }
->>>>>>> b8e8a914
   }
   switch (function_type) {
     case FunctionType::kLog:
@@ -207,10 +202,6 @@
     case FunctionType::kAvg:
       break;
   }
-<<<<<<< HEAD
-  return std::unique_ptr<MathFunctionScoreExpression>(
-      new MathFunctionScoreExpression(function_type, std::move(children)));
-=======
   std::unique_ptr<ScoreExpression> expression =
       std::unique_ptr<MathFunctionScoreExpression>(
           new MathFunctionScoreExpression(function_type, std::move(args)));
@@ -221,7 +212,6 @@
         expression->eval(DocHitInfo(), /*query_it=*/nullptr));
   }
   return expression;
->>>>>>> b8e8a914
 }
 
 libtextclassifier3::StatusOr<double> MathFunctionScoreExpression::eval(
