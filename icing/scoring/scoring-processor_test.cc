--- conflicted
+++ resolved
@@ -24,6 +24,8 @@
 #include "icing/proto/document.pb.h"
 #include "icing/proto/schema.pb.h"
 #include "icing/proto/scoring.pb.h"
+#include "icing/proto/term.pb.h"
+#include "icing/proto/usage.pb.h"
 #include "icing/schema-builder.h"
 #include "icing/scoring/scorer-test-utils.h"
 #include "icing/testing/common-matchers.h"
@@ -35,21 +37,13 @@
 
 namespace {
 using ::testing::ElementsAre;
+using ::testing::Eq;
+using ::testing::Gt;
 using ::testing::IsEmpty;
 using ::testing::SizeIs;
 
-<<<<<<< HEAD
-constexpr PropertyConfigProto_DataType_Code TYPE_STRING =
-    PropertyConfigProto_DataType_Code_STRING;
-
-constexpr PropertyConfigProto_Cardinality_Code CARDINALITY_OPTIONAL =
-    PropertyConfigProto_Cardinality_Code_OPTIONAL;
-
-class ScoringProcessorTest : public testing::Test {
-=======
 class ScoringProcessorTest
     : public ::testing::TestWithParam<ScorerTestingMode> {
->>>>>>> a81a0c8c
  protected:
   ScoringProcessorTest()
       : test_dir_(GetTestTempDir() + "/icing"),
@@ -64,7 +58,7 @@
 
     ICING_ASSERT_OK_AND_ASSIGN(
         schema_store_,
-        SchemaStore::Create(&filesystem_, test_dir_, &fake_clock_));
+        SchemaStore::Create(&filesystem_, schema_store_dir_, &fake_clock_));
 
     ICING_ASSERT_OK_AND_ASSIGN(
         DocumentStore::CreateResult create_result,
@@ -351,19 +345,19 @@
       DocumentId document_id3,
       document_store()->Put(document3, /*num_tokens=*/50));
 
-  DocHitInfo doc_hit_info1(document_id1);
+  DocHitInfoTermFrequencyPair doc_hit_info1 = DocHitInfo(document_id1);
   doc_hit_info1.UpdateSection(/*section_id*/ 0, /*hit_term_frequency=*/1);
-  DocHitInfo doc_hit_info2(document_id2);
+  DocHitInfoTermFrequencyPair doc_hit_info2 = DocHitInfo(document_id2);
   doc_hit_info2.UpdateSection(/*section_id*/ 0, /*hit_term_frequency=*/1);
-  DocHitInfo doc_hit_info3(document_id3);
+  DocHitInfoTermFrequencyPair doc_hit_info3 = DocHitInfo(document_id3);
   doc_hit_info3.UpdateSection(/*section_id*/ 0, /*hit_term_frequency=*/1);
 
   SectionId section_id = 0;
-  SectionIdMask section_id_mask = 1U << section_id;
+  SectionIdMask section_id_mask = UINT64_C(1) << section_id;
 
   // Creates input doc_hit_infos and expected output scored_document_hits
-  std::vector<DocHitInfo> doc_hit_infos = {doc_hit_info1, doc_hit_info2,
-                                           doc_hit_info3};
+  std::vector<DocHitInfoTermFrequencyPair> doc_hit_infos = {
+      doc_hit_info1, doc_hit_info2, doc_hit_info3};
 
   // Creates a dummy DocHitInfoIterator with 3 results for the query "foo"
   std::unique_ptr<DocHitInfoIterator> doc_hit_info_iterator =
@@ -421,19 +415,19 @@
       DocumentId document_id3,
       document_store()->Put(document3, /*num_tokens=*/10));
 
-  DocHitInfo doc_hit_info1(document_id1);
+  DocHitInfoTermFrequencyPair doc_hit_info1 = DocHitInfo(document_id1);
   doc_hit_info1.UpdateSection(/*section_id*/ 0, /*hit_term_frequency=*/1);
-  DocHitInfo doc_hit_info2(document_id2);
+  DocHitInfoTermFrequencyPair doc_hit_info2 = DocHitInfo(document_id2);
   doc_hit_info2.UpdateSection(/*section_id*/ 0, /*hit_term_frequency=*/1);
-  DocHitInfo doc_hit_info3(document_id3);
+  DocHitInfoTermFrequencyPair doc_hit_info3 = DocHitInfo(document_id3);
   doc_hit_info3.UpdateSection(/*section_id*/ 0, /*hit_term_frequency=*/1);
 
   SectionId section_id = 0;
-  SectionIdMask section_id_mask = 1U << section_id;
+  SectionIdMask section_id_mask = UINT64_C(1) << section_id;
 
   // Creates input doc_hit_infos and expected output scored_document_hits
-  std::vector<DocHitInfo> doc_hit_infos = {doc_hit_info1, doc_hit_info2,
-                                           doc_hit_info3};
+  std::vector<DocHitInfoTermFrequencyPair> doc_hit_infos = {
+      doc_hit_info1, doc_hit_info2, doc_hit_info3};
 
   // Creates a dummy DocHitInfoIterator with 3 results for the query "foo"
   std::unique_ptr<DocHitInfoIterator> doc_hit_info_iterator =
@@ -490,13 +484,13 @@
       DocumentId document_id3,
       document_store()->Put(document3, /*num_tokens=*/10));
 
-  DocHitInfo doc_hit_info1(document_id1);
+  DocHitInfoTermFrequencyPair doc_hit_info1 = DocHitInfo(document_id1);
   // Document 1 contains the query term "foo" 5 times
   doc_hit_info1.UpdateSection(/*section_id*/ 0, /*hit_term_frequency=*/5);
-  DocHitInfo doc_hit_info2(document_id2);
+  DocHitInfoTermFrequencyPair doc_hit_info2 = DocHitInfo(document_id2);
   // Document 1 contains the query term "foo" 1 time
   doc_hit_info2.UpdateSection(/*section_id*/ 0, /*hit_term_frequency=*/1);
-  DocHitInfo doc_hit_info3(document_id3);
+  DocHitInfoTermFrequencyPair doc_hit_info3 = DocHitInfo(document_id3);
   // Document 1 contains the query term "foo" 3 times
   doc_hit_info3.UpdateSection(/*section_id*/ 0, /*hit_term_frequency=*/1);
   doc_hit_info3.UpdateSection(/*section_id*/ 1, /*hit_term_frequency=*/2);
@@ -506,8 +500,8 @@
   SectionIdMask section_id_mask3 = 0b00000011;
 
   // Creates input doc_hit_infos and expected output scored_document_hits
-  std::vector<DocHitInfo> doc_hit_infos = {doc_hit_info1, doc_hit_info2,
-                                           doc_hit_info3};
+  std::vector<DocHitInfoTermFrequencyPair> doc_hit_infos = {
+      doc_hit_info1, doc_hit_info2, doc_hit_info3};
 
   // Creates a dummy DocHitInfoIterator with 3 results for the query "foo"
   std::unique_ptr<DocHitInfoIterator> doc_hit_info_iterator =
@@ -553,11 +547,11 @@
       document_store()->Put(document1, /*num_tokens=*/10));
 
   // Document 1 contains the term "foo" 0 times in the "subject" property
-  DocHitInfo doc_hit_info1(document_id1);
+  DocHitInfoTermFrequencyPair doc_hit_info1 = DocHitInfo(document_id1);
   doc_hit_info1.UpdateSection(/*section_id*/ 0, /*hit_term_frequency=*/0);
 
   // Creates input doc_hit_infos and expected output scored_document_hits
-  std::vector<DocHitInfo> doc_hit_infos = {doc_hit_info1};
+  std::vector<DocHitInfoTermFrequencyPair> doc_hit_infos = {doc_hit_info1};
 
   // Creates a dummy DocHitInfoIterator with 1 result for the query "foo"
   std::unique_ptr<DocHitInfoIterator> doc_hit_info_iterator =
@@ -606,16 +600,17 @@
 
   // Document 1 contains the term "foo" 1 time in the "body" property
   SectionId body_section_id = 0;
-  DocHitInfo doc_hit_info1(document_id1);
+  DocHitInfoTermFrequencyPair doc_hit_info1 = DocHitInfo(document_id1);
   doc_hit_info1.UpdateSection(body_section_id, /*hit_term_frequency=*/1);
 
   // Document 2 contains the term "foo" 1 time in the "subject" property
   SectionId subject_section_id = 1;
-  DocHitInfo doc_hit_info2(document_id2);
+  DocHitInfoTermFrequencyPair doc_hit_info2 = DocHitInfo(document_id2);
   doc_hit_info2.UpdateSection(subject_section_id, /*hit_term_frequency=*/1);
 
   // Creates input doc_hit_infos and expected output scored_document_hits
-  std::vector<DocHitInfo> doc_hit_infos = {doc_hit_info1, doc_hit_info2};
+  std::vector<DocHitInfoTermFrequencyPair> doc_hit_infos = {doc_hit_info1,
+                                                            doc_hit_info2};
 
   // Creates a dummy DocHitInfoIterator with 2 results for the query "foo"
   std::unique_ptr<DocHitInfoIterator> doc_hit_info_iterator =
@@ -678,16 +673,17 @@
 
   // Document 1 contains the term "foo" 1 time in the "body" property
   SectionId body_section_id = 0;
-  DocHitInfo doc_hit_info1(document_id1);
+  DocHitInfoTermFrequencyPair doc_hit_info1 = DocHitInfo(document_id1);
   doc_hit_info1.UpdateSection(body_section_id, /*hit_term_frequency=*/1);
 
   // Document 2 contains the term "foo" 1 time in the "subject" property
   SectionId subject_section_id = 1;
-  DocHitInfo doc_hit_info2(document_id2);
+  DocHitInfoTermFrequencyPair doc_hit_info2 = DocHitInfo(document_id2);
   doc_hit_info2.UpdateSection(subject_section_id, /*hit_term_frequency=*/1);
 
   // Creates input doc_hit_infos and expected output scored_document_hits
-  std::vector<DocHitInfo> doc_hit_infos = {doc_hit_info1, doc_hit_info2};
+  std::vector<DocHitInfoTermFrequencyPair> doc_hit_infos = {doc_hit_info1,
+                                                            doc_hit_info2};
 
   // Creates a dummy DocHitInfoIterator with 2 results for the query "foo"
   std::unique_ptr<DocHitInfoIterator> doc_hit_info_iterator =
@@ -747,11 +743,11 @@
 
   // Document 1 contains the term "foo" 1 time in the "body" property
   SectionId body_section_id = 0;
-  DocHitInfo doc_hit_info1(document_id1);
+  DocHitInfoTermFrequencyPair doc_hit_info1 = DocHitInfo(document_id1);
   doc_hit_info1.UpdateSection(body_section_id, /*hit_term_frequency=*/1);
 
   // Creates input doc_hit_infos and expected output scored_document_hits
-  std::vector<DocHitInfo> doc_hit_infos = {doc_hit_info1};
+  std::vector<DocHitInfoTermFrequencyPair> doc_hit_infos = {doc_hit_info1};
 
   // Creates a dummy DocHitInfoIterator with 1 result for the query "foo"
   std::unique_ptr<DocHitInfoIterator> doc_hit_info_iterator =
@@ -821,9 +817,6 @@
               ElementsAre(EqualsScoredDocumentHit(expected_scored_doc_hit)));
 }
 
-<<<<<<< HEAD
-TEST_F(ScoringProcessorTest, ShouldScoreByCreationTimestamp) {
-=======
 TEST_P(ScoringProcessorTest,
        ShouldScoreByRelevanceScore_WithZeroPropertyWeight) {
   DocumentProto document1 =
@@ -898,7 +891,6 @@
 }
 
 TEST_P(ScoringProcessorTest, ShouldScoreByCreationTimestamp) {
->>>>>>> a81a0c8c
   DocumentProto document1 =
       CreateDocument("icing", "email/1", kDefaultScore,
                      /*creation_timestamp_ms=*/1571100001111);
