--- conflicted
+++ resolved
@@ -178,7 +178,6 @@
 }
 
 TEST_F(ScoringProcessorTest, CreationWithNullDocumentStoreShouldFail) {
-<<<<<<< HEAD
   ScoringSpecProto spec_proto;
   EXPECT_THAT(ScoringProcessor::Create(spec_proto, /*document_store=*/nullptr,
                                        schema_store()),
@@ -187,16 +186,6 @@
 
 TEST_F(ScoringProcessorTest, CreationWithNullSchemaStoreShouldFail) {
   ScoringSpecProto spec_proto;
-=======
-  ScoringSpecProto spec_proto;
-  EXPECT_THAT(ScoringProcessor::Create(spec_proto, /*document_store=*/nullptr,
-                                       schema_store()),
-              StatusIs(libtextclassifier3::StatusCode::FAILED_PRECONDITION));
-}
-
-TEST_F(ScoringProcessorTest, CreationWithNullSchemaStoreShouldFail) {
-  ScoringSpecProto spec_proto;
->>>>>>> c5fa7ff3
   EXPECT_THAT(ScoringProcessor::Create(spec_proto, document_store(),
                                        /*schema_store=*/nullptr),
               StatusIs(libtextclassifier3::StatusCode::FAILED_PRECONDITION));
@@ -802,8 +791,6 @@
               ElementsAre(EqualsScoredDocumentHit(expected_scored_doc_hit)));
 }
 
-<<<<<<< HEAD
-=======
 TEST_F(ScoringProcessorTest,
        ShouldScoreByRelevanceScore_WithZeroPropertyWeight) {
   DocumentProto document1 =
@@ -875,7 +862,6 @@
   EXPECT_THAT(scored_document_hits.at(1).score(), Gt(0.0));
 }
 
->>>>>>> c5fa7ff3
 TEST_F(ScoringProcessorTest, ShouldScoreByCreationTimestamp) {
   DocumentProto document1 =
       CreateDocument("icing", "email/1", kDefaultScore,
