// Copyright (C) 2021 Google LLC
//
// Licensed under the Apache License, Version 2.0 (the "License");
// you may not use this file except in compliance with the License.
// You may obtain a copy of the License at
//
//      http://www.apache.org/licenses/LICENSE-2.0
//
// Unless required by applicable law or agreed to in writing, software
// distributed under the License is distributed on an "AS IS" BASIS,
// WITHOUT WARRANTIES OR CONDITIONS OF ANY KIND, either express or implied.
// See the License for the specific language governing permissions and
// limitations under the License.

#include "icing/scoring/bm25f-calculator.h"

#include <cstdint>
#include <cstdlib>
#include <string>
#include <unordered_set>
#include <vector>

#include "icing/absl_ports/str_cat.h"
#include "icing/index/hit/doc-hit-info.h"
#include "icing/index/iterator/doc-hit-info-iterator.h"
#include "icing/store/corpus-associated-scoring-data.h"
#include "icing/store/corpus-id.h"
#include "icing/store/document-associated-score-data.h"
#include "icing/store/document-filter-data.h"
#include "icing/store/document-id.h"

namespace icing {
namespace lib {

// Smoothing parameter, determines the relevance of higher term frequency
// documents. The higher k1, the higher their relevance. 1.2 is the default
// value in the BM25F literature and works well in most corpora.
constexpr float k1_ = 1.2f;
// Smoothing parameter, determines the weight of the document length on the
// final score. The higher b, the higher the influence of the document length.
// 0.7 is the default value in the BM25F literature and works well in most
// corpora.
constexpr float b_ = 0.7f;

// TODO(b/158603900): add tests for Bm25fCalculator
Bm25fCalculator::Bm25fCalculator(const DocumentStore* document_store,
                                 SectionWeights* section_weights,
                                 int64_t current_time_ms)
    : document_store_(document_store),
      section_weights_(*section_weights),
      current_time_ms_(current_time_ms) {}

// During initialization, Bm25fCalculator iterates through
// hit-iterators for each query term to pre-compute n(q_i) for each corpus under
// consideration.
void Bm25fCalculator::PrepareToScore(
    std::unordered_map<std::string, std::unique_ptr<DocHitInfoIterator>>*
        query_term_iterators) {
  Clear();
  TermId term_id = 0;
  for (auto& iter : *query_term_iterators) {
    const std::string& term = iter.first;
    if (term_id_map_.find(term) != term_id_map_.end()) {
      continue;
    }
    term_id_map_[term] = ++term_id;
    DocHitInfoIterator* term_it = iter.second.get();

    while (term_it->Advance().ok()) {
      auto status_or = document_store_->GetDocumentAssociatedScoreData(
          term_it->doc_hit_info().document_id());
      if (!status_or.ok()) {
        ICING_LOG(ERROR) << "No document score data";
        continue;
      }
      DocumentAssociatedScoreData data = status_or.ValueOrDie();
      CorpusId corpus_id = data.corpus_id();
      CorpusTermInfo corpus_term_info(corpus_id, term_id);
      corpus_nqi_map_[corpus_term_info.value]++;
    }
  }
}

void Bm25fCalculator::Clear() {
  term_id_map_.clear();
  corpus_avgdl_map_.clear();
  corpus_nqi_map_.clear();
  corpus_idf_map_.clear();
}

// Computes BM25F relevance score for query terms matched in document D.
//
// BM25F = \sum_i IDF(q_i) * tf(q_i, D)
//
// where IDF(q_i) is the Inverse Document Frequency (IDF) weight of the query
// term q_i in the corpus with document D, and tf(q_i, D) is the weighted and
// normalized term frequency of query term q_i in the document D.
float Bm25fCalculator::ComputeScore(const DocHitInfoIterator* query_it,
                                    const DocHitInfo& hit_info,
                                    double default_score) {
  auto status_or =
      document_store_->GetDocumentAssociatedScoreData(hit_info.document_id());
  if (!status_or.ok()) {
    ICING_LOG(ERROR) << "No document score data";
    return default_score;
  }
  DocumentAssociatedScoreData data = status_or.ValueOrDie();
  std::vector<TermMatchInfo> matched_terms_stats;
  query_it->PopulateMatchedTermsStats(&matched_terms_stats);

  float score = 0;
  for (const TermMatchInfo& term_match_info : matched_terms_stats) {
    float idf_weight =
        GetCorpusIdfWeightForTerm(term_match_info.term, data.corpus_id());
    float normalized_tf =
        ComputedNormalizedTermFrequency(term_match_info, hit_info, data);
    score += idf_weight * normalized_tf;
  }

  ICING_VLOG(1) << IcingStringUtil::StringPrintf(
      "BM25F: corpus_id:%d docid:%d score:%f\n", data.corpus_id(),
      hit_info.document_id(), score);
  return score;
}

// Compute inverse document frequency (IDF) weight for query term in the given
// corpus, and cache it in the map.
//
//                    N - n(q_i) + 0.5
// IDF(q_i) = ln(1 + ------------------)
//                      n(q_i) + 0.5
//
// where N is the number of documents in the corpus, and n(q_i) is the number
// of documents in the corpus containing the query term q_i.
float Bm25fCalculator::GetCorpusIdfWeightForTerm(std::string_view term,
                                                 CorpusId corpus_id) {
  TermId term_id = term_id_map_[term];

  CorpusTermInfo corpus_term_info(corpus_id, term_id);
  auto iter = corpus_idf_map_.find(corpus_term_info.value);
  if (iter != corpus_idf_map_.end()) {
    return iter->second;
  }

  // First, figure out corpus scoring data.
  auto status_or = document_store_->GetCorpusAssociatedScoreData(corpus_id);
  if (!status_or.ok()) {
    ICING_LOG(ERROR) << IcingStringUtil::StringPrintf(
        "No scoring data for corpus [%d]", corpus_id);
    return 0;
  }
  CorpusAssociatedScoreData csdata = status_or.ValueOrDie();

  uint32_t num_docs = csdata.num_docs();
  uint32_t nqi = corpus_nqi_map_[corpus_term_info.value];
  float idf =
      nqi != 0 ? log(1.0f + (num_docs - nqi + 0.5f) / (nqi + 0.5f)) : 0.0f;
  corpus_idf_map_.insert({corpus_term_info.value, idf});
  ICING_VLOG(1) << IcingStringUtil::StringPrintf(
      "corpus_id:%d term:%s N:%d nqi:%d idf:%f", corpus_id,
      std::string(term).c_str(), num_docs, nqi, idf);
  return idf;
}

// Get per corpus average document length and cache the result in the map.
// The average doc length is calculated as:
//
//                    total_tokens_in_corpus
// Avg Doc Length =  -------------------------
//                    num_docs_in_corpus + 1
float Bm25fCalculator::GetCorpusAvgDocLength(CorpusId corpus_id) {
  auto iter = corpus_avgdl_map_.find(corpus_id);
  if (iter != corpus_avgdl_map_.end()) {
    return iter->second;
  }

  // First, figure out corpus scoring data.
  auto status_or = document_store_->GetCorpusAssociatedScoreData(corpus_id);
  if (!status_or.ok()) {
    ICING_LOG(ERROR) << IcingStringUtil::StringPrintf(
        "No scoring data for corpus [%d]", corpus_id);
    return 0;
  }
  CorpusAssociatedScoreData csdata = status_or.ValueOrDie();

  corpus_avgdl_map_[corpus_id] = csdata.average_doc_length_in_tokens();
  return csdata.average_doc_length_in_tokens();
}

// Computes normalized term frequency for query term q_i in document D.
//
//                            f(q_i, D) * (k1 + 1)
// Normalized TF = --------------------------------------------
//                 f(q_i, D) + k1 * (1 - b + b * |D| / avgdl)
//
// where f(q_i, D) is the frequency of query term q_i in document D,
// |D| is the #tokens in D, avgdl is the average document length in the corpus,
// k1 and b are smoothing parameters.
float Bm25fCalculator::ComputedNormalizedTermFrequency(
    const TermMatchInfo& term_match_info, const DocHitInfo& hit_info,
    const DocumentAssociatedScoreData& data) {
  uint32_t dl = data.length_in_tokens();
  float avgdl = GetCorpusAvgDocLength(data.corpus_id());
  float f_q = ComputeTermFrequencyForMatchedSections(
      data.corpus_id(), term_match_info, hit_info.document_id());
  float normalized_tf =
      f_q * (k1_ + 1) / (f_q + k1_ * (1 - b_ + b_ * dl / avgdl));

  ICING_VLOG(1) << IcingStringUtil::StringPrintf(
      "corpus_id:%d docid:%d dl:%d avgdl:%f f_q:%f norm_tf:%f\n",
      data.corpus_id(), hit_info.document_id(), dl, avgdl, f_q, normalized_tf);
  return normalized_tf;
}

float Bm25fCalculator::ComputeTermFrequencyForMatchedSections(
    CorpusId corpus_id, const TermMatchInfo& term_match_info,
    DocumentId document_id) const {
  float sum = 0.0f;
  SectionIdMask sections = term_match_info.section_ids_mask;
  SchemaTypeId schema_type_id = GetSchemaTypeId(document_id);

  while (sections != 0) {
    SectionId section_id = __builtin_ctz(sections);
    sections &= ~(1u << section_id);

    Hit::TermFrequency tf = term_match_info.term_frequencies[section_id];
    double weighted_tf = tf * section_weights_.GetNormalizedSectionWeight(
                                  schema_type_id, section_id);
    if (tf != Hit::kNoTermFrequency) {
      sum += weighted_tf;
    }
  }
  return sum;
}

SchemaTypeId Bm25fCalculator::GetSchemaTypeId(DocumentId document_id) const {
<<<<<<< HEAD
  auto filter_data_or = document_store_->GetDocumentFilterData(document_id);
  if (!filter_data_or.ok()) {
    // This should never happen. The only failure case for
    // GetDocumentFilterData is if the document_id is outside of the range of
    // allocated document_ids, which shouldn't be possible since we're getting
    // this document_id from the posting lists.
    ICING_LOG(WARNING) << IcingStringUtil::StringPrintf(
        "No document filter data for document [%d]", document_id);
=======
  auto filter_data_optional = document_store_->GetAliveDocumentFilterData(
      document_id, current_time_ms_);
  if (!filter_data_optional) {
    // This should never happen. The only failure case for
    // GetAliveDocumentFilterData is if the document_id is outside of the range
    // of allocated document_ids, which shouldn't be possible since we're
    // getting this document_id from the posting lists.
    ICING_LOG(WARNING) << "No document filter data for document ["
                       << document_id << "]";
>>>>>>> a81a0c8c
    return kInvalidSchemaTypeId;
  }
  DocumentFilterData data = filter_data_or.ValueOrDie();
  return data.schema_type_id();
}

}  // namespace lib
}  // namespace icing<|MERGE_RESOLUTION|>--- conflicted
+++ resolved
@@ -20,7 +20,6 @@
 #include <unordered_set>
 #include <vector>
 
-#include "icing/absl_ports/str_cat.h"
 #include "icing/index/hit/doc-hit-info.h"
 #include "icing/index/iterator/doc-hit-info-iterator.h"
 #include "icing/store/corpus-associated-scoring-data.h"
@@ -117,9 +116,8 @@
     score += idf_weight * normalized_tf;
   }
 
-  ICING_VLOG(1) << IcingStringUtil::StringPrintf(
-      "BM25F: corpus_id:%d docid:%d score:%f\n", data.corpus_id(),
-      hit_info.document_id(), score);
+  ICING_VLOG(1) << "BM25F: corpus_id:" << data.corpus_id()
+                << " docid:" << hit_info.document_id() << " score:" << score;
   return score;
 }
 
@@ -145,8 +143,7 @@
   // First, figure out corpus scoring data.
   auto status_or = document_store_->GetCorpusAssociatedScoreData(corpus_id);
   if (!status_or.ok()) {
-    ICING_LOG(ERROR) << IcingStringUtil::StringPrintf(
-        "No scoring data for corpus [%d]", corpus_id);
+    ICING_LOG(ERROR) << "No scoring data for corpus [" << corpus_id << "]";
     return 0;
   }
   CorpusAssociatedScoreData csdata = status_or.ValueOrDie();
@@ -156,9 +153,8 @@
   float idf =
       nqi != 0 ? log(1.0f + (num_docs - nqi + 0.5f) / (nqi + 0.5f)) : 0.0f;
   corpus_idf_map_.insert({corpus_term_info.value, idf});
-  ICING_VLOG(1) << IcingStringUtil::StringPrintf(
-      "corpus_id:%d term:%s N:%d nqi:%d idf:%f", corpus_id,
-      std::string(term).c_str(), num_docs, nqi, idf);
+  ICING_VLOG(1) << "corpus_id:" << corpus_id << " term:" << term
+                << " N:" << num_docs << "nqi:" << nqi << " idf:" << idf;
   return idf;
 }
 
@@ -177,8 +173,7 @@
   // First, figure out corpus scoring data.
   auto status_or = document_store_->GetCorpusAssociatedScoreData(corpus_id);
   if (!status_or.ok()) {
-    ICING_LOG(ERROR) << IcingStringUtil::StringPrintf(
-        "No scoring data for corpus [%d]", corpus_id);
+    ICING_LOG(ERROR) << "No scoring data for corpus [" << corpus_id << "]";
     return 0;
   }
   CorpusAssociatedScoreData csdata = status_or.ValueOrDie();
@@ -206,9 +201,10 @@
   float normalized_tf =
       f_q * (k1_ + 1) / (f_q + k1_ * (1 - b_ + b_ * dl / avgdl));
 
-  ICING_VLOG(1) << IcingStringUtil::StringPrintf(
-      "corpus_id:%d docid:%d dl:%d avgdl:%f f_q:%f norm_tf:%f\n",
-      data.corpus_id(), hit_info.document_id(), dl, avgdl, f_q, normalized_tf);
+  ICING_VLOG(1) << "corpus_id:" << data.corpus_id()
+                << " docid:" << hit_info.document_id() << " dl:" << dl
+                << " avgdl:" << avgdl << " f_q:" << f_q
+                << " norm_tf:" << normalized_tf;
   return normalized_tf;
 }
 
@@ -220,8 +216,8 @@
   SchemaTypeId schema_type_id = GetSchemaTypeId(document_id);
 
   while (sections != 0) {
-    SectionId section_id = __builtin_ctz(sections);
-    sections &= ~(1u << section_id);
+    SectionId section_id = __builtin_ctzll(sections);
+    sections &= ~(UINT64_C(1) << section_id);
 
     Hit::TermFrequency tf = term_match_info.term_frequencies[section_id];
     double weighted_tf = tf * section_weights_.GetNormalizedSectionWeight(
@@ -234,16 +230,6 @@
 }
 
 SchemaTypeId Bm25fCalculator::GetSchemaTypeId(DocumentId document_id) const {
-<<<<<<< HEAD
-  auto filter_data_or = document_store_->GetDocumentFilterData(document_id);
-  if (!filter_data_or.ok()) {
-    // This should never happen. The only failure case for
-    // GetDocumentFilterData is if the document_id is outside of the range of
-    // allocated document_ids, which shouldn't be possible since we're getting
-    // this document_id from the posting lists.
-    ICING_LOG(WARNING) << IcingStringUtil::StringPrintf(
-        "No document filter data for document [%d]", document_id);
-=======
   auto filter_data_optional = document_store_->GetAliveDocumentFilterData(
       document_id, current_time_ms_);
   if (!filter_data_optional) {
@@ -253,11 +239,9 @@
     // getting this document_id from the posting lists.
     ICING_LOG(WARNING) << "No document filter data for document ["
                        << document_id << "]";
->>>>>>> a81a0c8c
     return kInvalidSchemaTypeId;
   }
-  DocumentFilterData data = filter_data_or.ValueOrDie();
-  return data.schema_type_id();
+  return filter_data_optional.value().schema_type_id();
 }
 
 }  // namespace lib
