// Copyright (C) 2019 Google LLC
//
// Licensed under the Apache License, Version 2.0 (the "License");
// you may not use this file except in compliance with the License.
// You may obtain a copy of the License at
//
//      http://www.apache.org/licenses/LICENSE-2.0
//
// Unless required by applicable law or agreed to in writing, software
// distributed under the License is distributed on an "AS IS" BASIS,
// WITHOUT WARRANTIES OR CONDITIONS OF ANY KIND, either express or implied.
// See the License for the specific language governing permissions and
// limitations under the License.

#include <memory>
#include <string_view>

#include "icing/jni/jni-cache.h"
#include "icing/text_classifier/lib3/utils/base/status.h"
#include "icing/text_classifier/lib3/utils/base/statusor.h"
#include "gmock/gmock.h"
#include "gtest/gtest.h"
#include "icing/absl_ports/str_cat.h"
<<<<<<< HEAD
#include "icing/helpers/icu/icu-data-file-helper.h"
=======
#include "icing/jni/jni-cache.h"
#include "icing/portable/platform.h"
>>>>>>> a81a0c8c
#include "icing/testing/common-matchers.h"
#include "icing/testing/icu-i18n-test-utils.h"
#include "icing/testing/jni-test-helpers.h"
#include "icing/testing/test-data.h"
#include "icing/tokenization/language-segmenter-factory.h"
#include "icing/tokenization/language-segmenter.h"
#include "icing/util/character-iterator.h"
#include "unicode/uloc.h"

namespace icing {
namespace lib {

using ::testing::ElementsAre;
using ::testing::Eq;
using ::testing::IsEmpty;

namespace {

language_segmenter_factory::SegmenterOptions GetSegmenterOptions(
    const std::string& locale, const JniCache* jni_cache) {
  return language_segmenter_factory::SegmenterOptions(locale, jni_cache);
}

// Returns a vector containing all terms retrieved by Advancing on the iterator.
std::vector<std::string_view> GetAllTermsAdvance(
    LanguageSegmenter::Iterator* itr) {
  std::vector<std::string_view> terms;
  while (itr->Advance()) {
    terms.push_back(itr->GetTerm());
  }
  return terms;
}

// Returns a vector containing all terms retrieved by calling ResetAfter with
// the UTF-32 position of the current term start to simulate Advancing on the
// iterator.
std::vector<std::string_view> GetAllTermsResetAfterUtf32(
    LanguageSegmenter::Iterator* itr) {
  std::vector<std::string_view> terms;
  // Calling ResetToTermStartingAfterUtf32 with -1 should get the first term in
  // the sequence.
  bool is_ok = itr->ResetToTermStartingAfterUtf32(-1).ok();
  while (is_ok) {
    terms.push_back(itr->GetTerm());
    // Calling ResetToTermStartingAfterUtf32 with the current position should
    // get the very next term in the sequence.
    CharacterIterator char_itr = itr->CalculateTermStart().ValueOrDie();
    is_ok = itr->ResetToTermStartingAfterUtf32(char_itr.utf32_index()).ok();
  }
  return terms;
}

// Returns a vector containing all terms retrieved by alternating calls to
// Advance and calls to ResetAfter with the UTF-32 position of the current term
// start to simulate Advancing.
std::vector<std::string_view> GetAllTermsAdvanceAndResetAfterUtf32(
    LanguageSegmenter::Iterator* itr) {
  std::vector<std::string_view> terms;
  bool is_ok = itr->Advance();
  while (is_ok) {
    terms.push_back(itr->GetTerm());
    // Alternate between using Advance and ResetToTermAfter.
    if (terms.size() % 2 == 0) {
      is_ok = itr->Advance();
    } else {
      // Calling ResetToTermStartingAfterUtf32 with the current position should
      // get the very next term in the sequence.
      CharacterIterator char_itr = itr->CalculateTermStart().ValueOrDie();
      is_ok = itr->ResetToTermStartingAfterUtf32(char_itr.utf32_index()).ok();
    }
  }
  return terms;
}

// Returns a vector containing all terms retrieved by calling ResetBefore with
// the UTF-32 position of the current term start, starting at the end of the
// text. This vector should be in reverse order of GetAllTerms and missing the
// last term.
std::vector<std::string_view> GetAllTermsResetBeforeUtf32(
    LanguageSegmenter::Iterator* itr) {
  std::vector<std::string_view> terms;
  bool is_ok = itr->ResetToTermEndingBeforeUtf32(1000).ok();
  while (is_ok) {
    terms.push_back(itr->GetTerm());
    // Calling ResetToTermEndingBeforeUtf32 with the current position should get
    // the previous term in the sequence.
    CharacterIterator char_itr = itr->CalculateTermStart().ValueOrDie();
    is_ok = itr->ResetToTermEndingBeforeUtf32(char_itr.utf32_index()).ok();
  }
  return terms;
}

class IcuLanguageSegmenterAllLocalesTest
    : public testing::TestWithParam<const char*> {
 protected:
  void SetUp() override {
    if (!IsIcuTokenization()) {
      GTEST_SKIP() << "ICU tokenization not enabled!";
    }
    ICING_ASSERT_OK(
        // File generated via icu_data_file rule in //icing/BUILD.
        icu_data_file_helper::SetUpICUDataFile(
            GetTestFilePath("icing/icu.dat")));
  }

  static std::string GetLocale() { return GetParam(); }

  std::unique_ptr<const JniCache> jni_cache_ = GetTestJniCache();
};

}  // namespace

TEST_P(IcuLanguageSegmenterAllLocalesTest, EmptyText) {
  ICING_ASSERT_OK_AND_ASSIGN(
      auto language_segmenter,
      language_segmenter_factory::Create(
          GetSegmenterOptions(GetLocale(), jni_cache_.get())));
  EXPECT_THAT(language_segmenter->GetAllTerms(""), IsOkAndHolds(IsEmpty()));
}

TEST_P(IcuLanguageSegmenterAllLocalesTest, SimpleText) {
  ICING_ASSERT_OK_AND_ASSIGN(
      auto language_segmenter,
      language_segmenter_factory::Create(
          GetSegmenterOptions(GetLocale(), jni_cache_.get())));
  EXPECT_THAT(language_segmenter->GetAllTerms("Hello World"),
              IsOkAndHolds(ElementsAre("Hello", " ", "World")));
}

TEST_P(IcuLanguageSegmenterAllLocalesTest, ASCII_Punctuation) {
  ICING_ASSERT_OK_AND_ASSIGN(
      auto language_segmenter,
      language_segmenter_factory::Create(
          GetSegmenterOptions(GetLocale(), jni_cache_.get())));
  // ASCII punctuation marks are kept
  EXPECT_THAT(
      language_segmenter->GetAllTerms("Hello, World!!!"),
      IsOkAndHolds(ElementsAre("Hello", ",", " ", "World", "!", "!", "!")));
  EXPECT_THAT(language_segmenter->GetAllTerms("Open-source project"),
              IsOkAndHolds(ElementsAre("Open", "-", "source", " ", "project")));
  EXPECT_THAT(language_segmenter->GetAllTerms("100%"),
              IsOkAndHolds(ElementsAre("100", "%")));
  EXPECT_THAT(language_segmenter->GetAllTerms("A&B"),
              IsOkAndHolds(ElementsAre("A", "&", "B")));
}

TEST_P(IcuLanguageSegmenterAllLocalesTest, ASCII_SpecialCharacter) {
  ICING_ASSERT_OK_AND_ASSIGN(
      auto language_segmenter,
      language_segmenter_factory::Create(
          GetSegmenterOptions(GetLocale(), jni_cache_.get())));
  // ASCII special characters are kept
  EXPECT_THAT(language_segmenter->GetAllTerms("Pay $1000"),
              IsOkAndHolds(ElementsAre("Pay", " ", "$", "1000")));
  EXPECT_THAT(language_segmenter->GetAllTerms("A+B"),
              IsOkAndHolds(ElementsAre("A", "+", "B")));
  // 0x0009 is the unicode for tab (within ASCII range).
  std::string text_with_tab = absl_ports::StrCat(
      "Hello", UCharToString(0x0009), UCharToString(0x0009), "World");
  EXPECT_THAT(language_segmenter->GetAllTerms(text_with_tab),
              IsOkAndHolds(ElementsAre("Hello", UCharToString(0x0009),
                                       UCharToString(0x0009), "World")));
}

TEST_P(IcuLanguageSegmenterAllLocalesTest, Non_ASCII_Non_Alphabetic) {
  ICING_ASSERT_OK_AND_ASSIGN(
      auto language_segmenter,
      language_segmenter_factory::Create(
          GetSegmenterOptions(GetLocale(), jni_cache_.get())));
  // Full-width (non-ASCII) punctuation marks and special characters are left
  // out.
  EXPECT_THAT(language_segmenter->GetAllTerms("。？·Hello！×"),
              IsOkAndHolds(ElementsAre("Hello")));
}

TEST_P(IcuLanguageSegmenterAllLocalesTest, Acronym) {
  ICING_ASSERT_OK_AND_ASSIGN(
      auto language_segmenter,
      language_segmenter_factory::Create(
          GetSegmenterOptions(GetLocale(), jni_cache_.get())));
  EXPECT_THAT(language_segmenter->GetAllTerms("U.S.𡔖 Bank"),
              IsOkAndHolds(ElementsAre("U.S", ".", "𡔖", " ", "Bank")));
  EXPECT_THAT(language_segmenter->GetAllTerms("I.B.M."),
              IsOkAndHolds(ElementsAre("I.B.M", ".")));
  EXPECT_THAT(language_segmenter->GetAllTerms("I,B,M"),
              IsOkAndHolds(ElementsAre("I", ",", "B", ",", "M")));
  EXPECT_THAT(language_segmenter->GetAllTerms("I B M"),
              IsOkAndHolds(ElementsAre("I", " ", "B", " ", "M")));
}

TEST_P(IcuLanguageSegmenterAllLocalesTest, WordConnector) {
  ICING_ASSERT_OK_AND_ASSIGN(
      auto language_segmenter,
      language_segmenter_factory::Create(
          GetSegmenterOptions(GetLocale(), jni_cache_.get())));
  // According to unicode word break rules
  // WB6(https://unicode.org/reports/tr29/#WB6),
  // WB7(https://unicode.org/reports/tr29/#WB7), and a few others, some
  // punctuation characters are used as word connecters. That is, words don't
  // break before and after them. Here we just test some that we care about.

  // Word connecters
  EXPECT_THAT(language_segmenter->GetAllTerms("com.google.android"),
              IsOkAndHolds(ElementsAre("com.google.android")));
  EXPECT_THAT(language_segmenter->GetAllTerms("com'google'android"),
              IsOkAndHolds(ElementsAre("com'google'android")));
  EXPECT_THAT(language_segmenter->GetAllTerms("com_google_android"),
              IsOkAndHolds(ElementsAre("com_google_android")));

  // Word connecters can be mixed
  EXPECT_THAT(language_segmenter->GetAllTerms("com.google.android_icing"),
              IsOkAndHolds(ElementsAre("com.google.android_icing")));

  // Connectors that don't have valid terms on both sides of it are not
  // considered connectors.
  EXPECT_THAT(language_segmenter->GetAllTerms("'bar'baz"),
              IsOkAndHolds(ElementsAre("'", "bar'baz")));

  EXPECT_THAT(language_segmenter->GetAllTerms("bar.baz."),
              IsOkAndHolds(ElementsAre("bar.baz", ".")));

  // Connectors that don't have valid terms on both sides of it are not
  // considered connectors.
  EXPECT_THAT(language_segmenter->GetAllTerms(" .bar.baz"),
              IsOkAndHolds(ElementsAre(" ", ".", "bar.baz")));

  EXPECT_THAT(language_segmenter->GetAllTerms("bar'baz' "),
              IsOkAndHolds(ElementsAre("bar'baz", "'", " ")));

  // Connectors don't connect if one side is an invalid term (？)
<<<<<<< HEAD
  EXPECT_THAT(language_segmenter->GetAllTerms("bar:baz:？"),
              IsOkAndHolds(ElementsAre("bar:baz", ":")));
  EXPECT_THAT(language_segmenter->GetAllTerms("？:bar:baz"),
              IsOkAndHolds(ElementsAre(":", "bar:baz")));
  EXPECT_THAT(language_segmenter->GetAllTerms("3:14"),
              IsOkAndHolds(ElementsAre("3", ":", "14")));
  EXPECT_THAT(language_segmenter->GetAllTerms("私:は"),
              IsOkAndHolds(ElementsAre("私", ":", "は")));
  EXPECT_THAT(language_segmenter->GetAllTerms("我:每"),
              IsOkAndHolds(ElementsAre("我", ":", "每")));
  EXPECT_THAT(language_segmenter->GetAllTerms("เดิน:ไป"),
              IsOkAndHolds(ElementsAre("เดิน:ไป")));
=======
  EXPECT_THAT(language_segmenter->GetAllTerms("bar.baz.？"),
              IsOkAndHolds(ElementsAre("bar.baz", ".", "？")));
  EXPECT_THAT(language_segmenter->GetAllTerms("？'bar'baz"),
              IsOkAndHolds(ElementsAre("？", "'", "bar'baz")));
  EXPECT_THAT(language_segmenter->GetAllTerms("私'は"),
              IsOkAndHolds(ElementsAre("私", "'", "は")));
  EXPECT_THAT(language_segmenter->GetAllTerms("我.每"),
              IsOkAndHolds(ElementsAre("我", ".", "每")));
  EXPECT_THAT(language_segmenter->GetAllTerms("เดิน'ไป"),
              IsOkAndHolds(ElementsAre("เดิน'ไป")));
>>>>>>> a81a0c8c

  // Any heading and trailing characters are not connecters
  EXPECT_THAT(language_segmenter->GetAllTerms(".com.google.android."),
              IsOkAndHolds(ElementsAre(".", "com.google.android", ".")));

  // Not word connecters
  EXPECT_THAT(language_segmenter->GetAllTerms("com,google,android"),
              IsOkAndHolds(ElementsAre("com", ",", "google", ",", "android")));
  EXPECT_THAT(language_segmenter->GetAllTerms("com-google-android"),
              IsOkAndHolds(ElementsAre("com", "-", "google", "-", "android")));
  EXPECT_THAT(language_segmenter->GetAllTerms("com+google+android"),
              IsOkAndHolds(ElementsAre("com", "+", "google", "+", "android")));
  EXPECT_THAT(language_segmenter->GetAllTerms("com*google*android"),
              IsOkAndHolds(ElementsAre("com", "*", "google", "*", "android")));
  EXPECT_THAT(language_segmenter->GetAllTerms("com^google^android"),
              IsOkAndHolds(ElementsAre("com", "^", "google", "^", "android")));
  EXPECT_THAT(language_segmenter->GetAllTerms("com&google&android"),
              IsOkAndHolds(ElementsAre("com", "&", "google", "&", "android")));
  EXPECT_THAT(language_segmenter->GetAllTerms("com|google|android"),
              IsOkAndHolds(ElementsAre("com", "|", "google", "|", "android")));
  EXPECT_THAT(language_segmenter->GetAllTerms("com/google/android"),
              IsOkAndHolds(ElementsAre("com", "/", "google", "/", "android")));
  EXPECT_THAT(language_segmenter->GetAllTerms("com;google;android"),
              IsOkAndHolds(ElementsAre("com", ";", "google", ";", "android")));
  EXPECT_THAT(
      language_segmenter->GetAllTerms("com\"google\"android"),
      IsOkAndHolds(ElementsAre("com", "\"", "google", "\"", "android")));

  // In ICU 72, there were a few changes:
  //   1. ':' stopped being a word connector
  //   2. '@' became a word connector
  //   3. <numeric><word-connector><numeric> such as "3'14" is now considered as
  //      a single token.
  if (GetIcuTokenizationVersion() >= 72) {
    EXPECT_THAT(
        language_segmenter->GetAllTerms("com:google:android"),
        IsOkAndHolds(ElementsAre("com", ":", "google", ":", "android")));
    // In ICU 74, the rules for '@' were reverted.
    if (GetIcuTokenizationVersion() >= 74) {
      EXPECT_THAT(
          language_segmenter->GetAllTerms("com@google@android"),
          IsOkAndHolds(ElementsAre("com", "@", "google", "@", "android")));
    } else {
      EXPECT_THAT(language_segmenter->GetAllTerms("com@google@android"),
                  IsOkAndHolds(ElementsAre("com@google@android")));
    }
    EXPECT_THAT(language_segmenter->GetAllTerms("3'14"),
                IsOkAndHolds(ElementsAre("3'14")));
  } else {
    EXPECT_THAT(language_segmenter->GetAllTerms("com:google:android"),
                IsOkAndHolds(ElementsAre("com:google:android")));
    EXPECT_THAT(
        language_segmenter->GetAllTerms("com@google@android"),
        IsOkAndHolds(ElementsAre("com", "@", "google", "@", "android")));
    EXPECT_THAT(language_segmenter->GetAllTerms("3'14"),
                IsOkAndHolds(ElementsAre("3", "'", "14")));
  }
}

TEST_P(IcuLanguageSegmenterAllLocalesTest, Apostrophes) {
  ICING_ASSERT_OK_AND_ASSIGN(
      auto language_segmenter,
      language_segmenter_factory::Create(
          GetSegmenterOptions(GetLocale(), jni_cache_.get())));
  EXPECT_THAT(language_segmenter->GetAllTerms("It's ok."),
              IsOkAndHolds(ElementsAre("It's", " ", "ok", ".")));
  EXPECT_THAT(language_segmenter->GetAllTerms("He'll be back."),
              IsOkAndHolds(ElementsAre("He'll", " ", "be", " ", "back", ".")));
  EXPECT_THAT(language_segmenter->GetAllTerms("'Hello 'World."),
              IsOkAndHolds(ElementsAre("'", "Hello", " ", "'", "World", ".")));
  EXPECT_THAT(language_segmenter->GetAllTerms("The dogs' bone"),
              IsOkAndHolds(ElementsAre("The", " ", "dogs", "'", " ", "bone")));
  // 0x2019 is the single right quote, should be treated the same as "'"
  std::string token_with_quote =
      absl_ports::StrCat("He", UCharToString(0x2019), "ll");
  std::string text_with_quote =
      absl_ports::StrCat(token_with_quote, " be back.");
  EXPECT_THAT(
      language_segmenter->GetAllTerms(text_with_quote),
      IsOkAndHolds(ElementsAre(token_with_quote, " ", "be", " ", "back", ".")));
}

TEST_P(IcuLanguageSegmenterAllLocalesTest, Parentheses) {
  ICING_ASSERT_OK_AND_ASSIGN(
      auto language_segmenter,
      language_segmenter_factory::Create(
          GetSegmenterOptions(GetLocale(), jni_cache_.get())));

  EXPECT_THAT(language_segmenter->GetAllTerms("(Hello)"),
              IsOkAndHolds(ElementsAre("(", "Hello", ")")));

  EXPECT_THAT(language_segmenter->GetAllTerms(")Hello("),
              IsOkAndHolds(ElementsAre(")", "Hello", "(")));
}

TEST_P(IcuLanguageSegmenterAllLocalesTest, Quotes) {
  ICING_ASSERT_OK_AND_ASSIGN(
      auto language_segmenter,
      language_segmenter_factory::Create(
          GetSegmenterOptions(GetLocale(), jni_cache_.get())));

  EXPECT_THAT(language_segmenter->GetAllTerms("\"Hello\""),
              IsOkAndHolds(ElementsAre("\"", "Hello", "\"")));

  EXPECT_THAT(language_segmenter->GetAllTerms("'Hello'"),
              IsOkAndHolds(ElementsAre("'", "Hello", "'")));
}

TEST_P(IcuLanguageSegmenterAllLocalesTest, Alphanumeric) {
  ICING_ASSERT_OK_AND_ASSIGN(
      auto language_segmenter,
      language_segmenter_factory::Create(
          GetSegmenterOptions(GetLocale(), jni_cache_.get())));

  // Alphanumeric terms are allowed
  EXPECT_THAT(language_segmenter->GetAllTerms("Se7en A4 3a"),
              IsOkAndHolds(ElementsAre("Se7en", " ", "A4", " ", "3a")));
}

TEST_P(IcuLanguageSegmenterAllLocalesTest, Number) {
  ICING_ASSERT_OK_AND_ASSIGN(
      auto language_segmenter,
      language_segmenter_factory::Create(
          GetSegmenterOptions(GetLocale(), jni_cache_.get())));

  // Alphanumeric terms are allowed
  EXPECT_THAT(
      language_segmenter->GetAllTerms("3.141592653589793238462643383279"),
      IsOkAndHolds(ElementsAre("3.141592653589793238462643383279")));

  EXPECT_THAT(language_segmenter->GetAllTerms("3,456.789"),
              IsOkAndHolds(ElementsAre("3,456.789")));

  EXPECT_THAT(language_segmenter->GetAllTerms("-123"),
              IsOkAndHolds(ElementsAre("-", "123")));
}

TEST_P(IcuLanguageSegmenterAllLocalesTest, FullWidthNumbers) {
  ICING_ASSERT_OK_AND_ASSIGN(
      auto language_segmenter,
      language_segmenter_factory::Create(
          GetSegmenterOptions(GetLocale(), jni_cache_.get())));
  EXPECT_THAT(language_segmenter->GetAllTerms("０１２３４５６７８９"),
              IsOkAndHolds(ElementsAre("０１２３４５６７８９")));
}

TEST_P(IcuLanguageSegmenterAllLocalesTest, ContinuousWhitespaces) {
  ICING_ASSERT_OK_AND_ASSIGN(
      auto language_segmenter,
      language_segmenter_factory::Create(
          GetSegmenterOptions(GetLocale(), jni_cache_.get())));
  // Multiple continuous whitespaces are treated as one.
  const int kNumSeparators = 256;
  std::string text_with_spaces =
      absl_ports::StrCat("Hello", std::string(kNumSeparators, ' '), "World");
  EXPECT_THAT(language_segmenter->GetAllTerms(text_with_spaces),
              IsOkAndHolds(ElementsAre("Hello", " ", "World")));

  // Multiple continuous whitespaces are treated as one. Whitespace at the
  // beginning of the text doesn't affect the results of GetTerm() after the
  // iterator is done.
  text_with_spaces = absl_ports::StrCat(std::string(kNumSeparators, ' '),
                                        "Hello", " ", "World");
  ICING_ASSERT_OK_AND_ASSIGN(auto itr,
                             language_segmenter->Segment(text_with_spaces));
  std::vector<std::string_view> terms;
  while (itr->Advance()) {
    terms.push_back(itr->GetTerm());
  }
  EXPECT_THAT(terms, ElementsAre(" ", "Hello", " ", "World"));
  EXPECT_THAT(itr->GetTerm(), IsEmpty());
}

TEST_P(IcuLanguageSegmenterAllLocalesTest, CJKT) {
  ICING_ASSERT_OK_AND_ASSIGN(
      auto language_segmenter,
      language_segmenter_factory::Create(
          GetSegmenterOptions(GetLocale(), jni_cache_.get())));
  // CJKT (Chinese, Japanese, Khmer, Thai) are the 4 main languages that don't
  // have whitespaces as word delimiter.

  // Chinese
  EXPECT_THAT(language_segmenter->GetAllTerms("我每天走路去上班。"),
              IsOkAndHolds(ElementsAre("我", "每天", "走路", "去", "上班")));
  // Japanese
  EXPECT_THAT(language_segmenter->GetAllTerms("私は毎日仕事に歩いています。"),
              IsOkAndHolds(ElementsAre("私", "は", "毎日", "仕事", "に", "歩",
                                       "い", "てい", "ます")));
  // Khmer
  EXPECT_THAT(language_segmenter->GetAllTerms("ញុំដើរទៅធ្វើការរាល់ថ្ងៃ។"),
              IsOkAndHolds(ElementsAre("ញុំ", "ដើរទៅ", "ធ្វើការ", "រាល់ថ្ងៃ")));
  // Thai
  EXPECT_THAT(
      language_segmenter->GetAllTerms("ฉันเดินไปทำงานทุกวัน"),
      IsOkAndHolds(ElementsAre("ฉัน", "เดิน", "ไป", "ทำงาน", "ทุก", "วัน")));
}

TEST_P(IcuLanguageSegmenterAllLocalesTest, LatinLettersWithAccents) {
  ICING_ASSERT_OK_AND_ASSIGN(
      auto language_segmenter,
      language_segmenter_factory::Create(
          GetSegmenterOptions(GetLocale(), jni_cache_.get())));
  EXPECT_THAT(language_segmenter->GetAllTerms("āăąḃḅḇčćç"),
              IsOkAndHolds(ElementsAre("āăąḃḅḇčćç")));
}

TEST_P(IcuLanguageSegmenterAllLocalesTest, WhitespaceSplitLanguages) {
  ICING_ASSERT_OK_AND_ASSIGN(
      auto language_segmenter,
      language_segmenter_factory::Create(
          GetSegmenterOptions(GetLocale(), jni_cache_.get())));
  // Turkish
  EXPECT_THAT(language_segmenter->GetAllTerms("merhaba dünya"),
              IsOkAndHolds(ElementsAre("merhaba", " ", "dünya")));
  // Korean
  EXPECT_THAT(
      language_segmenter->GetAllTerms("나는 매일 출근합니다."),
      IsOkAndHolds(ElementsAre("나는", " ", "매일", " ", "출근합니다", ".")));
}

TEST_P(IcuLanguageSegmenterAllLocalesTest, MixedLanguages) {
  ICING_ASSERT_OK_AND_ASSIGN(
      auto language_segmenter,
      language_segmenter_factory::Create(
          GetSegmenterOptions(GetLocale(), jni_cache_.get())));
  EXPECT_THAT(language_segmenter->GetAllTerms("How are you你好吗お元気ですか"),
              IsOkAndHolds(ElementsAre("How", " ", "are", " ", "you", "你好",
                                       "吗", "お", "元気", "です", "か")));

  EXPECT_THAT(
      language_segmenter->GetAllTerms("나는 California에 산다"),
      IsOkAndHolds(ElementsAre("나는", " ", "California", "에", " ", "산다")));
}

TEST_P(IcuLanguageSegmenterAllLocalesTest, NotCopyStrings) {
  ICING_ASSERT_OK_AND_ASSIGN(
      auto language_segmenter,
      language_segmenter_factory::Create(
          GetSegmenterOptions(GetLocale(), jni_cache_.get())));
  // Validates that the input strings are not copied
  const std::string text = "Hello World";
  const char* word1_address = text.c_str();
  const char* word2_address = text.c_str() + 6;
  ICING_ASSERT_OK_AND_ASSIGN(std::vector<std::string_view> terms,
                             language_segmenter->GetAllTerms(text));
  ASSERT_THAT(terms, ElementsAre("Hello", " ", "World"));
  const char* word1_result_address = terms.at(0).data();
  const char* word2_result_address = terms.at(2).data();

  // The underlying char* should be the same
  EXPECT_THAT(word1_address, Eq(word1_result_address));
  EXPECT_THAT(word2_address, Eq(word2_result_address));
}

TEST_P(IcuLanguageSegmenterAllLocalesTest, ResetToStartUtf32WordConnector) {
  ICING_ASSERT_OK_AND_ASSIGN(
      auto segmenter, language_segmenter_factory::Create(
                          GetSegmenterOptions(GetLocale(), jni_cache_.get())));
  constexpr std::string_view kText = "com.google.android is package";
  ICING_ASSERT_OK_AND_ASSIGN(std::unique_ptr<LanguageSegmenter::Iterator> itr,
                             segmenter->Segment(kText));

  // String:      "com.google.android is package"
  //               ^                 ^^ ^^
  // UTF-8 idx:    0              18 19 21 22
  // UTF-32 idx:   0              18 19 21 22
  auto position_or = itr->ResetToStartUtf32();
  EXPECT_THAT(position_or, IsOk());
  ASSERT_THAT(itr->GetTerm(), Eq("com.google.android"));
}

TEST_P(IcuLanguageSegmenterAllLocalesTest, NewIteratorResetToStartUtf32) {
  ICING_ASSERT_OK_AND_ASSIGN(
      auto segmenter, language_segmenter_factory::Create(
                          GetSegmenterOptions(GetLocale(), jni_cache_.get())));
  constexpr std::string_view kText = "How are you你好吗お元気ですか";
  ICING_ASSERT_OK_AND_ASSIGN(std::unique_ptr<LanguageSegmenter::Iterator> itr,
                             segmenter->Segment(kText));

  // String:     "How are you你好吗お元気ですか"
  //              ^  ^^  ^^  ^  ^ ^ ^  ^  ^
  // UTF-8 idx:   0  3 4 7 8 11 172023 29 35
  // UTF-32 idx:  0  3 4 7 8 11 131415 17 19
  EXPECT_THAT(itr->ResetToStartUtf32(), IsOkAndHolds(Eq(0)));
  EXPECT_THAT(itr->GetTerm(), Eq("How"));
}

TEST_P(IcuLanguageSegmenterAllLocalesTest,
       IteratorOneAdvanceResetToStartUtf32) {
  ICING_ASSERT_OK_AND_ASSIGN(
      auto segmenter, language_segmenter_factory::Create(
                          GetSegmenterOptions(GetLocale(), jni_cache_.get())));
  constexpr std::string_view kText = "How are you你好吗お元気ですか";
  ICING_ASSERT_OK_AND_ASSIGN(std::unique_ptr<LanguageSegmenter::Iterator> itr,
                             segmenter->Segment(kText));

  // String:     "How are you你好吗お元気ですか"
  //              ^  ^^  ^^  ^  ^ ^ ^  ^  ^
  // UTF-8 idx:   0  3 4 7 8 11 172023 29 35
  // UTF-32 idx:  0  3 4 7 8 11 131415 17 19
  ASSERT_TRUE(itr->Advance());  // itr points to 'How'
  EXPECT_THAT(itr->ResetToStartUtf32(), IsOkAndHolds(Eq(0)));
  EXPECT_THAT(itr->GetTerm(), Eq("How"));
}

TEST_P(IcuLanguageSegmenterAllLocalesTest,
       IteratorMultipleAdvancesResetToStartUtf32) {
  ICING_ASSERT_OK_AND_ASSIGN(
      auto segmenter, language_segmenter_factory::Create(
                          GetSegmenterOptions(GetLocale(), jni_cache_.get())));
  constexpr std::string_view kText = "How are you你好吗お元気ですか";
  ICING_ASSERT_OK_AND_ASSIGN(std::unique_ptr<LanguageSegmenter::Iterator> itr,
                             segmenter->Segment(kText));

  // String:     "How are you你好吗お元気ですか"
  //              ^  ^^  ^^  ^  ^ ^ ^  ^  ^
  // UTF-8 idx:   0  3 4 7 8 11 172023 29 35
  // UTF-32 idx:  0  3 4 7 8 11 131415 17 19
  ASSERT_TRUE(itr->Advance());
  ASSERT_TRUE(itr->Advance());
  ASSERT_TRUE(itr->Advance());
  ASSERT_TRUE(itr->Advance());  // itr points to ' '
  EXPECT_THAT(itr->ResetToStartUtf32(), IsOkAndHolds(Eq(0)));
  EXPECT_THAT(itr->GetTerm(), Eq("How"));
}

TEST_P(IcuLanguageSegmenterAllLocalesTest, IteratorDoneResetToStartUtf32) {
  ICING_ASSERT_OK_AND_ASSIGN(
      auto segmenter, language_segmenter_factory::Create(
                          GetSegmenterOptions(GetLocale(), jni_cache_.get())));
  constexpr std::string_view kText = "How are you你好吗お元気ですか";
  ICING_ASSERT_OK_AND_ASSIGN(std::unique_ptr<LanguageSegmenter::Iterator> itr,
                             segmenter->Segment(kText));

  // String:     "How are you你好吗お元気ですか"
  //              ^  ^^  ^^  ^  ^ ^ ^  ^  ^
  // UTF-8 idx:   0  3 4 7 8 11 172023 29 35
  // UTF-32 idx:  0  3 4 7 8 11 131415 17 19
  while (itr->Advance()) {
    // Do nothing.
  }
  EXPECT_THAT(itr->ResetToStartUtf32(), IsOkAndHolds(Eq(0)));
  EXPECT_THAT(itr->GetTerm(), Eq("How"));
}

TEST_P(IcuLanguageSegmenterAllLocalesTest, ResetToTermAfterUtf32WordConnector) {
  ICING_ASSERT_OK_AND_ASSIGN(
      auto segmenter, language_segmenter_factory::Create(
                          GetSegmenterOptions(GetLocale(), jni_cache_.get())));
  constexpr std::string_view kText = "package com.google.android name";
  ICING_ASSERT_OK_AND_ASSIGN(std::unique_ptr<LanguageSegmenter::Iterator> itr,
                             segmenter->Segment(kText));

  // String:     "package com.google.android name"
  //              ^      ^^                 ^^
  // UTF-8 idx:   0      7 8               26 27
  // UTF-32 idx:  0      7 8               26 27
  auto position_or = itr->ResetToTermStartingAfterUtf32(8);
  EXPECT_THAT(position_or, IsOk());
  EXPECT_THAT(position_or.ValueOrDie(), Eq(26));
  ASSERT_THAT(itr->GetTerm(), Eq(" "));

  position_or = itr->ResetToTermStartingAfterUtf32(7);
  EXPECT_THAT(position_or, IsOk());
  EXPECT_THAT(position_or.ValueOrDie(), Eq(8));
  ASSERT_THAT(itr->GetTerm(), Eq("com.google.android"));
}

TEST_P(IcuLanguageSegmenterAllLocalesTest, ResetToTermAfterUtf32OutOfBounds) {
  ICING_ASSERT_OK_AND_ASSIGN(
      auto segmenter, language_segmenter_factory::Create(
                          GetSegmenterOptions(GetLocale(), jni_cache_.get())));
  constexpr std::string_view kText = "How are you你好吗お元気ですか";
  ICING_ASSERT_OK_AND_ASSIGN(std::unique_ptr<LanguageSegmenter::Iterator> itr,
                             segmenter->Segment(kText));

  // String:     "How are you你好吗お元気ですか"
  //              ^  ^^  ^^  ^  ^ ^ ^  ^  ^
  // UTF-8 idx:   0  3 4 7 8 11 172023 29 35
  // UTF-32 idx:  0  3 4 7 8 11 131415 17 19
  ASSERT_THAT(itr->ResetToTermStartingAfterUtf32(7), IsOkAndHolds(Eq(8)));
  ASSERT_THAT(itr->GetTerm(), Eq("you"));

  EXPECT_THAT(itr->ResetToTermStartingAfterUtf32(-1), IsOk());
  EXPECT_THAT(itr->GetTerm(), Eq("How"));

  EXPECT_THAT(itr->ResetToTermStartingAfterUtf32(21),
              StatusIs(libtextclassifier3::StatusCode::INVALID_ARGUMENT));
  EXPECT_THAT(itr->GetTerm(), Eq("How"));
}

// Tests that ResetToTermAfter and Advance produce the same output. With the
// exception of the first term which is inacessible via ResetToTermAfter,
// the stream of terms produced by Advance calls should exacly match the
// terms produced by ResetToTermAfter calls with the current position
// provided as the argument.
TEST_P(IcuLanguageSegmenterAllLocalesTest,
       MixedLanguagesResetToTermAfterUtf32EquivalentToAdvance) {
  ICING_ASSERT_OK_AND_ASSIGN(
      auto segmenter, language_segmenter_factory::Create(
                          GetSegmenterOptions(GetLocale(), jni_cache_.get())));
  constexpr std::string_view kText = "How are𡔖 you你好吗お元気ですか";
  ICING_ASSERT_OK_AND_ASSIGN(
      std::unique_ptr<LanguageSegmenter::Iterator> advance_itr,
      segmenter->Segment(kText));
  std::vector<std::string_view> advance_terms =
      GetAllTermsAdvance(advance_itr.get());

  ICING_ASSERT_OK_AND_ASSIGN(
      std::unique_ptr<LanguageSegmenter::Iterator> reset_to_term_itr,
      segmenter->Segment(kText));
  std::vector<std::string_view> reset_terms =
      GetAllTermsResetAfterUtf32(reset_to_term_itr.get());

  EXPECT_THAT(reset_terms, testing::ElementsAreArray(advance_terms));
  EXPECT_THAT(reset_to_term_itr->GetTerm(), Eq(advance_itr->GetTerm()));
}

TEST_P(IcuLanguageSegmenterAllLocalesTest,
       ThaiResetToTermAfterUtf32EquivalentToAdvance) {
  ICING_ASSERT_OK_AND_ASSIGN(
      auto segmenter, language_segmenter_factory::Create(
                          GetSegmenterOptions(GetLocale(), jni_cache_.get())));
  constexpr std::string_view kThai = "ฉันเดินไปทำงานทุกวัน";
  ICING_ASSERT_OK_AND_ASSIGN(
      std::unique_ptr<LanguageSegmenter::Iterator> advance_itr,
      segmenter->Segment(kThai));
  std::vector<std::string_view> advance_terms =
      GetAllTermsAdvance(advance_itr.get());

  ICING_ASSERT_OK_AND_ASSIGN(
      std::unique_ptr<LanguageSegmenter::Iterator> reset_to_term_itr,
      segmenter->Segment(kThai));
  std::vector<std::string_view> reset_terms =
      GetAllTermsResetAfterUtf32(reset_to_term_itr.get());

  EXPECT_THAT(reset_terms, testing::ElementsAreArray(advance_terms));
  EXPECT_THAT(reset_to_term_itr->GetTerm(), Eq(advance_itr->GetTerm()));
}

TEST_P(IcuLanguageSegmenterAllLocalesTest,
       KoreanResetToTermAfterUtf32EquivalentToAdvance) {
  ICING_ASSERT_OK_AND_ASSIGN(
      auto segmenter, language_segmenter_factory::Create(
                          GetSegmenterOptions(GetLocale(), jni_cache_.get())));
  constexpr std::string_view kKorean = "나는 매일 출근합니다.";
  ICING_ASSERT_OK_AND_ASSIGN(
      std::unique_ptr<LanguageSegmenter::Iterator> advance_itr,
      segmenter->Segment(kKorean));
  std::vector<std::string_view> advance_terms =
      GetAllTermsAdvance(advance_itr.get());

  ICING_ASSERT_OK_AND_ASSIGN(
      std::unique_ptr<LanguageSegmenter::Iterator> reset_to_term_itr,
      segmenter->Segment(kKorean));
  std::vector<std::string_view> reset_terms =
      GetAllTermsResetAfterUtf32(reset_to_term_itr.get());

  EXPECT_THAT(reset_terms, testing::ElementsAreArray(advance_terms));
  EXPECT_THAT(reset_to_term_itr->GetTerm(), Eq(advance_itr->GetTerm()));
}

// Tests that ResetToTermAfter and Advance can be used in conjunction. Just as
// ResetToTermAfter(current_position) can be used to simulate Advance, users
// should be able to mix ResetToTermAfter(current_position) calls and Advance
// calls to mimic calling Advance.
TEST_P(IcuLanguageSegmenterAllLocalesTest,
       MixedLanguagesResetToTermAfterUtf32InteroperableWithAdvance) {
  ICING_ASSERT_OK_AND_ASSIGN(
      auto segmenter, language_segmenter_factory::Create(
                          GetSegmenterOptions(GetLocale(), jni_cache_.get())));
  constexpr std::string_view kText = "How are𡔖 you你好吗お元気ですか";
  ICING_ASSERT_OK_AND_ASSIGN(
      std::unique_ptr<LanguageSegmenter::Iterator> advance_itr,
      segmenter->Segment(kText));
  std::vector<std::string_view> advance_terms =
      GetAllTermsAdvance(advance_itr.get());

  ICING_ASSERT_OK_AND_ASSIGN(
      std::unique_ptr<LanguageSegmenter::Iterator> advance_and_reset_itr,
      segmenter->Segment(kText));
  std::vector<std::string_view> advance_and_reset_terms =
      GetAllTermsAdvanceAndResetAfterUtf32(advance_and_reset_itr.get());

  EXPECT_THAT(advance_and_reset_terms,
              testing::ElementsAreArray(advance_terms));
  EXPECT_THAT(advance_and_reset_itr->GetTerm(), Eq(advance_itr->GetTerm()));
}

TEST_P(IcuLanguageSegmenterAllLocalesTest,
       ThaiResetToTermAfterUtf32InteroperableWithAdvance) {
  ICING_ASSERT_OK_AND_ASSIGN(
      auto segmenter, language_segmenter_factory::Create(
                          GetSegmenterOptions(GetLocale(), jni_cache_.get())));
  constexpr std::string_view kThai = "ฉันเดินไปทำงานทุกวัน";
  ICING_ASSERT_OK_AND_ASSIGN(
      std::unique_ptr<LanguageSegmenter::Iterator> advance_itr,
      segmenter->Segment(kThai));
  std::vector<std::string_view> advance_terms =
      GetAllTermsAdvance(advance_itr.get());

  ICING_ASSERT_OK_AND_ASSIGN(
      std::unique_ptr<LanguageSegmenter::Iterator> advance_and_reset_itr,
      segmenter->Segment(kThai));
  std::vector<std::string_view> advance_and_reset_terms =
      GetAllTermsAdvanceAndResetAfterUtf32(advance_and_reset_itr.get());

  EXPECT_THAT(advance_and_reset_terms,
              testing::ElementsAreArray(advance_terms));
  EXPECT_THAT(advance_and_reset_itr->GetTerm(), Eq(advance_itr->GetTerm()));
}

TEST_P(IcuLanguageSegmenterAllLocalesTest,
       KoreanResetToTermAfterUtf32InteroperableWithAdvance) {
  ICING_ASSERT_OK_AND_ASSIGN(
      auto segmenter, language_segmenter_factory::Create(
                          GetSegmenterOptions(GetLocale(), jni_cache_.get())));
  constexpr std::string_view kKorean = "나는 매일 출근합니다.";
  ICING_ASSERT_OK_AND_ASSIGN(
      std::unique_ptr<LanguageSegmenter::Iterator> advance_itr,
      segmenter->Segment(kKorean));
  std::vector<std::string_view> advance_terms =
      GetAllTermsAdvance(advance_itr.get());

  ICING_ASSERT_OK_AND_ASSIGN(
      std::unique_ptr<LanguageSegmenter::Iterator> advance_and_reset_itr,
      segmenter->Segment(kKorean));
  std::vector<std::string_view> advance_and_reset_terms =
      GetAllTermsAdvanceAndResetAfterUtf32(advance_and_reset_itr.get());

  EXPECT_THAT(advance_and_reset_terms,
              testing::ElementsAreArray(advance_terms));
  EXPECT_THAT(advance_and_reset_itr->GetTerm(), Eq(advance_itr->GetTerm()));
}

TEST_P(IcuLanguageSegmenterAllLocalesTest,
       MixedLanguagesResetToTermAfterUtf32) {
  ICING_ASSERT_OK_AND_ASSIGN(
      auto language_segmenter,
      language_segmenter_factory::Create(
          GetSegmenterOptions(GetLocale(), jni_cache_.get())));
  ICING_ASSERT_OK_AND_ASSIGN(
      std::unique_ptr<LanguageSegmenter::Iterator> itr,
      language_segmenter->Segment("How are you你好吗お元気ですか"));

  // String:      "How are you你好吗お元気ですか"
  //               ^  ^^  ^^  ^  ^ ^ ^  ^  ^
  // UTF-8 idx:    0  3 4 7 8 11 172023 29 35
  // UTF-32 idx:   0  3 4 7 8 11 131415 17 19
  EXPECT_THAT(itr->ResetToTermStartingAfterUtf32(2), IsOkAndHolds(Eq(3)));
  EXPECT_THAT(itr->GetTerm(), Eq(" "));

  EXPECT_THAT(itr->ResetToTermStartingAfterUtf32(10), IsOkAndHolds(Eq(11)));
  EXPECT_THAT(itr->GetTerm(), Eq("你好"));

  EXPECT_THAT(itr->ResetToTermStartingAfterUtf32(7), IsOkAndHolds(Eq(8)));
  EXPECT_THAT(itr->GetTerm(), Eq("you"));

  EXPECT_THAT(itr->ResetToTermStartingAfterUtf32(18), IsOkAndHolds(Eq(19)));
  EXPECT_THAT(itr->GetTerm(), Eq("か"));

  EXPECT_THAT(itr->ResetToTermStartingAfterUtf32(12), IsOkAndHolds(Eq(13)));
  EXPECT_THAT(itr->GetTerm(), Eq("吗"));

  EXPECT_THAT(itr->ResetToTermStartingAfterUtf32(0), IsOkAndHolds(Eq(3)));
  EXPECT_THAT(itr->GetTerm(), Eq(" "));

  EXPECT_THAT(itr->ResetToTermStartingAfterUtf32(19),
              StatusIs(libtextclassifier3::StatusCode::NOT_FOUND));
  EXPECT_THAT(itr->GetTerm(), IsEmpty());
}

TEST_P(IcuLanguageSegmenterAllLocalesTest,
       ContinuousWhitespacesResetToTermAfterUtf32) {
  ICING_ASSERT_OK_AND_ASSIGN(
      auto language_segmenter,
      language_segmenter_factory::Create(
          GetSegmenterOptions(GetLocale(), jni_cache_.get())));
  // Multiple continuous whitespaces are treated as one.
  constexpr std::string_view kTextWithSpace = "Hello          World";
  ICING_ASSERT_OK_AND_ASSIGN(std::unique_ptr<LanguageSegmenter::Iterator> itr,
                             language_segmenter->Segment(kTextWithSpace));

  // String:      "Hello          World"
  //               ^    ^         ^
  // UTF-8 idx:    0    5         15
  // UTF-32 idx:   0    5         15
  EXPECT_THAT(itr->ResetToTermStartingAfterUtf32(0), IsOkAndHolds(Eq(5)));
  EXPECT_THAT(itr->GetTerm(), Eq(" "));

  EXPECT_THAT(itr->ResetToTermStartingAfterUtf32(2), IsOkAndHolds(Eq(5)));
  EXPECT_THAT(itr->GetTerm(), Eq(" "));

  EXPECT_THAT(itr->ResetToTermStartingAfterUtf32(10), IsOkAndHolds(Eq(15)));
  EXPECT_THAT(itr->GetTerm(), Eq("World"));

  EXPECT_THAT(itr->ResetToTermStartingAfterUtf32(5), IsOkAndHolds(Eq(15)));
  EXPECT_THAT(itr->GetTerm(), Eq("World"));

  EXPECT_THAT(itr->ResetToTermStartingAfterUtf32(15),
              StatusIs(libtextclassifier3::StatusCode::NOT_FOUND));
  EXPECT_THAT(itr->GetTerm(), IsEmpty());

  EXPECT_THAT(itr->ResetToTermStartingAfterUtf32(17),
              StatusIs(libtextclassifier3::StatusCode::NOT_FOUND));
  EXPECT_THAT(itr->GetTerm(), IsEmpty());

  EXPECT_THAT(itr->ResetToTermStartingAfterUtf32(19),
              StatusIs(libtextclassifier3::StatusCode::NOT_FOUND));
  EXPECT_THAT(itr->GetTerm(), IsEmpty());
}

TEST_P(IcuLanguageSegmenterAllLocalesTest, ChineseResetToTermAfterUtf32) {
  ICING_ASSERT_OK_AND_ASSIGN(
      auto language_segmenter,
      language_segmenter_factory::Create(
          GetSegmenterOptions(GetLocale(), jni_cache_.get())));
  // CJKT (Chinese, Japanese, Khmer, Thai) are the 4 main languages that
  // don't have whitespaces as word delimiter. Chinese
  constexpr std::string_view kChinese = "我每天走路去上班。";
  ICING_ASSERT_OK_AND_ASSIGN(std::unique_ptr<LanguageSegmenter::Iterator> itr,
                             language_segmenter->Segment(kChinese));
  // String:       "我每天走路去上班。"
  //                ^ ^  ^   ^^
  // UTF-8 idx:     0 3  9  15 18
  // UTF-832 idx:   0 1  3   5 6
  EXPECT_THAT(itr->ResetToTermStartingAfterUtf32(0), IsOkAndHolds(Eq(1)));
  EXPECT_THAT(itr->GetTerm(), Eq("每天"));

  EXPECT_THAT(itr->ResetToTermStartingAfterUtf32(2), IsOkAndHolds(Eq(3)));
  EXPECT_THAT(itr->GetTerm(), Eq("走路"));

  EXPECT_THAT(itr->ResetToTermStartingAfterUtf32(7),
              StatusIs(libtextclassifier3::StatusCode::NOT_FOUND));
  EXPECT_THAT(itr->GetTerm(), IsEmpty());
}

TEST_P(IcuLanguageSegmenterAllLocalesTest, JapaneseResetToTermAfterUtf32) {
  ICING_ASSERT_OK_AND_ASSIGN(
      auto language_segmenter,
      language_segmenter_factory::Create(
          GetSegmenterOptions(GetLocale(), jni_cache_.get())));
  // Japanese
  constexpr std::string_view kJapanese = "私は毎日仕事に歩いています。";
  ICING_ASSERT_OK_AND_ASSIGN(std::unique_ptr<LanguageSegmenter::Iterator> itr,
                             language_segmenter->Segment(kJapanese));
  // String:       "私は毎日仕事に歩いています。"
  //                ^ ^ ^  ^  ^ ^ ^ ^  ^
  // UTF-8 idx:     0 3 6  12 18212427 33
  // UTF-32 idx:    0 1 2  4  6 7 8 9  11
  EXPECT_THAT(itr->ResetToTermStartingAfterUtf32(0), IsOkAndHolds(Eq(1)));
  EXPECT_THAT(itr->GetTerm(), Eq("は"));

  EXPECT_THAT(itr->ResetToTermStartingAfterUtf32(11),
              StatusIs(libtextclassifier3::StatusCode::NOT_FOUND));
  EXPECT_THAT(itr->GetTerm(), IsEmpty());

  EXPECT_THAT(itr->ResetToTermStartingAfterUtf32(3), IsOkAndHolds(Eq(4)));
  EXPECT_THAT(itr->GetTerm(), Eq("仕事"));
}

TEST_P(IcuLanguageSegmenterAllLocalesTest, KhmerResetToTermAfterUtf32) {
  ICING_ASSERT_OK_AND_ASSIGN(
      auto language_segmenter,
      language_segmenter_factory::Create(
          GetSegmenterOptions(GetLocale(), jni_cache_.get())));
  constexpr std::string_view kKhmer = "ញុំដើរទៅធ្វើការរាល់ថ្ងៃ។";
  ICING_ASSERT_OK_AND_ASSIGN(std::unique_ptr<LanguageSegmenter::Iterator> itr,
                             language_segmenter->Segment(kKhmer));
  // String:            "ញុំដើរទៅធ្វើការរាល់ថ្ងៃ។"
  //                     ^ ^   ^   ^
  // UTF-8 idx:          0 9   24  45
  // UTF-32 idx:         0 3   8   15
  EXPECT_THAT(itr->ResetToTermStartingAfterUtf32(0), IsOkAndHolds(Eq(3)));
  EXPECT_THAT(itr->GetTerm(), Eq("ដើរទៅ"));

  EXPECT_THAT(itr->ResetToTermStartingAfterUtf32(15),
              StatusIs(libtextclassifier3::StatusCode::NOT_FOUND));
  EXPECT_THAT(itr->GetTerm(), IsEmpty());

  EXPECT_THAT(itr->ResetToTermStartingAfterUtf32(6), IsOkAndHolds(Eq(8)));
  EXPECT_THAT(itr->GetTerm(), Eq("ធ្វើការ"));
}

TEST_P(IcuLanguageSegmenterAllLocalesTest, ThaiResetToTermAfterUtf32) {
  ICING_ASSERT_OK_AND_ASSIGN(
      auto language_segmenter,
      language_segmenter_factory::Create(
          GetSegmenterOptions(GetLocale(), jni_cache_.get())));
  // Thai
  constexpr std::string_view kThai = "ฉันเดินไปทำงานทุกวัน";
  ICING_ASSERT_OK_AND_ASSIGN(std::unique_ptr<LanguageSegmenter::Iterator> itr,
                             language_segmenter->Segment(kThai));
  // String:      "ฉันเดินไปทำงานทุกวัน"
  //               ^ ^  ^ ^    ^ ^
  // UTF-8 idx:    0 9 21 27  42 51
  // UTF-32 idx:   0 3  7 9   14 17
  EXPECT_THAT(itr->ResetToTermStartingAfterUtf32(0), IsOkAndHolds(Eq(3)));
  EXPECT_THAT(itr->GetTerm(), Eq("เดิน"));

  EXPECT_THAT(itr->ResetToTermStartingAfterUtf32(17),
              StatusIs(libtextclassifier3::StatusCode::NOT_FOUND));
  EXPECT_THAT(itr->GetTerm(), IsEmpty());

  EXPECT_THAT(itr->ResetToTermStartingAfterUtf32(6), IsOkAndHolds(Eq(7)));
  EXPECT_THAT(itr->GetTerm(), Eq("ไป"));

  EXPECT_THAT(itr->ResetToTermStartingAfterUtf32(12), IsOkAndHolds(Eq(14)));
  EXPECT_THAT(itr->GetTerm(), Eq("ทุก"));
}

TEST_P(IcuLanguageSegmenterAllLocalesTest,
       ResetToTermBeforeWordConnectorUtf32) {
  ICING_ASSERT_OK_AND_ASSIGN(
      auto segmenter, language_segmenter_factory::Create(
                          GetSegmenterOptions(GetLocale(), jni_cache_.get())));
  constexpr std::string_view kText = "package name com.google.android!";
  ICING_ASSERT_OK_AND_ASSIGN(std::unique_ptr<LanguageSegmenter::Iterator> itr,
                             segmenter->Segment(kText));

  // String:      "package name com.google.android!"
  //               ^      ^^   ^^                 ^
  // UTF-8 idx:    0      7 8 12 13               31
  // UTF-32 idx:   0      7 8 12 13               31
  auto position_or = itr->ResetToTermEndingBeforeUtf32(31);
  EXPECT_THAT(position_or, IsOk());
  EXPECT_THAT(position_or.ValueOrDie(), Eq(13));
  ASSERT_THAT(itr->GetTerm(), Eq("com.google.android"));

  position_or = itr->ResetToTermEndingBeforeUtf32(21);
  EXPECT_THAT(position_or, IsOk());
  EXPECT_THAT(position_or.ValueOrDie(), Eq(12));
  ASSERT_THAT(itr->GetTerm(), Eq(" "));
}

TEST_P(IcuLanguageSegmenterAllLocalesTest, ResetToTermBeforeOutOfBoundsUtf32) {
  ICING_ASSERT_OK_AND_ASSIGN(
      auto segmenter, language_segmenter_factory::Create(
                          GetSegmenterOptions(GetLocale(), jni_cache_.get())));
  constexpr std::string_view kText = "How are you你好吗お元気ですか";
  ICING_ASSERT_OK_AND_ASSIGN(std::unique_ptr<LanguageSegmenter::Iterator> itr,
                             segmenter->Segment(kText));

  // String:      "How are you你好吗お元気ですか"
  //               ^  ^^  ^^  ^  ^ ^ ^  ^  ^
  // UTF-8 idx:    0  3 4 7 8 11 172023 29 35
  // UTF-32 idx:   0  3 4 7 8 11 131415 17 19
  ASSERT_THAT(itr->ResetToTermEndingBeforeUtf32(7), IsOkAndHolds(Eq(4)));
  ASSERT_THAT(itr->GetTerm(), Eq("are"));

  EXPECT_THAT(itr->ResetToTermEndingBeforeUtf32(-1),
              StatusIs(libtextclassifier3::StatusCode::INVALID_ARGUMENT));
  EXPECT_THAT(itr->GetTerm(), Eq("are"));

  EXPECT_THAT(itr->ResetToTermEndingBeforeUtf32(29), IsOk());
  EXPECT_THAT(itr->GetTerm(), Eq("か"));
}

// Tests that ResetToTermBefore and Advance produce the same output. With the
// exception of the last term which is inacessible via ResetToTermBefore,
// the stream of terms produced by Advance calls should exacly match the
// terms produced by ResetToTermBefore calls with the current position
// provided as the argument (after their order has been reversed).
TEST_P(IcuLanguageSegmenterAllLocalesTest,
       MixedLanguagesResetToTermBeforeEquivalentToAdvanceUtf32) {
  ICING_ASSERT_OK_AND_ASSIGN(
      auto segmenter, language_segmenter_factory::Create(
                          GetSegmenterOptions(GetLocale(), jni_cache_.get())));
  constexpr std::string_view kText = "How are𡔖 you你好吗お元気ですか";
  ICING_ASSERT_OK_AND_ASSIGN(
      std::unique_ptr<LanguageSegmenter::Iterator> advance_itr,
      segmenter->Segment(kText));
  std::vector<std::string_view> advance_terms =
      GetAllTermsAdvance(advance_itr.get());

  ICING_ASSERT_OK_AND_ASSIGN(
      std::unique_ptr<LanguageSegmenter::Iterator> reset_to_term_itr,
      segmenter->Segment(kText));
  std::vector<std::string_view> reset_terms =
      GetAllTermsResetBeforeUtf32(reset_to_term_itr.get());
  std::reverse(reset_terms.begin(), reset_terms.end());

  EXPECT_THAT(reset_terms, testing::ElementsAreArray(advance_terms));
  EXPECT_THAT(reset_to_term_itr->GetTerm(), IsEmpty());
  EXPECT_THAT(advance_itr->GetTerm(), IsEmpty());
}

TEST_P(IcuLanguageSegmenterAllLocalesTest,
       ThaiResetToTermBeforeEquivalentToAdvanceUtf32) {
  ICING_ASSERT_OK_AND_ASSIGN(
      auto segmenter, language_segmenter_factory::Create(
                          GetSegmenterOptions(GetLocale(), jni_cache_.get())));
  constexpr std::string_view kThai = "ฉันเดินไปทำงานทุกวัน";
  ICING_ASSERT_OK_AND_ASSIGN(
      std::unique_ptr<LanguageSegmenter::Iterator> advance_itr,
      segmenter->Segment(kThai));
  std::vector<std::string_view> advance_terms =
      GetAllTermsAdvance(advance_itr.get());

  ICING_ASSERT_OK_AND_ASSIGN(
      std::unique_ptr<LanguageSegmenter::Iterator> reset_to_term_itr,
      segmenter->Segment(kThai));
  std::vector<std::string_view> reset_terms =
      GetAllTermsResetBeforeUtf32(reset_to_term_itr.get());
  std::reverse(reset_terms.begin(), reset_terms.end());

  EXPECT_THAT(reset_terms, testing::ElementsAreArray(advance_terms));
  EXPECT_THAT(reset_to_term_itr->GetTerm(), Eq(advance_itr->GetTerm()));
}

TEST_P(IcuLanguageSegmenterAllLocalesTest,
       KoreanResetToTermBeforeEquivalentToAdvanceUtf32) {
  ICING_ASSERT_OK_AND_ASSIGN(
      auto segmenter, language_segmenter_factory::Create(
                          GetSegmenterOptions(GetLocale(), jni_cache_.get())));
  constexpr std::string_view kKorean = "나는 매일 출근합니다.";
  ICING_ASSERT_OK_AND_ASSIGN(
      std::unique_ptr<LanguageSegmenter::Iterator> advance_itr,
      segmenter->Segment(kKorean));
  std::vector<std::string_view> advance_terms =
      GetAllTermsAdvance(advance_itr.get());

  ICING_ASSERT_OK_AND_ASSIGN(
      std::unique_ptr<LanguageSegmenter::Iterator> reset_to_term_itr,
      segmenter->Segment(kKorean));
  std::vector<std::string_view> reset_terms =
      GetAllTermsResetBeforeUtf32(reset_to_term_itr.get());
  std::reverse(reset_terms.begin(), reset_terms.end());

  EXPECT_THAT(reset_terms, testing::ElementsAreArray(advance_terms));
  EXPECT_THAT(reset_to_term_itr->GetTerm(), Eq(advance_itr->GetTerm()));
}

TEST_P(IcuLanguageSegmenterAllLocalesTest,
       MixedLanguagesResetToTermBeforeUtf32) {
  ICING_ASSERT_OK_AND_ASSIGN(
      auto language_segmenter,
      language_segmenter_factory::Create(
          GetSegmenterOptions(GetLocale(), jni_cache_.get())));
  ICING_ASSERT_OK_AND_ASSIGN(
      std::unique_ptr<LanguageSegmenter::Iterator> itr,
      language_segmenter->Segment("How are you你好吗お元気ですか"));

  // String:      "How are you你好吗お元気ですか"
  //               ^  ^^  ^^  ^  ^ ^ ^  ^  ^
  // UTF-8 idx:    0  3 4 7 8 11 172023 29 35
  // UTF-32 idx:   0  3 4 7 8 11 131415 17 19
  EXPECT_THAT(itr->ResetToTermEndingBeforeUtf32(2),
              StatusIs(libtextclassifier3::StatusCode::NOT_FOUND));
  EXPECT_THAT(itr->GetTerm(), IsEmpty());

  EXPECT_THAT(itr->ResetToTermEndingBeforeUtf32(10), IsOkAndHolds(Eq(7)));
  EXPECT_THAT(itr->GetTerm(), Eq(" "));

  EXPECT_THAT(itr->ResetToTermEndingBeforeUtf32(7), IsOkAndHolds(Eq(4)));
  EXPECT_THAT(itr->GetTerm(), Eq("are"));

  EXPECT_THAT(itr->ResetToTermEndingBeforeUtf32(18), IsOkAndHolds(Eq(15)));
  EXPECT_THAT(itr->GetTerm(), Eq("元気"));

  EXPECT_THAT(itr->ResetToTermEndingBeforeUtf32(12), IsOkAndHolds(Eq(8)));
  EXPECT_THAT(itr->GetTerm(), Eq("you"));

  EXPECT_THAT(itr->ResetToTermEndingBeforeUtf32(0),
              StatusIs(libtextclassifier3::StatusCode::NOT_FOUND));
  EXPECT_THAT(itr->GetTerm(), IsEmpty());

  EXPECT_THAT(itr->ResetToTermEndingBeforeUtf32(19), IsOkAndHolds(Eq(17)));
  EXPECT_THAT(itr->GetTerm(), Eq("です"));
}

TEST_P(IcuLanguageSegmenterAllLocalesTest,
       ContinuousWhitespacesResetToTermBeforeUtf32) {
  ICING_ASSERT_OK_AND_ASSIGN(
      auto language_segmenter,
      language_segmenter_factory::Create(
          GetSegmenterOptions(GetLocale(), jni_cache_.get())));
  // Multiple continuous whitespaces are treated as one.
  constexpr std::string_view kTextWithSpace = "Hello          World";
  ICING_ASSERT_OK_AND_ASSIGN(std::unique_ptr<LanguageSegmenter::Iterator> itr,
                             language_segmenter->Segment(kTextWithSpace));

  // String:      "Hello          World"
  //               ^    ^         ^
  // UTF-8 idx:    0    5         15
  // UTF-32 idx:   0    5         15
  EXPECT_THAT(itr->ResetToTermEndingBeforeUtf32(0),
              StatusIs(libtextclassifier3::StatusCode::NOT_FOUND));
  EXPECT_THAT(itr->GetTerm(), IsEmpty());

  EXPECT_THAT(itr->ResetToTermEndingBeforeUtf32(2),
              StatusIs(libtextclassifier3::StatusCode::NOT_FOUND));
  EXPECT_THAT(itr->GetTerm(), IsEmpty());

  EXPECT_THAT(itr->ResetToTermEndingBeforeUtf32(10), IsOkAndHolds(Eq(0)));
  EXPECT_THAT(itr->GetTerm(), Eq("Hello"));

  EXPECT_THAT(itr->ResetToTermEndingBeforeUtf32(5), IsOkAndHolds(Eq(0)));
  EXPECT_THAT(itr->GetTerm(), Eq("Hello"));

  EXPECT_THAT(itr->ResetToTermEndingBeforeUtf32(15), IsOkAndHolds(Eq(5)));
  EXPECT_THAT(itr->GetTerm(), Eq(" "));

  EXPECT_THAT(itr->ResetToTermEndingBeforeUtf32(17), IsOkAndHolds(Eq(5)));
  EXPECT_THAT(itr->GetTerm(), Eq(" "));

  EXPECT_THAT(itr->ResetToTermEndingBeforeUtf32(19), IsOkAndHolds(Eq(5)));
  EXPECT_THAT(itr->GetTerm(), Eq(" "));
}

TEST_P(IcuLanguageSegmenterAllLocalesTest, ChineseResetToTermBeforeUtf32) {
  ICING_ASSERT_OK_AND_ASSIGN(
      auto language_segmenter,
      language_segmenter_factory::Create(
          GetSegmenterOptions(GetLocale(), jni_cache_.get())));
  // CJKT (Chinese, Japanese, Khmer, Thai) are the 4 main languages that
  // don't have whitespaces as word delimiter. Chinese
  constexpr std::string_view kChinese = "我每天走路去上班。";
  ICING_ASSERT_OK_AND_ASSIGN(std::unique_ptr<LanguageSegmenter::Iterator> itr,
                             language_segmenter->Segment(kChinese));
  // String:      "我每天走路去上班。"
  //               ^ ^  ^   ^^
  // UTF-8 idx:    0 3  9  15 18
  // UTF-32 idx:   0 1  3   5 6
  EXPECT_THAT(itr->ResetToTermEndingBeforeUtf32(0),
              StatusIs(libtextclassifier3::StatusCode::NOT_FOUND));
  EXPECT_THAT(itr->GetTerm(), IsEmpty());

  EXPECT_THAT(itr->ResetToTermEndingBeforeUtf32(2), IsOkAndHolds(Eq(0)));
  EXPECT_THAT(itr->GetTerm(), Eq("我"));

  EXPECT_THAT(itr->ResetToTermEndingBeforeUtf32(7), IsOkAndHolds(Eq(5)));
  EXPECT_THAT(itr->GetTerm(), Eq("去"));
}

TEST_P(IcuLanguageSegmenterAllLocalesTest, JapaneseResetToTermBeforeUtf32) {
  ICING_ASSERT_OK_AND_ASSIGN(
      auto language_segmenter,
      language_segmenter_factory::Create(
          GetSegmenterOptions(GetLocale(), jni_cache_.get())));
  // Japanese
  constexpr std::string_view kJapanese = "私は毎日仕事に歩いています。";
  ICING_ASSERT_OK_AND_ASSIGN(std::unique_ptr<LanguageSegmenter::Iterator> itr,
                             language_segmenter->Segment(kJapanese));
  // String:      "私は毎日仕事に歩いています。"
  //               ^ ^ ^  ^  ^ ^ ^ ^  ^
  // UTF-8 idx:    0 3 6  12 18212427 33
  // UTF-32 idx:   0 1 2  4  6 7 8 9  11
  EXPECT_THAT(itr->ResetToTermEndingBeforeUtf32(0),
              StatusIs(libtextclassifier3::StatusCode::NOT_FOUND));
  EXPECT_THAT(itr->GetTerm(), IsEmpty());

  EXPECT_THAT(itr->ResetToTermEndingBeforeUtf32(11), IsOkAndHolds(Eq(9)));
  EXPECT_THAT(itr->GetTerm(), Eq("てい"));

  EXPECT_THAT(itr->ResetToTermEndingBeforeUtf32(3), IsOkAndHolds(Eq(1)));
  EXPECT_THAT(itr->GetTerm(), Eq("は"));
}

TEST_P(IcuLanguageSegmenterAllLocalesTest, KhmerResetToTermBeforeUtf32) {
  ICING_ASSERT_OK_AND_ASSIGN(
      auto language_segmenter,
      language_segmenter_factory::Create(
          GetSegmenterOptions(GetLocale(), jni_cache_.get())));
  constexpr std::string_view kKhmer = "ញុំដើរទៅធ្វើការរាល់ថ្ងៃ។";
  ICING_ASSERT_OK_AND_ASSIGN(std::unique_ptr<LanguageSegmenter::Iterator> itr,
                             language_segmenter->Segment(kKhmer));
  // String:      "ញុំដើរទៅធ្វើការរាល់ថ្ងៃ។"
  //               ^ ^   ^   ^
  // UTF-8 idx:    0 9   24  45
  // UTF-32 idx:   0 3   8   15
  EXPECT_THAT(itr->ResetToTermEndingBeforeUtf32(0),
              StatusIs(libtextclassifier3::StatusCode::NOT_FOUND));
  EXPECT_THAT(itr->GetTerm(), IsEmpty());

  EXPECT_THAT(itr->ResetToTermEndingBeforeUtf32(16), IsOkAndHolds(Eq(8)));
  EXPECT_THAT(itr->GetTerm(), Eq("ធ្វើការ"));

  EXPECT_THAT(itr->ResetToTermEndingBeforeUtf32(5), IsOkAndHolds(Eq(0)));
  EXPECT_THAT(itr->GetTerm(), Eq("ញុំ"));
}

TEST_P(IcuLanguageSegmenterAllLocalesTest, ThaiResetToTermBeforeUtf32) {
  ICING_ASSERT_OK_AND_ASSIGN(
      auto language_segmenter,
      language_segmenter_factory::Create(
          GetSegmenterOptions(GetLocale(), jni_cache_.get())));
  // Thai
  constexpr std::string_view kThai = "ฉันเดินไปทำงานทุกวัน";
  ICING_ASSERT_OK_AND_ASSIGN(std::unique_ptr<LanguageSegmenter::Iterator> itr,
                             language_segmenter->Segment(kThai));
  // String:      "ฉันเดินไปทำงานทุกวัน"
  //               ^ ^  ^ ^    ^ ^
  // UTF-8 idx:    0 9 21 27  42 51
  // UTF-32 idx:   0 3  7 9   14 17
  EXPECT_THAT(itr->ResetToTermEndingBeforeUtf32(0),
              StatusIs(libtextclassifier3::StatusCode::NOT_FOUND));
  EXPECT_THAT(itr->GetTerm(), IsEmpty());

  EXPECT_THAT(itr->ResetToTermEndingBeforeUtf32(17), IsOkAndHolds(Eq(14)));
  EXPECT_THAT(itr->GetTerm(), Eq("ทุก"));

  EXPECT_THAT(itr->ResetToTermEndingBeforeUtf32(4), IsOkAndHolds(Eq(0)));
  EXPECT_THAT(itr->GetTerm(), Eq("ฉัน"));

  EXPECT_THAT(itr->ResetToTermEndingBeforeUtf32(11), IsOkAndHolds(Eq(7)));
  EXPECT_THAT(itr->GetTerm(), Eq("ไป"));
}

TEST_P(IcuLanguageSegmenterAllLocalesTest, QuerySyntax) {
  ICING_ASSERT_OK_AND_ASSIGN(
      auto language_segmenter,
      language_segmenter_factory::Create(
          GetSegmenterOptions(GetLocale(), jni_cache_.get())));
  // Validates that the input strings are not copied
  ICING_ASSERT_OK_AND_ASSIGN(
      std::vector<std::string_view> terms,
      language_segmenter->GetAllTerms(
          "(-term1 OR term2) AND property1.subproperty2:term3"));
  EXPECT_THAT(terms, ElementsAre("(", "-", "term1", " ", "OR", " ", "term2",
                                 ")", " ", "AND", " ", "property1", ".",
                                 "subproperty2", ":", "term3"));
}

TEST_P(IcuLanguageSegmenterAllLocalesTest, MultipleLangSegmentersTest) {
  ICING_ASSERT_OK_AND_ASSIGN(
      auto language_segmenter,
      language_segmenter_factory::Create(
          GetSegmenterOptions(GetLocale(), jni_cache_.get())));

  ICING_ASSERT_OK_AND_ASSIGN(
      std::unique_ptr<LanguageSegmenter::Iterator> iterator_one,
      language_segmenter->Segment("foo bar baz"));
  ICING_ASSERT_OK_AND_ASSIGN(
      std::unique_ptr<LanguageSegmenter::Iterator> iterator_two,
      language_segmenter->Segment("abra kadabra alakazam"));

  ASSERT_TRUE(iterator_one->Advance());
  ASSERT_TRUE(iterator_two->Advance());
  EXPECT_THAT(iterator_one->GetTerm(), Eq("foo"));
  EXPECT_THAT(iterator_two->GetTerm(), Eq("abra"));

  ASSERT_TRUE(iterator_one->Advance());
  ASSERT_TRUE(iterator_two->Advance());
  EXPECT_THAT(iterator_one->GetTerm(), Eq(" "));
  EXPECT_THAT(iterator_two->GetTerm(), Eq(" "));

  ASSERT_TRUE(iterator_one->Advance());
  EXPECT_THAT(iterator_one->GetTerm(), Eq("bar"));
  EXPECT_THAT(iterator_two->GetTerm(), Eq(" "));
  ASSERT_TRUE(iterator_two->Advance());
  EXPECT_THAT(iterator_one->GetTerm(), Eq("bar"));
  EXPECT_THAT(iterator_two->GetTerm(), Eq("kadabra"));

  ASSERT_TRUE(iterator_one->Advance());
  ASSERT_TRUE(iterator_two->Advance());
  EXPECT_THAT(iterator_one->GetTerm(), Eq(" "));
  EXPECT_THAT(iterator_two->GetTerm(), Eq(" "));

  ASSERT_TRUE(iterator_two->Advance());
  ASSERT_TRUE(iterator_one->Advance());
  EXPECT_THAT(iterator_one->GetTerm(), Eq("baz"));
  EXPECT_THAT(iterator_two->GetTerm(), Eq("alakazam"));

  ASSERT_FALSE(iterator_two->Advance());
  ASSERT_FALSE(iterator_one->Advance());
}

INSTANTIATE_TEST_SUITE_P(
    LocaleName, IcuLanguageSegmenterAllLocalesTest,
    testing::Values(ULOC_US, ULOC_UK, ULOC_CANADA, ULOC_CANADA_FRENCH,
                    ULOC_FRANCE, ULOC_GERMANY, ULOC_ITALY, ULOC_JAPAN,
                    ULOC_KOREA, ULOC_SIMPLIFIED_CHINESE,
                    ULOC_TRADITIONAL_CHINESE,
                    "es_ES",        // Spanish
                    "hi_IN",        // Hindi
                    "th_TH",        // Thai
                    "lo_LA",        // Lao
                    "km_KH",        // Khmer
                    "ar_DZ",        // Arabic
                    "ru_RU",        // Russian
                    "pt_PT",        // Portuguese
                    "en_US_POSIX"   // American English (Computer)
                    "wrong_locale"  // Will fall back to ICU default locale
                    ""              // Will fall back to ICU default locale
                    ));

}  // namespace lib
}  // namespace icing<|MERGE_RESOLUTION|>--- conflicted
+++ resolved
@@ -15,19 +15,15 @@
 #include <memory>
 #include <string_view>
 
-#include "icing/jni/jni-cache.h"
 #include "icing/text_classifier/lib3/utils/base/status.h"
 #include "icing/text_classifier/lib3/utils/base/statusor.h"
 #include "gmock/gmock.h"
 #include "gtest/gtest.h"
 #include "icing/absl_ports/str_cat.h"
-<<<<<<< HEAD
-#include "icing/helpers/icu/icu-data-file-helper.h"
-=======
 #include "icing/jni/jni-cache.h"
 #include "icing/portable/platform.h"
->>>>>>> a81a0c8c
 #include "icing/testing/common-matchers.h"
+#include "icing/testing/icu-data-file-helper.h"
 #include "icing/testing/icu-i18n-test-utils.h"
 #include "icing/testing/jni-test-helpers.h"
 #include "icing/testing/test-data.h"
@@ -199,7 +195,7 @@
   // Full-width (non-ASCII) punctuation marks and special characters are left
   // out.
   EXPECT_THAT(language_segmenter->GetAllTerms("。？·Hello！×"),
-              IsOkAndHolds(ElementsAre("Hello")));
+              IsOkAndHolds(ElementsAre("。", "？", "·", "Hello", "！", "×")));
 }
 
 TEST_P(IcuLanguageSegmenterAllLocalesTest, Acronym) {
@@ -257,20 +253,6 @@
               IsOkAndHolds(ElementsAre("bar'baz", "'", " ")));
 
   // Connectors don't connect if one side is an invalid term (？)
-<<<<<<< HEAD
-  EXPECT_THAT(language_segmenter->GetAllTerms("bar:baz:？"),
-              IsOkAndHolds(ElementsAre("bar:baz", ":")));
-  EXPECT_THAT(language_segmenter->GetAllTerms("？:bar:baz"),
-              IsOkAndHolds(ElementsAre(":", "bar:baz")));
-  EXPECT_THAT(language_segmenter->GetAllTerms("3:14"),
-              IsOkAndHolds(ElementsAre("3", ":", "14")));
-  EXPECT_THAT(language_segmenter->GetAllTerms("私:は"),
-              IsOkAndHolds(ElementsAre("私", ":", "は")));
-  EXPECT_THAT(language_segmenter->GetAllTerms("我:每"),
-              IsOkAndHolds(ElementsAre("我", ":", "每")));
-  EXPECT_THAT(language_segmenter->GetAllTerms("เดิน:ไป"),
-              IsOkAndHolds(ElementsAre("เดิน:ไป")));
-=======
   EXPECT_THAT(language_segmenter->GetAllTerms("bar.baz.？"),
               IsOkAndHolds(ElementsAre("bar.baz", ".", "？")));
   EXPECT_THAT(language_segmenter->GetAllTerms("？'bar'baz"),
@@ -281,7 +263,6 @@
               IsOkAndHolds(ElementsAre("我", ".", "每")));
   EXPECT_THAT(language_segmenter->GetAllTerms("เดิน'ไป"),
               IsOkAndHolds(ElementsAre("เดิน'ไป")));
->>>>>>> a81a0c8c
 
   // Any heading and trailing characters are not connecters
   EXPECT_THAT(language_segmenter->GetAllTerms(".com.google.android."),
@@ -464,15 +445,16 @@
   // have whitespaces as word delimiter.
 
   // Chinese
-  EXPECT_THAT(language_segmenter->GetAllTerms("我每天走路去上班。"),
-              IsOkAndHolds(ElementsAre("我", "每天", "走路", "去", "上班")));
+  EXPECT_THAT(
+      language_segmenter->GetAllTerms("我每天走路去上班。"),
+      IsOkAndHolds(ElementsAre("我", "每天", "走路", "去", "上班", "。")));
   // Japanese
   EXPECT_THAT(language_segmenter->GetAllTerms("私は毎日仕事に歩いています。"),
               IsOkAndHolds(ElementsAre("私", "は", "毎日", "仕事", "に", "歩",
-                                       "い", "てい", "ます")));
+                                       "い", "てい", "ます", "。")));
   // Khmer
   EXPECT_THAT(language_segmenter->GetAllTerms("ញុំដើរទៅធ្វើការរាល់ថ្ងៃ។"),
-              IsOkAndHolds(ElementsAre("ញុំ", "ដើរទៅ", "ធ្វើការ", "រាល់ថ្ងៃ")));
+              IsOkAndHolds(ElementsAre("ញុំ", "ដើរទៅ", "ធ្វើការ", "រាល់ថ្ងៃ", "។")));
   // Thai
   EXPECT_THAT(
       language_segmenter->GetAllTerms("ฉันเดินไปทำงานทุกวัน"),
@@ -905,16 +887,19 @@
   ICING_ASSERT_OK_AND_ASSIGN(std::unique_ptr<LanguageSegmenter::Iterator> itr,
                              language_segmenter->Segment(kChinese));
   // String:       "我每天走路去上班。"
-  //                ^ ^  ^   ^^
-  // UTF-8 idx:     0 3  9  15 18
-  // UTF-832 idx:   0 1  3   5 6
+  //                ^ ^  ^   ^^   ^
+  // UTF-8 idx:     0 3  9  15 18 24
+  // UTF-832 idx:   0 1  3   5 6  8
   EXPECT_THAT(itr->ResetToTermStartingAfterUtf32(0), IsOkAndHolds(Eq(1)));
   EXPECT_THAT(itr->GetTerm(), Eq("每天"));
 
   EXPECT_THAT(itr->ResetToTermStartingAfterUtf32(2), IsOkAndHolds(Eq(3)));
   EXPECT_THAT(itr->GetTerm(), Eq("走路"));
 
-  EXPECT_THAT(itr->ResetToTermStartingAfterUtf32(7),
+  EXPECT_THAT(itr->ResetToTermStartingAfterUtf32(7), IsOkAndHolds(Eq(8)));
+  EXPECT_THAT(itr->GetTerm(), Eq("。"));
+
+  EXPECT_THAT(itr->ResetToTermStartingAfterUtf32(8),
               StatusIs(libtextclassifier3::StatusCode::NOT_FOUND));
   EXPECT_THAT(itr->GetTerm(), IsEmpty());
 }
@@ -929,18 +914,21 @@
   ICING_ASSERT_OK_AND_ASSIGN(std::unique_ptr<LanguageSegmenter::Iterator> itr,
                              language_segmenter->Segment(kJapanese));
   // String:       "私は毎日仕事に歩いています。"
-  //                ^ ^ ^  ^  ^ ^ ^ ^  ^
-  // UTF-8 idx:     0 3 6  12 18212427 33
-  // UTF-32 idx:    0 1 2  4  6 7 8 9  11
+  //                ^ ^ ^  ^  ^ ^ ^ ^  ^  ^
+  // UTF-8 idx:     0 3 6  12 18212427 33 39
+  // UTF-32 idx:    0 1 2  4  6 7 8 9  11 13
   EXPECT_THAT(itr->ResetToTermStartingAfterUtf32(0), IsOkAndHolds(Eq(1)));
   EXPECT_THAT(itr->GetTerm(), Eq("は"));
 
-  EXPECT_THAT(itr->ResetToTermStartingAfterUtf32(11),
+  EXPECT_THAT(itr->ResetToTermStartingAfterUtf32(13),
               StatusIs(libtextclassifier3::StatusCode::NOT_FOUND));
   EXPECT_THAT(itr->GetTerm(), IsEmpty());
 
   EXPECT_THAT(itr->ResetToTermStartingAfterUtf32(3), IsOkAndHolds(Eq(4)));
   EXPECT_THAT(itr->GetTerm(), Eq("仕事"));
+
+  EXPECT_THAT(itr->ResetToTermStartingAfterUtf32(12), IsOkAndHolds(Eq(13)));
+  EXPECT_THAT(itr->GetTerm(), Eq("。"));
 }
 
 TEST_P(IcuLanguageSegmenterAllLocalesTest, KhmerResetToTermAfterUtf32) {
@@ -952,13 +940,16 @@
   ICING_ASSERT_OK_AND_ASSIGN(std::unique_ptr<LanguageSegmenter::Iterator> itr,
                              language_segmenter->Segment(kKhmer));
   // String:            "ញុំដើរទៅធ្វើការរាល់ថ្ងៃ។"
-  //                     ^ ^   ^   ^
-  // UTF-8 idx:          0 9   24  45
-  // UTF-32 idx:         0 3   8   15
+  //                     ^ ^   ^   ^  ^
+  // UTF-8 idx:          0 9   24  45 69
+  // UTF-32 idx:         0 3   8   15 23
   EXPECT_THAT(itr->ResetToTermStartingAfterUtf32(0), IsOkAndHolds(Eq(3)));
   EXPECT_THAT(itr->GetTerm(), Eq("ដើរទៅ"));
 
-  EXPECT_THAT(itr->ResetToTermStartingAfterUtf32(15),
+  EXPECT_THAT(itr->ResetToTermStartingAfterUtf32(15), IsOkAndHolds(Eq(23)));
+  EXPECT_THAT(itr->GetTerm(), Eq("។"));
+
+  EXPECT_THAT(itr->ResetToTermStartingAfterUtf32(23),
               StatusIs(libtextclassifier3::StatusCode::NOT_FOUND));
   EXPECT_THAT(itr->GetTerm(), IsEmpty());
 
