--- conflicted
+++ resolved
@@ -22,16 +22,14 @@
 #include "icing/tokenization/language-segmenter.h"
 #include "icing/tokenization/plain-tokenizer.h"
 #include "icing/tokenization/raw-query-tokenizer.h"
+#include "icing/tokenization/rfc822-tokenizer.h"
 #include "icing/tokenization/tokenizer.h"
-<<<<<<< HEAD
-=======
 
 #ifdef ENABLE_URL_TOKENIZER
 #include "icing/tokenization/url-tokenizer.h"
 #endif  // ENABLE_URL_TOKENIZER
 
 #include "icing/tokenization/verbatim-tokenizer.h"
->>>>>>> a81a0c8c
 #include "icing/util/status-macros.h"
 
 namespace icing {
@@ -47,8 +45,6 @@
   switch (type) {
     case StringIndexingConfig::TokenizerType::PLAIN:
       return std::make_unique<PlainTokenizer>(lang_segmenter);
-<<<<<<< HEAD
-=======
     case StringIndexingConfig::TokenizerType::VERBATIM:
       return std::make_unique<VerbatimTokenizer>();
     case StringIndexingConfig::TokenizerType::RFC822:
@@ -59,7 +55,6 @@
     case StringIndexingConfig::TokenizerType::URL:
       return std::make_unique<UrlTokenizer>();
 #endif  // ENABLE_URL_TOKENIZER
->>>>>>> a81a0c8c
     case StringIndexingConfig::TokenizerType::NONE:
       [[fallthrough]];
     default:
