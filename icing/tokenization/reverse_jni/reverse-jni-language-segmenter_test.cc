--- conflicted
+++ resolved
@@ -423,10 +423,6 @@
   // Khmer
   EXPECT_THAT(language_segmenter->GetAllTerms("ញុំដើរទៅធ្វើការរាល់ថ្ងៃ។"),
               IsOkAndHolds(ElementsAre("ញុំ", "ដើរទៅ", "ធ្វើការ", "រាល់ថ្ងៃ", "។")));
-<<<<<<< HEAD
-
-=======
->>>>>>> deb05dbc
   // Thai
   EXPECT_THAT(
       language_segmenter->GetAllTerms("ฉันเดินไปทำงานทุกวัน"),
