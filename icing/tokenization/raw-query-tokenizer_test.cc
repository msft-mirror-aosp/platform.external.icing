--- conflicted
+++ resolved
@@ -16,9 +16,9 @@
 
 #include "gmock/gmock.h"
 #include "gtest/gtest.h"
-#include "icing/helpers/icu/icu-data-file-helper.h"
 #include "icing/portable/platform.h"
 #include "icing/testing/common-matchers.h"
+#include "icing/testing/icu-data-file-helper.h"
 #include "icing/testing/test-data.h"
 #include "icing/tokenization/language-segmenter-factory.h"
 #include "icing/tokenization/tokenizer-factory.h"
@@ -29,6 +29,7 @@
 namespace lib {
 namespace {
 using ::testing::ElementsAre;
+using ::testing::IsEmpty;
 using ::testing::HasSubstr;
 
 class RawQueryTokenizerTest : public ::testing::Test {
@@ -48,6 +49,23 @@
                   tokenizer_factory::RAW_QUERY, /*lang_segmenter=*/nullptr),
               StatusIs(libtextclassifier3::StatusCode::FAILED_PRECONDITION));
 }
+TEST_F(RawQueryTokenizerTest, NoTokensBeforeAdvancing) {
+  language_segmenter_factory::SegmenterOptions options(ULOC_US);
+  ICING_ASSERT_OK_AND_ASSIGN(
+      auto language_segmenter,
+      language_segmenter_factory::Create(std::move(options)));
+  ICING_ASSERT_OK_AND_ASSIGN(
+      std::unique_ptr<Tokenizer> raw_query_tokenizer,
+      tokenizer_factory::CreateQueryTokenizer(tokenizer_factory::RAW_QUERY,
+                                              language_segmenter.get()));
+
+  constexpr std::string_view kText = "Hello, world!";
+  ICING_ASSERT_OK_AND_ASSIGN(auto token_iterator,
+                             raw_query_tokenizer->Tokenize(kText));
+
+  // We should get no tokens if we get the token before advancing.
+  EXPECT_THAT(token_iterator->GetTokens(), IsEmpty());
+}
 
 TEST_F(RawQueryTokenizerTest, Simple) {
   language_segmenter_factory::SegmenterOptions options(ULOC_US);
@@ -59,13 +77,38 @@
       tokenizer_factory::CreateQueryTokenizer(tokenizer_factory::RAW_QUERY,
                                               language_segmenter.get()));
 
-  EXPECT_THAT(raw_query_tokenizer->TokenizeAll("Hello World!"),
-              IsOkAndHolds(ElementsAre(EqualsToken(Token::REGULAR, "Hello"),
-                                       EqualsToken(Token::REGULAR, "World"))));
-
-  EXPECT_THAT(raw_query_tokenizer->TokenizeAll("hElLo WORLD"),
-              IsOkAndHolds(ElementsAre(EqualsToken(Token::REGULAR, "hElLo"),
-                                       EqualsToken(Token::REGULAR, "WORLD"))));
+  EXPECT_THAT(
+      raw_query_tokenizer->TokenizeAll("Hello World!"),
+      IsOkAndHolds(ElementsAre(EqualsToken(Token::Type::REGULAR, "Hello"),
+                               EqualsToken(Token::Type::REGULAR, "World"))));
+
+  EXPECT_THAT(
+      raw_query_tokenizer->TokenizeAll("hElLo WORLD"),
+      IsOkAndHolds(ElementsAre(EqualsToken(Token::Type::REGULAR, "hElLo"),
+                               EqualsToken(Token::Type::REGULAR, "WORLD"))));
+}
+
+TEST_F(RawQueryTokenizerTest, Emoji) {
+  language_segmenter_factory::SegmenterOptions options(ULOC_US);
+  ICING_ASSERT_OK_AND_ASSIGN(
+      auto language_segmenter,
+      language_segmenter_factory::Create(std::move(options)));
+  ICING_ASSERT_OK_AND_ASSIGN(
+      std::unique_ptr<Tokenizer> raw_query_tokenizer,
+      tokenizer_factory::CreateQueryTokenizer(tokenizer_factory::RAW_QUERY,
+                                              language_segmenter.get()));
+
+  EXPECT_THAT(
+      raw_query_tokenizer->TokenizeAll("😊 Hello! Goodbye?"),
+      IsOkAndHolds(ElementsAre(EqualsToken(Token::Type::REGULAR, "😊"),
+                               EqualsToken(Token::Type::REGULAR, "Hello"),
+                               EqualsToken(Token::Type::REGULAR, "Goodbye"))));
+
+  EXPECT_THAT(
+      raw_query_tokenizer->TokenizeAll("Hello😊 ! Goodbye?"),
+      IsOkAndHolds(ElementsAre(EqualsToken(Token::Type::REGULAR, "Hello"),
+                               EqualsToken(Token::Type::REGULAR, "😊"),
+                               EqualsToken(Token::Type::REGULAR, "Goodbye"))));
 }
 
 TEST_F(RawQueryTokenizerTest, Parentheses) {
@@ -78,84 +121,96 @@
       tokenizer_factory::CreateQueryTokenizer(tokenizer_factory::RAW_QUERY,
                                               language_segmenter.get()));
 
-  EXPECT_THAT(raw_query_tokenizer->TokenizeAll("()"),
-              IsOkAndHolds(ElementsAre(
-                  EqualsToken(Token::QUERY_LEFT_PARENTHESES, ""),
-                  EqualsToken(Token::QUERY_RIGHT_PARENTHESES, ""))));
-
-  EXPECT_THAT(raw_query_tokenizer->TokenizeAll("( )"),
-              IsOkAndHolds(ElementsAre(
-                  EqualsToken(Token::QUERY_LEFT_PARENTHESES, ""),
-                  EqualsToken(Token::QUERY_RIGHT_PARENTHESES, ""))));
-
-  EXPECT_THAT(raw_query_tokenizer->TokenizeAll("(term1 term2)"),
-              IsOkAndHolds(ElementsAre(
-                  EqualsToken(Token::QUERY_LEFT_PARENTHESES, ""),
-                  EqualsToken(Token::REGULAR, "term1"),
-                  EqualsToken(Token::REGULAR, "term2"),
-                  EqualsToken(Token::QUERY_RIGHT_PARENTHESES, ""))));
-
-  EXPECT_THAT(raw_query_tokenizer->TokenizeAll("((term1 term2) (term3 term4))"),
-              IsOkAndHolds(ElementsAre(
-                  EqualsToken(Token::QUERY_LEFT_PARENTHESES, ""),
-                  EqualsToken(Token::QUERY_LEFT_PARENTHESES, ""),
-                  EqualsToken(Token::REGULAR, "term1"),
-                  EqualsToken(Token::REGULAR, "term2"),
-                  EqualsToken(Token::QUERY_RIGHT_PARENTHESES, ""),
-                  EqualsToken(Token::QUERY_LEFT_PARENTHESES, ""),
-                  EqualsToken(Token::REGULAR, "term3"),
-                  EqualsToken(Token::REGULAR, "term4"),
-                  EqualsToken(Token::QUERY_RIGHT_PARENTHESES, ""),
-                  EqualsToken(Token::QUERY_RIGHT_PARENTHESES, ""))));
-
-  EXPECT_THAT(raw_query_tokenizer->TokenizeAll("term1(term2)"),
-              IsOkAndHolds(ElementsAre(
-                  EqualsToken(Token::REGULAR, "term1"),
-                  EqualsToken(Token::QUERY_LEFT_PARENTHESES, ""),
-                  EqualsToken(Token::REGULAR, "term2"),
-                  EqualsToken(Token::QUERY_RIGHT_PARENTHESES, ""))));
-
-  EXPECT_THAT(
-      raw_query_tokenizer->TokenizeAll("(term1)term2"),
-      IsOkAndHolds(ElementsAre(EqualsToken(Token::QUERY_LEFT_PARENTHESES, ""),
-                               EqualsToken(Token::REGULAR, "term1"),
-                               EqualsToken(Token::QUERY_RIGHT_PARENTHESES, ""),
-                               EqualsToken(Token::REGULAR, "term2"))));
+  ICING_ASSERT_OK_AND_ASSIGN(std::vector<Token> query_tokens,
+                             raw_query_tokenizer->TokenizeAll("()"));
+  EXPECT_THAT(
+      query_tokens,
+      ElementsAre(EqualsToken(Token::Type::QUERY_LEFT_PARENTHESES, ""),
+                  EqualsToken(Token::Type::QUERY_RIGHT_PARENTHESES, "")));
+
+  ICING_ASSERT_OK_AND_ASSIGN(query_tokens,
+                             raw_query_tokenizer->TokenizeAll("( )"));
+  EXPECT_THAT(
+      query_tokens,
+      ElementsAre(EqualsToken(Token::Type::QUERY_LEFT_PARENTHESES, ""),
+                  EqualsToken(Token::Type::QUERY_RIGHT_PARENTHESES, "")));
+
+  ICING_ASSERT_OK_AND_ASSIGN(query_tokens,
+                             raw_query_tokenizer->TokenizeAll("(term1 term2)"));
+  EXPECT_THAT(
+      query_tokens,
+      ElementsAre(EqualsToken(Token::Type::QUERY_LEFT_PARENTHESES, ""),
+                  EqualsToken(Token::Type::REGULAR, "term1"),
+                  EqualsToken(Token::Type::REGULAR, "term2"),
+                  EqualsToken(Token::Type::QUERY_RIGHT_PARENTHESES, "")));
+
+  ICING_ASSERT_OK_AND_ASSIGN(
+      query_tokens,
+      raw_query_tokenizer->TokenizeAll("((term1 term2) (term3 term4))"));
+  EXPECT_THAT(
+      query_tokens,
+      ElementsAre(EqualsToken(Token::Type::QUERY_LEFT_PARENTHESES, ""),
+                  EqualsToken(Token::Type::QUERY_LEFT_PARENTHESES, ""),
+                  EqualsToken(Token::Type::REGULAR, "term1"),
+                  EqualsToken(Token::Type::REGULAR, "term2"),
+                  EqualsToken(Token::Type::QUERY_RIGHT_PARENTHESES, ""),
+                  EqualsToken(Token::Type::QUERY_LEFT_PARENTHESES, ""),
+                  EqualsToken(Token::Type::REGULAR, "term3"),
+                  EqualsToken(Token::Type::REGULAR, "term4"),
+                  EqualsToken(Token::Type::QUERY_RIGHT_PARENTHESES, ""),
+                  EqualsToken(Token::Type::QUERY_RIGHT_PARENTHESES, "")));
+
+  ICING_ASSERT_OK_AND_ASSIGN(query_tokens,
+                             raw_query_tokenizer->TokenizeAll("term1(term2)"));
+  EXPECT_THAT(
+      query_tokens,
+      ElementsAre(EqualsToken(Token::Type::REGULAR, "term1"),
+                  EqualsToken(Token::Type::QUERY_LEFT_PARENTHESES, ""),
+                  EqualsToken(Token::Type::REGULAR, "term2"),
+                  EqualsToken(Token::Type::QUERY_RIGHT_PARENTHESES, "")));
+
+  ICING_ASSERT_OK_AND_ASSIGN(query_tokens,
+                             raw_query_tokenizer->TokenizeAll("(term1)term2"));
+  EXPECT_THAT(query_tokens,
+              ElementsAre(EqualsToken(Token::Type::QUERY_LEFT_PARENTHESES, ""),
+                          EqualsToken(Token::Type::REGULAR, "term1"),
+                          EqualsToken(Token::Type::QUERY_RIGHT_PARENTHESES, ""),
+                          EqualsToken(Token::Type::REGULAR, "term2")));
 
   EXPECT_THAT(raw_query_tokenizer->TokenizeAll("(term1)(term2)"),
               IsOkAndHolds(ElementsAre(
-                  EqualsToken(Token::QUERY_LEFT_PARENTHESES, ""),
-                  EqualsToken(Token::REGULAR, "term1"),
-                  EqualsToken(Token::QUERY_RIGHT_PARENTHESES, ""),
-                  EqualsToken(Token::QUERY_LEFT_PARENTHESES, ""),
-                  EqualsToken(Token::REGULAR, "term2"),
-                  EqualsToken(Token::QUERY_RIGHT_PARENTHESES, ""))));
-
-  EXPECT_THAT(
-      raw_query_tokenizer->TokenizeAll("(term1)-term2"),
-      IsOkAndHolds(ElementsAre(EqualsToken(Token::QUERY_LEFT_PARENTHESES, ""),
-                               EqualsToken(Token::REGULAR, "term1"),
-                               EqualsToken(Token::QUERY_RIGHT_PARENTHESES, ""),
-                               EqualsToken(Token::QUERY_EXCLUSION, ""),
-                               EqualsToken(Token::REGULAR, "term2"))));
-
-  EXPECT_THAT(
-      raw_query_tokenizer->TokenizeAll("(term1)OR term2"),
-      IsOkAndHolds(ElementsAre(EqualsToken(Token::QUERY_LEFT_PARENTHESES, ""),
-                               EqualsToken(Token::REGULAR, "term1"),
-                               EqualsToken(Token::QUERY_RIGHT_PARENTHESES, ""),
-                               EqualsToken(Token::QUERY_OR, ""),
-                               EqualsToken(Token::REGULAR, "term2"))));
+                  EqualsToken(Token::Type::QUERY_LEFT_PARENTHESES, ""),
+                  EqualsToken(Token::Type::REGULAR, "term1"),
+                  EqualsToken(Token::Type::QUERY_RIGHT_PARENTHESES, ""),
+                  EqualsToken(Token::Type::QUERY_LEFT_PARENTHESES, ""),
+                  EqualsToken(Token::Type::REGULAR, "term2"),
+                  EqualsToken(Token::Type::QUERY_RIGHT_PARENTHESES, ""))));
+
+  EXPECT_THAT(raw_query_tokenizer->TokenizeAll("(term1)-term2"),
+              IsOkAndHolds(ElementsAre(
+                  EqualsToken(Token::Type::QUERY_LEFT_PARENTHESES, ""),
+                  EqualsToken(Token::Type::REGULAR, "term1"),
+                  EqualsToken(Token::Type::QUERY_RIGHT_PARENTHESES, ""),
+                  EqualsToken(Token::Type::QUERY_EXCLUSION, ""),
+                  EqualsToken(Token::Type::REGULAR, "term2"))));
+
+  EXPECT_THAT(raw_query_tokenizer->TokenizeAll("(term1)OR term2"),
+              IsOkAndHolds(ElementsAre(
+                  EqualsToken(Token::Type::QUERY_LEFT_PARENTHESES, ""),
+                  EqualsToken(Token::Type::REGULAR, "term1"),
+                  EqualsToken(Token::Type::QUERY_RIGHT_PARENTHESES, ""),
+                  EqualsToken(Token::Type::QUERY_OR, ""),
+                  EqualsToken(Token::Type::REGULAR, "term2"))));
 
   EXPECT_THAT(raw_query_tokenizer->TokenizeAll("(term1)OR(term2)"),
               IsOkAndHolds(ElementsAre(
-                  EqualsToken(Token::QUERY_LEFT_PARENTHESES, ""),
-                  EqualsToken(Token::REGULAR, "term1"),
-                  EqualsToken(Token::QUERY_RIGHT_PARENTHESES, ""),
-                  EqualsToken(Token::QUERY_OR, ""),
-                  EqualsToken(Token::QUERY_LEFT_PARENTHESES, ""),
-                  EqualsToken(Token::REGULAR, "term2"),
-                  EqualsToken(Token::QUERY_RIGHT_PARENTHESES, ""))));
+                  EqualsToken(Token::Type::QUERY_LEFT_PARENTHESES, ""),
+                  EqualsToken(Token::Type::REGULAR, "term1"),
+                  EqualsToken(Token::Type::QUERY_RIGHT_PARENTHESES, ""),
+                  EqualsToken(Token::Type::QUERY_OR, ""),
+                  EqualsToken(Token::Type::QUERY_LEFT_PARENTHESES, ""),
+                  EqualsToken(Token::Type::REGULAR, "term2"),
+                  EqualsToken(Token::Type::QUERY_RIGHT_PARENTHESES, ""))));
 
   EXPECT_THAT(raw_query_tokenizer->TokenizeAll("(term1):term2"),
               StatusIs(libtextclassifier3::StatusCode::INVALID_ARGUMENT,
@@ -180,44 +235,49 @@
       tokenizer_factory::CreateQueryTokenizer(tokenizer_factory::RAW_QUERY,
                                               language_segmenter.get()));
 
-  EXPECT_THAT(raw_query_tokenizer->TokenizeAll("-term1"),
-              IsOkAndHolds(ElementsAre(EqualsToken(Token::QUERY_EXCLUSION, ""),
-                                       EqualsToken(Token::REGULAR, "term1"))));
+  EXPECT_THAT(
+      raw_query_tokenizer->TokenizeAll("-term1"),
+      IsOkAndHolds(ElementsAre(EqualsToken(Token::Type::QUERY_EXCLUSION, ""),
+                               EqualsToken(Token::Type::REGULAR, "term1"))));
 
   EXPECT_THAT(raw_query_tokenizer->TokenizeAll("(-term1)"),
               IsOkAndHolds(ElementsAre(
-                  EqualsToken(Token::QUERY_LEFT_PARENTHESES, ""),
-                  EqualsToken(Token::QUERY_EXCLUSION, ""),
-                  EqualsToken(Token::REGULAR, "term1"),
-                  EqualsToken(Token::QUERY_RIGHT_PARENTHESES, ""))));
+                  EqualsToken(Token::Type::QUERY_LEFT_PARENTHESES, ""),
+                  EqualsToken(Token::Type::QUERY_EXCLUSION, ""),
+                  EqualsToken(Token::Type::REGULAR, "term1"),
+                  EqualsToken(Token::Type::QUERY_RIGHT_PARENTHESES, ""))));
 
   // Exclusion operator is ignored
-  EXPECT_THAT(raw_query_tokenizer->TokenizeAll("- term1"),
-              IsOkAndHolds(ElementsAre(EqualsToken(Token::REGULAR, "term1"))));
+  EXPECT_THAT(
+      raw_query_tokenizer->TokenizeAll("- term1"),
+      IsOkAndHolds(ElementsAre(EqualsToken(Token::Type::REGULAR, "term1"))));
 
   // Exclusion operator is ignored
-  EXPECT_THAT(raw_query_tokenizer->TokenizeAll("term1- term2"),
-              IsOkAndHolds(ElementsAre(EqualsToken(Token::REGULAR, "term1"),
-                                       EqualsToken(Token::REGULAR, "term2"))));
+  EXPECT_THAT(
+      raw_query_tokenizer->TokenizeAll("term1- term2"),
+      IsOkAndHolds(ElementsAre(EqualsToken(Token::Type::REGULAR, "term1"),
+                               EqualsToken(Token::Type::REGULAR, "term2"))));
 
   // Exclusion operator is ignored
   EXPECT_THAT(raw_query_tokenizer->TokenizeAll("(term1 -)"),
               IsOkAndHolds(ElementsAre(
-                  EqualsToken(Token::QUERY_LEFT_PARENTHESES, ""),
-                  EqualsToken(Token::REGULAR, "term1"),
-                  EqualsToken(Token::QUERY_RIGHT_PARENTHESES, ""))));
+                  EqualsToken(Token::Type::QUERY_LEFT_PARENTHESES, ""),
+                  EqualsToken(Token::Type::REGULAR, "term1"),
+                  EqualsToken(Token::Type::QUERY_RIGHT_PARENTHESES, ""))));
 
   // First exclusion operator is ignored
-  EXPECT_THAT(raw_query_tokenizer->TokenizeAll("--term1"),
-              IsOkAndHolds(ElementsAre(EqualsToken(Token::QUERY_EXCLUSION, ""),
-                                       EqualsToken(Token::REGULAR, "term1"))));
+  EXPECT_THAT(
+      raw_query_tokenizer->TokenizeAll("--term1"),
+      IsOkAndHolds(ElementsAre(EqualsToken(Token::Type::QUERY_EXCLUSION, ""),
+                               EqualsToken(Token::Type::REGULAR, "term1"))));
 
   // First "-" is exclusion operator, second is not and will be discarded.
   // In other words, exclusion only applies to the term right after it.
-  EXPECT_THAT(raw_query_tokenizer->TokenizeAll("-term1-term2"),
-              IsOkAndHolds(ElementsAre(EqualsToken(Token::QUERY_EXCLUSION, ""),
-                                       EqualsToken(Token::REGULAR, "term1"),
-                                       EqualsToken(Token::REGULAR, "term2"))));
+  EXPECT_THAT(
+      raw_query_tokenizer->TokenizeAll("-term1-term2"),
+      IsOkAndHolds(ElementsAre(EqualsToken(Token::Type::QUERY_EXCLUSION, ""),
+                               EqualsToken(Token::Type::REGULAR, "term1"),
+                               EqualsToken(Token::Type::REGULAR, "term2"))));
 
   EXPECT_THAT(raw_query_tokenizer->TokenizeAll("-(term1)"),
               StatusIs(libtextclassifier3::StatusCode::INVALID_ARGUMENT,
@@ -249,48 +309,41 @@
       tokenizer_factory::CreateQueryTokenizer(tokenizer_factory::RAW_QUERY,
                                               language_segmenter.get()));
 
-  EXPECT_THAT(
-      raw_query_tokenizer->TokenizeAll("property1:term1"),
-      IsOkAndHolds(ElementsAre(EqualsToken(Token::QUERY_PROPERTY, "property1"),
-                               EqualsToken(Token::REGULAR, "term1"))));
+  EXPECT_THAT(raw_query_tokenizer->TokenizeAll("property1:term1"),
+              IsOkAndHolds(ElementsAre(
+                  EqualsToken(Token::Type::QUERY_PROPERTY, "property1"),
+                  EqualsToken(Token::Type::REGULAR, "term1"))));
 
   EXPECT_THAT(raw_query_tokenizer->TokenizeAll("(property1:term1)"),
               IsOkAndHolds(ElementsAre(
-                  EqualsToken(Token::QUERY_LEFT_PARENTHESES, ""),
-                  EqualsToken(Token::QUERY_PROPERTY, "property1"),
-                  EqualsToken(Token::REGULAR, "term1"),
-                  EqualsToken(Token::QUERY_RIGHT_PARENTHESES, ""))));
+                  EqualsToken(Token::Type::QUERY_LEFT_PARENTHESES, ""),
+                  EqualsToken(Token::Type::QUERY_PROPERTY, "property1"),
+                  EqualsToken(Token::Type::REGULAR, "term1"),
+                  EqualsToken(Token::Type::QUERY_RIGHT_PARENTHESES, ""))));
 
   // Colon is ignored
-  EXPECT_THAT(raw_query_tokenizer->TokenizeAll(":term1"),
-              IsOkAndHolds(ElementsAre(EqualsToken(Token::REGULAR, "term1"))));
+  EXPECT_THAT(
+      raw_query_tokenizer->TokenizeAll(":term1"),
+      IsOkAndHolds(ElementsAre(EqualsToken(Token::Type::REGULAR, "term1"))));
 
   // Colon is ignored
   EXPECT_THAT(raw_query_tokenizer->TokenizeAll("(:term1)"),
               IsOkAndHolds(ElementsAre(
-                  EqualsToken(Token::QUERY_LEFT_PARENTHESES, ""),
-                  EqualsToken(Token::REGULAR, "term1"),
-                  EqualsToken(Token::QUERY_RIGHT_PARENTHESES, ""))));
+                  EqualsToken(Token::Type::QUERY_LEFT_PARENTHESES, ""),
+                  EqualsToken(Token::Type::REGULAR, "term1"),
+                  EqualsToken(Token::Type::QUERY_RIGHT_PARENTHESES, ""))));
 
   // Colon is ignored
-  EXPECT_THAT(raw_query_tokenizer->TokenizeAll("term1:"),
-              IsOkAndHolds(ElementsAre(EqualsToken(Token::REGULAR, "term1"))));
+  EXPECT_THAT(
+      raw_query_tokenizer->TokenizeAll("term1:"),
+      IsOkAndHolds(ElementsAre(EqualsToken(Token::Type::REGULAR, "term1"))));
 
   // property name can be a path
   EXPECT_THAT(raw_query_tokenizer->TokenizeAll("email.title:hello"),
-              IsOkAndHolds(
-                  ElementsAre(EqualsToken(Token::QUERY_PROPERTY, "email.title"),
-                              EqualsToken(Token::REGULAR, "hello"))));
-
-<<<<<<< HEAD
-  // The first colon ":" triggers property restriction, the second colon is used
-  // as a word connector per ICU's rule
-  // (https://unicode.org/reports/tr29/#Word_Boundaries).
-  EXPECT_THAT(
-      raw_query_tokenizer->TokenizeAll("property:foo:bar"),
-      IsOkAndHolds(ElementsAre(EqualsToken(Token::QUERY_PROPERTY, "property"),
-                               EqualsToken(Token::REGULAR, "foo:bar"))));
-=======
+              IsOkAndHolds(ElementsAre(
+                  EqualsToken(Token::Type::QUERY_PROPERTY, "email.title"),
+                  EqualsToken(Token::Type::REGULAR, "hello"))));
+
   // The first colon ":" triggers property restriction. Pre ICU 72, ':' was
   // considered a word connector, so the second ':' will be interepreted as a
   // connector pre-ICU 72. For ICU 72 and above, it's no longer considered a
@@ -308,34 +361,33 @@
                       EqualsToken(Token::Type::QUERY_PROPERTY, "property"),
                       EqualsToken(Token::Type::REGULAR, "foo:bar"))));
   }
->>>>>>> a81a0c8c
 
   // Property restriction only applies to the term right after it.
   // Note: "term1:term2" is not a term but 2 terms because word connectors
   // don't apply to numbers and alphabets.
-  EXPECT_THAT(
-      raw_query_tokenizer->TokenizeAll("property1:term1:term2"),
-      IsOkAndHolds(ElementsAre(EqualsToken(Token::QUERY_PROPERTY, "property1"),
-                               EqualsToken(Token::REGULAR, "term1"),
-                               EqualsToken(Token::REGULAR, "term2"))));
-
-  EXPECT_THAT(
-      raw_query_tokenizer->TokenizeAll("property1:今天:天气"),
-      IsOkAndHolds(ElementsAre(EqualsToken(Token::QUERY_PROPERTY, "property1"),
-                               EqualsToken(Token::REGULAR, "今天"),
-                               EqualsToken(Token::REGULAR, "天气"))));
-
-  EXPECT_THAT(
-      raw_query_tokenizer->TokenizeAll("property1:term1-"),
-      IsOkAndHolds(ElementsAre(EqualsToken(Token::QUERY_PROPERTY, "property1"),
-                               EqualsToken(Token::REGULAR, "term1"))));
+  EXPECT_THAT(raw_query_tokenizer->TokenizeAll("property1:term1:term2"),
+              IsOkAndHolds(ElementsAre(
+                  EqualsToken(Token::Type::QUERY_PROPERTY, "property1"),
+                  EqualsToken(Token::Type::REGULAR, "term1"),
+                  EqualsToken(Token::Type::REGULAR, "term2"))));
+
+  EXPECT_THAT(raw_query_tokenizer->TokenizeAll("property1:今天:天气"),
+              IsOkAndHolds(ElementsAre(
+                  EqualsToken(Token::Type::QUERY_PROPERTY, "property1"),
+                  EqualsToken(Token::Type::REGULAR, "今天"),
+                  EqualsToken(Token::Type::REGULAR, "天气"))));
+
+  EXPECT_THAT(raw_query_tokenizer->TokenizeAll("property1:term1-"),
+              IsOkAndHolds(ElementsAre(
+                  EqualsToken(Token::Type::QUERY_PROPERTY, "property1"),
+                  EqualsToken(Token::Type::REGULAR, "term1"))));
 
   // Multiple continuous colons will still be recognized as a property
   // restriction operator
-  EXPECT_THAT(
-      raw_query_tokenizer->TokenizeAll("property1::term1"),
-      IsOkAndHolds(ElementsAre(EqualsToken(Token::QUERY_PROPERTY, "property1"),
-                               EqualsToken(Token::REGULAR, "term1"))));
+  EXPECT_THAT(raw_query_tokenizer->TokenizeAll("property1::term1"),
+              IsOkAndHolds(ElementsAre(
+                  EqualsToken(Token::Type::QUERY_PROPERTY, "property1"),
+                  EqualsToken(Token::Type::REGULAR, "term1"))));
 
   EXPECT_THAT(
       raw_query_tokenizer->TokenizeAll("property1:(term1)"),
@@ -365,105 +417,109 @@
       tokenizer_factory::CreateQueryTokenizer(tokenizer_factory::RAW_QUERY,
                                               language_segmenter.get()));
 
-  EXPECT_THAT(raw_query_tokenizer->TokenizeAll("term1 OR term2"),
-              IsOkAndHolds(ElementsAre(EqualsToken(Token::REGULAR, "term1"),
-                                       EqualsToken(Token::QUERY_OR, ""),
-                                       EqualsToken(Token::REGULAR, "term2"))));
+  EXPECT_THAT(
+      raw_query_tokenizer->TokenizeAll("term1 OR term2"),
+      IsOkAndHolds(ElementsAre(EqualsToken(Token::Type::REGULAR, "term1"),
+                               EqualsToken(Token::Type::QUERY_OR, ""),
+                               EqualsToken(Token::Type::REGULAR, "term2"))));
 
   // Two continuous "OR"s are treated as one
-  EXPECT_THAT(raw_query_tokenizer->TokenizeAll("term1 OR OR term2"),
-              IsOkAndHolds(ElementsAre(EqualsToken(Token::REGULAR, "term1"),
-                                       EqualsToken(Token::QUERY_OR, ""),
-                                       EqualsToken(Token::REGULAR, "term2"))));
-
-  EXPECT_THAT(
-      raw_query_tokenizer->TokenizeAll("(term1) OR term2"),
-      IsOkAndHolds(ElementsAre(EqualsToken(Token::QUERY_LEFT_PARENTHESES, ""),
-                               EqualsToken(Token::REGULAR, "term1"),
-                               EqualsToken(Token::QUERY_RIGHT_PARENTHESES, ""),
-                               EqualsToken(Token::QUERY_OR, ""),
-                               EqualsToken(Token::REGULAR, "term2"))));
+  EXPECT_THAT(
+      raw_query_tokenizer->TokenizeAll("term1 OR OR term2"),
+      IsOkAndHolds(ElementsAre(EqualsToken(Token::Type::REGULAR, "term1"),
+                               EqualsToken(Token::Type::QUERY_OR, ""),
+                               EqualsToken(Token::Type::REGULAR, "term2"))));
+
+  EXPECT_THAT(raw_query_tokenizer->TokenizeAll("(term1) OR term2"),
+              IsOkAndHolds(ElementsAre(
+                  EqualsToken(Token::Type::QUERY_LEFT_PARENTHESES, ""),
+                  EqualsToken(Token::Type::REGULAR, "term1"),
+                  EqualsToken(Token::Type::QUERY_RIGHT_PARENTHESES, ""),
+                  EqualsToken(Token::Type::QUERY_OR, ""),
+                  EqualsToken(Token::Type::REGULAR, "term2"))));
 
   EXPECT_THAT(raw_query_tokenizer->TokenizeAll("term1 OR (term2)"),
               IsOkAndHolds(ElementsAre(
-                  EqualsToken(Token::REGULAR, "term1"),
-                  EqualsToken(Token::QUERY_OR, ""),
-                  EqualsToken(Token::QUERY_LEFT_PARENTHESES, ""),
-                  EqualsToken(Token::REGULAR, "term2"),
-                  EqualsToken(Token::QUERY_RIGHT_PARENTHESES, ""))));
+                  EqualsToken(Token::Type::REGULAR, "term1"),
+                  EqualsToken(Token::Type::QUERY_OR, ""),
+                  EqualsToken(Token::Type::QUERY_LEFT_PARENTHESES, ""),
+                  EqualsToken(Token::Type::REGULAR, "term2"),
+                  EqualsToken(Token::Type::QUERY_RIGHT_PARENTHESES, ""))));
 
   EXPECT_THAT(raw_query_tokenizer->TokenizeAll("((term1) OR (term2))"),
               IsOkAndHolds(ElementsAre(
-                  EqualsToken(Token::QUERY_LEFT_PARENTHESES, ""),
-                  EqualsToken(Token::QUERY_LEFT_PARENTHESES, ""),
-                  EqualsToken(Token::REGULAR, "term1"),
-                  EqualsToken(Token::QUERY_RIGHT_PARENTHESES, ""),
-                  EqualsToken(Token::QUERY_OR, ""),
-                  EqualsToken(Token::QUERY_LEFT_PARENTHESES, ""),
-                  EqualsToken(Token::REGULAR, "term2"),
-                  EqualsToken(Token::QUERY_RIGHT_PARENTHESES, ""),
-                  EqualsToken(Token::QUERY_RIGHT_PARENTHESES, ""))));
+                  EqualsToken(Token::Type::QUERY_LEFT_PARENTHESES, ""),
+                  EqualsToken(Token::Type::QUERY_LEFT_PARENTHESES, ""),
+                  EqualsToken(Token::Type::REGULAR, "term1"),
+                  EqualsToken(Token::Type::QUERY_RIGHT_PARENTHESES, ""),
+                  EqualsToken(Token::Type::QUERY_OR, ""),
+                  EqualsToken(Token::Type::QUERY_LEFT_PARENTHESES, ""),
+                  EqualsToken(Token::Type::REGULAR, "term2"),
+                  EqualsToken(Token::Type::QUERY_RIGHT_PARENTHESES, ""),
+                  EqualsToken(Token::Type::QUERY_RIGHT_PARENTHESES, ""))));
 
   // Only "OR" (all in uppercase) is the operator
   EXPECT_THAT(
       raw_query_tokenizer->TokenizeAll("term1 or term2 Or term3 oR term4"),
-      IsOkAndHolds(ElementsAre(EqualsToken(Token::REGULAR, "term1"),
-                               EqualsToken(Token::REGULAR, "or"),
-                               EqualsToken(Token::REGULAR, "term2"),
-                               EqualsToken(Token::REGULAR, "Or"),
-                               EqualsToken(Token::REGULAR, "term3"),
-                               EqualsToken(Token::REGULAR, "oR"),
-                               EqualsToken(Token::REGULAR, "term4"))));
+      IsOkAndHolds(ElementsAre(EqualsToken(Token::Type::REGULAR, "term1"),
+                               EqualsToken(Token::Type::REGULAR, "or"),
+                               EqualsToken(Token::Type::REGULAR, "term2"),
+                               EqualsToken(Token::Type::REGULAR, "Or"),
+                               EqualsToken(Token::Type::REGULAR, "term3"),
+                               EqualsToken(Token::Type::REGULAR, "oR"),
+                               EqualsToken(Token::Type::REGULAR, "term4"))));
 
   // "OR" is ignored
-  EXPECT_THAT(raw_query_tokenizer->TokenizeAll("OR term1"),
-              IsOkAndHolds(ElementsAre(EqualsToken(Token::REGULAR, "term1"))));
+  EXPECT_THAT(
+      raw_query_tokenizer->TokenizeAll("OR term1"),
+      IsOkAndHolds(ElementsAre(EqualsToken(Token::Type::REGULAR, "term1"))));
 
   // "OR" is ignored
-  EXPECT_THAT(raw_query_tokenizer->TokenizeAll("term1 OR"),
-              IsOkAndHolds(ElementsAre(EqualsToken(Token::REGULAR, "term1"))));
+  EXPECT_THAT(
+      raw_query_tokenizer->TokenizeAll("term1 OR"),
+      IsOkAndHolds(ElementsAre(EqualsToken(Token::Type::REGULAR, "term1"))));
 
   // "OR" is ignored
   EXPECT_THAT(raw_query_tokenizer->TokenizeAll("(OR term1)"),
               IsOkAndHolds(ElementsAre(
-                  EqualsToken(Token::QUERY_LEFT_PARENTHESES, ""),
-                  EqualsToken(Token::REGULAR, "term1"),
-                  EqualsToken(Token::QUERY_RIGHT_PARENTHESES, ""))));
+                  EqualsToken(Token::Type::QUERY_LEFT_PARENTHESES, ""),
+                  EqualsToken(Token::Type::REGULAR, "term1"),
+                  EqualsToken(Token::Type::QUERY_RIGHT_PARENTHESES, ""))));
 
   // "OR" is ignored
   EXPECT_THAT(raw_query_tokenizer->TokenizeAll("( OR term1)"),
               IsOkAndHolds(ElementsAre(
-                  EqualsToken(Token::QUERY_LEFT_PARENTHESES, ""),
-                  EqualsToken(Token::REGULAR, "term1"),
-                  EqualsToken(Token::QUERY_RIGHT_PARENTHESES, ""))));
+                  EqualsToken(Token::Type::QUERY_LEFT_PARENTHESES, ""),
+                  EqualsToken(Token::Type::REGULAR, "term1"),
+                  EqualsToken(Token::Type::QUERY_RIGHT_PARENTHESES, ""))));
 
   // "OR" is ignored
   EXPECT_THAT(raw_query_tokenizer->TokenizeAll("(term1 OR)"),
               IsOkAndHolds(ElementsAre(
-                  EqualsToken(Token::QUERY_LEFT_PARENTHESES, ""),
-                  EqualsToken(Token::REGULAR, "term1"),
-                  EqualsToken(Token::QUERY_RIGHT_PARENTHESES, ""))));
+                  EqualsToken(Token::Type::QUERY_LEFT_PARENTHESES, ""),
+                  EqualsToken(Token::Type::REGULAR, "term1"),
+                  EqualsToken(Token::Type::QUERY_RIGHT_PARENTHESES, ""))));
 
   // "OR" is ignored
   EXPECT_THAT(raw_query_tokenizer->TokenizeAll("(term1 OR )"),
               IsOkAndHolds(ElementsAre(
-                  EqualsToken(Token::QUERY_LEFT_PARENTHESES, ""),
-                  EqualsToken(Token::REGULAR, "term1"),
-                  EqualsToken(Token::QUERY_RIGHT_PARENTHESES, ""))));
+                  EqualsToken(Token::Type::QUERY_LEFT_PARENTHESES, ""),
+                  EqualsToken(Token::Type::REGULAR, "term1"),
+                  EqualsToken(Token::Type::QUERY_RIGHT_PARENTHESES, ""))));
 
   // "OR" is ignored
   EXPECT_THAT(raw_query_tokenizer->TokenizeAll("( OR )"),
               IsOkAndHolds(ElementsAre(
-                  EqualsToken(Token::QUERY_LEFT_PARENTHESES, ""),
-                  EqualsToken(Token::QUERY_RIGHT_PARENTHESES, ""))));
+                  EqualsToken(Token::Type::QUERY_LEFT_PARENTHESES, ""),
+                  EqualsToken(Token::Type::QUERY_RIGHT_PARENTHESES, ""))));
 
   EXPECT_THAT(raw_query_tokenizer->TokenizeAll("term1 OR(term2)"),
               IsOkAndHolds(ElementsAre(
-                  EqualsToken(Token::REGULAR, "term1"),
-                  EqualsToken(Token::QUERY_OR, ""),
-                  EqualsToken(Token::QUERY_LEFT_PARENTHESES, ""),
-                  EqualsToken(Token::REGULAR, "term2"),
-                  EqualsToken(Token::QUERY_RIGHT_PARENTHESES, ""))));
+                  EqualsToken(Token::Type::REGULAR, "term1"),
+                  EqualsToken(Token::Type::QUERY_OR, ""),
+                  EqualsToken(Token::Type::QUERY_LEFT_PARENTHESES, ""),
+                  EqualsToken(Token::Type::REGULAR, "term2"),
+                  EqualsToken(Token::Type::QUERY_RIGHT_PARENTHESES, ""))));
 
   EXPECT_THAT(
       raw_query_tokenizer->TokenizeAll("term1 OR-term2"),
@@ -492,31 +548,31 @@
   if (IsCfStringTokenization()) {
     EXPECT_THAT(
         raw_query_tokenizer->TokenizeAll("-今天天气很好"),
-        IsOkAndHolds(ElementsAre(EqualsToken(Token::QUERY_EXCLUSION, ""),
-                                 EqualsToken(Token::REGULAR, "今天"),
-                                 EqualsToken(Token::REGULAR, "天气"),
-                                 EqualsToken(Token::REGULAR, "很"),
-                                 EqualsToken(Token::REGULAR, "好"))));
+        IsOkAndHolds(ElementsAre(EqualsToken(Token::Type::QUERY_EXCLUSION, ""),
+                                 EqualsToken(Token::Type::REGULAR, "今天"),
+                                 EqualsToken(Token::Type::REGULAR, "天气"),
+                                 EqualsToken(Token::Type::REGULAR, "很"),
+                                 EqualsToken(Token::Type::REGULAR, "好"))));
   } else {
     EXPECT_THAT(
         raw_query_tokenizer->TokenizeAll("-今天天气很好"),
-        IsOkAndHolds(ElementsAre(EqualsToken(Token::QUERY_EXCLUSION, ""),
-                                 EqualsToken(Token::REGULAR, "今天"),
-                                 EqualsToken(Token::REGULAR, "天气"),
-                                 EqualsToken(Token::REGULAR, "很好"))));
+        IsOkAndHolds(ElementsAre(EqualsToken(Token::Type::QUERY_EXCLUSION, ""),
+                                 EqualsToken(Token::Type::REGULAR, "今天"),
+                                 EqualsToken(Token::Type::REGULAR, "天气"),
+                                 EqualsToken(Token::Type::REGULAR, "很好"))));
   }
 
   if (IsCfStringTokenization()) {
     EXPECT_THAT(raw_query_tokenizer->TokenizeAll("property1:你好"),
-                IsOkAndHolds(
-                    ElementsAre(EqualsToken(Token::QUERY_PROPERTY, "property1"),
-                                EqualsToken(Token::REGULAR, "你"),
-                                EqualsToken(Token::REGULAR, "好"))));
+                IsOkAndHolds(ElementsAre(
+                    EqualsToken(Token::Type::QUERY_PROPERTY, "property1"),
+                    EqualsToken(Token::Type::REGULAR, "你"),
+                    EqualsToken(Token::Type::REGULAR, "好"))));
   } else {
     EXPECT_THAT(raw_query_tokenizer->TokenizeAll("property1:你好"),
-                IsOkAndHolds(
-                    ElementsAre(EqualsToken(Token::QUERY_PROPERTY, "property1"),
-                                EqualsToken(Token::REGULAR, "你好"))));
+                IsOkAndHolds(ElementsAre(
+                    EqualsToken(Token::Type::QUERY_PROPERTY, "property1"),
+                    EqualsToken(Token::Type::REGULAR, "你好"))));
   }
 
   EXPECT_THAT(
@@ -524,10 +580,11 @@
       StatusIs(libtextclassifier3::StatusCode::INVALID_ARGUMENT,
                HasSubstr("Characters in property name must all be ASCII")));
 
-  EXPECT_THAT(raw_query_tokenizer->TokenizeAll("cat OR ねこ"),
-              IsOkAndHolds(ElementsAre(EqualsToken(Token::REGULAR, "cat"),
-                                       EqualsToken(Token::QUERY_OR, ""),
-                                       EqualsToken(Token::REGULAR, "ねこ"))));
+  EXPECT_THAT(
+      raw_query_tokenizer->TokenizeAll("cat OR ねこ"),
+      IsOkAndHolds(ElementsAre(EqualsToken(Token::Type::REGULAR, "cat"),
+                               EqualsToken(Token::Type::QUERY_OR, ""),
+                               EqualsToken(Token::Type::REGULAR, "ねこ"))));
 
   EXPECT_THAT(
       raw_query_tokenizer->TokenizeAll("cat ORねこ"),
@@ -563,40 +620,45 @@
                                               language_segmenter.get()));
 
   // Comma is ignored
-  EXPECT_THAT(raw_query_tokenizer->TokenizeAll(",term1, ,"),
-              IsOkAndHolds(ElementsAre(EqualsToken(Token::REGULAR, "term1"))));
+  EXPECT_THAT(
+      raw_query_tokenizer->TokenizeAll(",term1, ,"),
+      IsOkAndHolds(ElementsAre(EqualsToken(Token::Type::REGULAR, "term1"))));
 
   EXPECT_THAT(raw_query_tokenizer->TokenizeAll("(,term1),"),
               IsOkAndHolds(ElementsAre(
-                  EqualsToken(Token::QUERY_LEFT_PARENTHESES, ""),
-                  EqualsToken(Token::REGULAR, "term1"),
-                  EqualsToken(Token::QUERY_RIGHT_PARENTHESES, ""))));
+                  EqualsToken(Token::Type::QUERY_LEFT_PARENTHESES, ""),
+                  EqualsToken(Token::Type::REGULAR, "term1"),
+                  EqualsToken(Token::Type::QUERY_RIGHT_PARENTHESES, ""))));
 
   // Exclusion operator and comma are ignored
-  EXPECT_THAT(raw_query_tokenizer->TokenizeAll("-,term1"),
-              IsOkAndHolds(ElementsAre(EqualsToken(Token::REGULAR, "term1"))));
-
-  EXPECT_THAT(raw_query_tokenizer->TokenizeAll("-term1,"),
-              IsOkAndHolds(ElementsAre(EqualsToken(Token::QUERY_EXCLUSION, ""),
-                                       EqualsToken(Token::REGULAR, "term1"))));
+  EXPECT_THAT(
+      raw_query_tokenizer->TokenizeAll("-,term1"),
+      IsOkAndHolds(ElementsAre(EqualsToken(Token::Type::REGULAR, "term1"))));
+
+  EXPECT_THAT(
+      raw_query_tokenizer->TokenizeAll("-term1,"),
+      IsOkAndHolds(ElementsAre(EqualsToken(Token::Type::QUERY_EXCLUSION, ""),
+                               EqualsToken(Token::Type::REGULAR, "term1"))));
 
   // Colon and comma are ignored
-  EXPECT_THAT(raw_query_tokenizer->TokenizeAll("property1:,term1"),
-              IsOkAndHolds(ElementsAre(EqualsToken(Token::REGULAR, "property1"),
-                                       EqualsToken(Token::REGULAR, "term1"))));
-
-  EXPECT_THAT(
-      raw_query_tokenizer->TokenizeAll("property1:term1,term2"),
-      IsOkAndHolds(ElementsAre(EqualsToken(Token::QUERY_PROPERTY, "property1"),
-                               EqualsToken(Token::REGULAR, "term1"),
-                               EqualsToken(Token::REGULAR, "term2"))));
+  EXPECT_THAT(
+      raw_query_tokenizer->TokenizeAll("property1:,term1"),
+      IsOkAndHolds(ElementsAre(EqualsToken(Token::Type::REGULAR, "property1"),
+                               EqualsToken(Token::Type::REGULAR, "term1"))));
+
+  EXPECT_THAT(raw_query_tokenizer->TokenizeAll("property1:term1,term2"),
+              IsOkAndHolds(ElementsAre(
+                  EqualsToken(Token::Type::QUERY_PROPERTY, "property1"),
+                  EqualsToken(Token::Type::REGULAR, "term1"),
+                  EqualsToken(Token::Type::REGULAR, "term2"))));
 
   // This is a special case for OR, unknown chars are treated the same as
   // whitespaces before and after OR.
-  EXPECT_THAT(raw_query_tokenizer->TokenizeAll("term1,OR,term2"),
-              IsOkAndHolds(ElementsAre(EqualsToken(Token::REGULAR, "term1"),
-                                       EqualsToken(Token::QUERY_OR, ""),
-                                       EqualsToken(Token::REGULAR, "term2"))));
+  EXPECT_THAT(
+      raw_query_tokenizer->TokenizeAll("term1,OR,term2"),
+      IsOkAndHolds(ElementsAre(EqualsToken(Token::Type::REGULAR, "term1"),
+                               EqualsToken(Token::Type::QUERY_OR, ""),
+                               EqualsToken(Token::Type::REGULAR, "term2"))));
 }
 
 TEST_F(RawQueryTokenizerTest, Mix) {
@@ -613,37 +675,38 @@
     EXPECT_THAT(raw_query_tokenizer->TokenizeAll(
                     "こんにちはgood afternoon, title:今天 OR (ในวันนี้ -B12)"),
                 IsOkAndHolds(ElementsAre(
-                    EqualsToken(Token::REGULAR, "こんにちは"),
-                    EqualsToken(Token::REGULAR, "good"),
-                    EqualsToken(Token::REGULAR, "afternoon"),
-                    EqualsToken(Token::QUERY_PROPERTY, "title"),
-                    EqualsToken(Token::REGULAR, "今天"),
-                    EqualsToken(Token::QUERY_OR, ""),
-                    EqualsToken(Token::QUERY_LEFT_PARENTHESES, ""),
-                    EqualsToken(Token::REGULAR, "ใน"),
-                    EqualsToken(Token::REGULAR, "วันนี้"),
-                    EqualsToken(Token::QUERY_EXCLUSION, ""),
-                    EqualsToken(Token::REGULAR, "B12"),
-                    EqualsToken(Token::QUERY_RIGHT_PARENTHESES, ""))));
+                    EqualsToken(Token::Type::REGULAR, "こんにちは"),
+                    EqualsToken(Token::Type::REGULAR, "good"),
+                    EqualsToken(Token::Type::REGULAR, "afternoon"),
+                    EqualsToken(Token::Type::QUERY_PROPERTY, "title"),
+                    EqualsToken(Token::Type::REGULAR, "今天"),
+                    EqualsToken(Token::Type::QUERY_OR, ""),
+                    EqualsToken(Token::Type::QUERY_LEFT_PARENTHESES, ""),
+                    EqualsToken(Token::Type::REGULAR, "ใน"),
+                    EqualsToken(Token::Type::REGULAR, "วันนี้"),
+                    EqualsToken(Token::Type::QUERY_EXCLUSION, ""),
+                    EqualsToken(Token::Type::REGULAR, "B12"),
+                    EqualsToken(Token::Type::QUERY_RIGHT_PARENTHESES, ""))));
   } else {
     ICING_ASSERT_OK_AND_ASSIGN(
         std::vector<Token> tokens,
         raw_query_tokenizer->TokenizeAll(
             "こんにちはgood afternoon, title:今天 OR (ในวันนี้ -B12)"));
-    EXPECT_THAT(tokens,
-                ElementsAre(EqualsToken(Token::REGULAR, "こんにちは"),
-                            EqualsToken(Token::REGULAR, "good"),
-                            EqualsToken(Token::REGULAR, "afternoon"),
-                            EqualsToken(Token::QUERY_PROPERTY, "title"),
-                            EqualsToken(Token::REGULAR, "今天"),
-                            EqualsToken(Token::QUERY_OR, ""),
-                            EqualsToken(Token::QUERY_LEFT_PARENTHESES, ""),
-                            EqualsToken(Token::REGULAR, "ใน"),
-                            EqualsToken(Token::REGULAR, "วัน"),
-                            EqualsToken(Token::REGULAR, "นี้"),
-                            EqualsToken(Token::QUERY_EXCLUSION, ""),
-                            EqualsToken(Token::REGULAR, "B12"),
-                            EqualsToken(Token::QUERY_RIGHT_PARENTHESES, "")));
+    EXPECT_THAT(
+        tokens,
+        ElementsAre(EqualsToken(Token::Type::REGULAR, "こんにちは"),
+                    EqualsToken(Token::Type::REGULAR, "good"),
+                    EqualsToken(Token::Type::REGULAR, "afternoon"),
+                    EqualsToken(Token::Type::QUERY_PROPERTY, "title"),
+                    EqualsToken(Token::Type::REGULAR, "今天"),
+                    EqualsToken(Token::Type::QUERY_OR, ""),
+                    EqualsToken(Token::Type::QUERY_LEFT_PARENTHESES, ""),
+                    EqualsToken(Token::Type::REGULAR, "ใน"),
+                    EqualsToken(Token::Type::REGULAR, "วัน"),
+                    EqualsToken(Token::Type::REGULAR, "นี้"),
+                    EqualsToken(Token::Type::QUERY_EXCLUSION, ""),
+                    EqualsToken(Token::Type::REGULAR, "B12"),
+                    EqualsToken(Token::Type::QUERY_RIGHT_PARENTHESES, "")));
   }
 }
 
