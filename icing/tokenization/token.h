--- conflicted
+++ resolved
@@ -21,13 +21,11 @@
 namespace lib {
 
 struct Token {
-  enum Type {
+  enum class Type {
     // Common types
     REGULAR,  // A token without special meanings, the value of it will be
               // indexed or searched directly
 
-<<<<<<< HEAD
-=======
     VERBATIM,  // A token that should be indexed and searched without any
                // modifications to the raw text
 
@@ -41,7 +39,6 @@
     RFC822_ADDRESS_COMPONENT_HOST,   // "domain", "name", "com"
     RFC822_TOKEN,  // "User Johnsson (A comment) <user.name@domain.name.com>"
 
->>>>>>> a81a0c8c
     // Types only used in raw query
     QUERY_OR,         // Indicates OR logic between its left and right tokens
     QUERY_EXCLUSION,  // Indicates exclusion operation on next token
@@ -72,10 +69,10 @@
       : type(type_in), text(text_in) {}
 
   // The type of token
-  const Type type;
+  Type type;
 
   // The content of token
-  const std::string_view text;
+  std::string_view text;
 };
 
 }  // namespace lib
