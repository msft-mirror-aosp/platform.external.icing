// Copyright (C) 2019 Google LLC
//
// Licensed under the Apache License, Version 2.0 (the "License");
// you may not use this file except in compliance with the License.
// You may obtain a copy of the License at
//
//      http://www.apache.org/licenses/LICENSE-2.0
//
// Unless required by applicable law or agreed to in writing, software
// distributed under the License is distributed on an "AS IS" BASIS,
// WITHOUT WARRANTIES OR CONDITIONS OF ANY KIND, either express or implied.
// See the License for the specific language governing permissions and
// limitations under the License.

#include <unistd.h>

#include <fstream>
#include <iostream>
#include <limits>
#include <memory>
#include <numeric>
#include <ostream>
#include <random>
#include <sstream>
#include <stdexcept>
#include <string>
#include <string_view>
#include <unordered_set>
#include <vector>

#include "testing/base/public/benchmark.h"
#include "gmock/gmock.h"
#include "gtest/gtest.h"
#include "icing/document-builder.h"
#include "icing/file/filesystem.h"
#include "icing/icing-search-engine.h"
#include "icing/join/join-processor.h"
#include "icing/proto/document.pb.h"
#include "icing/proto/initialize.pb.h"
<<<<<<< HEAD
=======
#include "icing/proto/persist.pb.h"
#include "icing/proto/reset.pb.h"
>>>>>>> a81a0c8c
#include "icing/proto/schema.pb.h"
#include "icing/proto/scoring.pb.h"
#include "icing/proto/search.pb.h"
#include "icing/proto/status.pb.h"
#include "icing/proto/term.pb.h"
#include "icing/query/query-features.h"
#include "icing/schema-builder.h"
#include "icing/testing/common-matchers.h"
#include "icing/testing/document-generator.h"
#include "icing/testing/numeric/number-generator.h"
#include "icing/testing/numeric/uniform-distribution-integer-generator.h"
#include "icing/testing/random-string.h"
#include "icing/testing/schema-generator.h"
#include "icing/testing/tmp-directory.h"

// Run on a Linux workstation:
//    $ blaze build -c opt --dynamic_mode=off --copt=-gmlt
//    //icing:icing-search-engine_benchmark
//
//    $ blaze-bin/icing/icing-search-engine_benchmark
//    --benchmarks=all --benchmark_memory_usage
//
// Run on an Android device:
//    $ blaze build --copt="-DGOOGLE_COMMANDLINEFLAGS_FULL_API=1"
//    --config=android_arm64 -c opt --dynamic_mode=off --copt=-gmlt
//    //icing:icing-search-engine_benchmark
//
//    $ adb push blaze-bin/icing/icing-search-engine_benchmark
//    /data/local/tmp/
//
//    $ adb shell /data/local/tmp/icing-search-engine_benchmark --benchmarks=all

namespace icing {
namespace lib {

namespace {

using ::testing::Eq;
using ::testing::HasSubstr;

// Icing GMSCore has, on average, 17 corpora on a device and 30 corpora at the
// 95th pct. Most clients use a single type. This is a function of Icing's
// constrained type offering. Assume that each package will use 3 types on
// average.
constexpr int kAvgNumNamespaces = 10;
constexpr int kAvgNumTypes = 3;

// ASSUME: Properties will have at most ten properties. Types will be created
// with [1, 10] properties.
constexpr int kMaxNumProperties = 10;

// Based on logs from Icing GMSCore.
constexpr int kAvgDocumentSize = 300;

// ASSUME: ~75% of the document's size comes from it's content.
constexpr float kContentSizePct = 0.7;

constexpr int kLanguageSize = 1000;

// Lite Index size required to fit 128k docs, each doc requires ~64 bytes of
// space in the lite index.
constexpr int kIcingFullIndexSize = 1024 * 1024 * 8;

// Query params
constexpr int kNumPerPage = 10;
constexpr int kNumToSnippet = 10000;
constexpr int kMatchesPerProperty = 1;

std::vector<std::string> CreateNamespaces(int num_namespaces) {
  std::vector<std::string> namespaces;
  while (--num_namespaces >= 0) {
    namespaces.push_back("comgooglepackage" + std::to_string(num_namespaces));
  }
  return namespaces;
}

SearchSpecProto CreateSearchSpec(const std::string& query,
                                 const std::vector<std::string>& namespaces,
                                 TermMatchType::Code match_type) {
  SearchSpecProto search_spec;
  search_spec.set_query(query);
  for (const std::string& name_space : namespaces) {
    search_spec.add_namespace_filters(name_space);
  }
  search_spec.set_term_match_type(match_type);
  return search_spec;
}

ResultSpecProto CreateResultSpec(int num_per_page, int num_to_snippet,
                                 int matches_per_property) {
  ResultSpecProto result_spec;
  result_spec.set_num_per_page(num_per_page);
  result_spec.mutable_snippet_spec()->set_num_to_snippet(num_to_snippet);
  result_spec.mutable_snippet_spec()->set_num_matches_per_property(
      matches_per_property);
  return result_spec;
}

ScoringSpecProto CreateScoringSpec(
    ScoringSpecProto::RankingStrategy::Code ranking_strategy) {
  ScoringSpecProto scoring_spec;
  scoring_spec.set_rank_by(ranking_strategy);
  return scoring_spec;
}

class DestructibleDirectory {
 public:
  explicit DestructibleDirectory(const Filesystem& filesystem,
                                 const std::string& dir)
      : filesystem_(filesystem), dir_(dir) {
    filesystem_.CreateDirectoryRecursively(dir_.c_str());
  }
  ~DestructibleDirectory() {
    filesystem_.DeleteDirectoryRecursively(dir_.c_str());
  }

 private:
  Filesystem filesystem_;
  std::string dir_;
};

std::vector<DocumentProto> GenerateRandomDocuments(
    EvenDistributionTypeSelector* type_selector, int num_docs,
    const std::vector<std::string>& language) {
  std::vector<std::string> namespaces = CreateNamespaces(kAvgNumNamespaces);
  EvenDistributionNamespaceSelector namespace_selector(namespaces);

  std::default_random_engine random;
  UniformDistributionLanguageTokenGenerator<std::default_random_engine>
      token_generator(language, &random);

  DocumentGenerator<
      EvenDistributionNamespaceSelector, EvenDistributionTypeSelector,
      UniformDistributionLanguageTokenGenerator<std::default_random_engine>>
      generator(&namespace_selector, type_selector, &token_generator,
                kAvgDocumentSize * kContentSizePct);

  std::vector<DocumentProto> random_docs;
  random_docs.reserve(num_docs);
  for (int i = 0; i < num_docs; i++) {
    random_docs.push_back(generator.generateDoc());
  }
  return random_docs;
}

std::unique_ptr<NumberGenerator<int64_t>> CreateIntegerGenerator(
    size_t num_documents) {
  // Since the collision # follows poisson distribution with lambda =
  // (num_keys / range), we set the range 10x (lambda = 0.1) to avoid too many
  // collisions.
  //
  // Distribution:
  // - keys in range being picked for 0 times: 90.5%
  // - keys in range being picked for 1 time:  9%
  // - keys in range being picked for 2 times: 0.45%
  // - keys in range being picked for 3 times: 0.015%
  //
  // For example, num_keys = 1M, range = 10M. Then there will be ~904837 unique
  // keys, 45242 keys being picked twice, 1508 keys being picked thrice ...
  return std::make_unique<UniformDistributionIntegerGenerator<int64_t>>(
      /*seed=*/12345, /*range_lower=*/0,
      /*range_upper=*/static_cast<int64_t>(num_documents) * 10 - 1);
}

void BM_IndexLatency(benchmark::State& state) {
  // Initialize the filesystem
  std::string test_dir = GetTestTempDir() + "/icing/benchmark";
  Filesystem filesystem;
  DestructibleDirectory ddir(filesystem, test_dir);

  // Create the schema.
  std::default_random_engine random;
  int num_types = kAvgNumNamespaces * kAvgNumTypes;
  ExactStringPropertyGenerator property_generator;
  SchemaGenerator<ExactStringPropertyGenerator> schema_generator(
      /*num_properties=*/state.range(1), &property_generator);
  SchemaProto schema = schema_generator.GenerateSchema(num_types);
  EvenDistributionTypeSelector type_selector(schema);

  // Create the index.
  IcingSearchEngineOptions options;
  options.set_base_dir(test_dir);
  options.set_index_merge_size(kIcingFullIndexSize);
  std::unique_ptr<IcingSearchEngine> icing =
      std::make_unique<IcingSearchEngine>(options);

  ASSERT_THAT(icing->Initialize().status(), ProtoIsOk());
  ASSERT_THAT(icing->SetSchema(schema).status(), ProtoIsOk());

  int num_docs = state.range(0);
  std::vector<std::string> language = CreateLanguages(kLanguageSize, &random);
  const std::vector<DocumentProto> random_docs =
      GenerateRandomDocuments(&type_selector, num_docs, language);
  Timer timer;
  for (const DocumentProto& doc : random_docs) {
    ASSERT_THAT(icing->Put(doc).status(), ProtoIsOk());
  }
  int64_t time_taken_ns = timer.GetElapsedNanoseconds();
  int64_t time_per_doc_ns = time_taken_ns / num_docs;
  std::cout << "Number of indexed documents:\t" << num_docs
            << "\t\tNumber of indexed sections:\t" << state.range(1)
            << "\t\tTime taken (ms):\t" << time_taken_ns / 1000000
            << "\t\tTime taken per doc (us):\t" << time_per_doc_ns / 1000
            << std::endl;
}
BENCHMARK(BM_IndexLatency)
    // Arguments: num_indexed_documents, num_sections
    ->ArgPair(1000000, 5);

void BM_QueryLatency(benchmark::State& state) {
  // Initialize the filesystem
  std::string test_dir = GetTestTempDir() + "/icing/benchmark";
  Filesystem filesystem;
  DestructibleDirectory ddir(filesystem, test_dir);

  // Create the schema.
  std::default_random_engine random;
  int num_types = kAvgNumNamespaces * kAvgNumTypes;
  ExactStringPropertyGenerator property_generator;
  SchemaGenerator<ExactStringPropertyGenerator> schema_generator(
      /*num_properties=*/state.range(1), &property_generator);
  SchemaProto schema = schema_generator.GenerateSchema(num_types);
  EvenDistributionTypeSelector type_selector(schema);

  // Create the index.
  IcingSearchEngineOptions options;
  options.set_base_dir(test_dir);
  options.set_index_merge_size(kIcingFullIndexSize);
  std::unique_ptr<IcingSearchEngine> icing =
      std::make_unique<IcingSearchEngine>(options);

  ASSERT_THAT(icing->Initialize().status(), ProtoIsOk());
  ASSERT_THAT(icing->SetSchema(schema).status(), ProtoIsOk());

  int num_docs = state.range(0);
  std::vector<std::string> language = CreateLanguages(kLanguageSize, &random);
  const std::vector<DocumentProto> random_docs =
      GenerateRandomDocuments(&type_selector, num_docs, language);
  for (const DocumentProto& doc : random_docs) {
    ASSERT_THAT(icing->Put(doc).status(), ProtoIsOk());
  }

  SearchSpecProto search_spec = CreateSearchSpec(
      language.at(0), std::vector<std::string>(), TermMatchType::PREFIX);
  ResultSpecProto result_spec = CreateResultSpec(1, 1000000, 1000000);
  ScoringSpecProto scoring_spec =
      CreateScoringSpec(ScoringSpecProto::RankingStrategy::CREATION_TIMESTAMP);
  for (auto _ : state) {
    SearchResultProto results = icing->Search(
        search_spec, ScoringSpecProto::default_instance(), result_spec);
  }
}
BENCHMARK(BM_QueryLatency)
    // Arguments: num_indexed_documents, num_sections
    ->ArgPair(1000000, 2);

void BM_IndexThroughput(benchmark::State& state) {
  // Initialize the filesystem
  std::string test_dir = GetTestTempDir() + "/icing/benchmark";
  Filesystem filesystem;
  DestructibleDirectory ddir(filesystem, test_dir);

  // Create the schema.
  std::default_random_engine random;
  int num_types = kAvgNumNamespaces * kAvgNumTypes;
  ExactStringPropertyGenerator property_generator;
  SchemaGenerator<ExactStringPropertyGenerator> schema_generator(
      /*num_properties=*/state.range(1), &property_generator);
  SchemaProto schema = schema_generator.GenerateSchema(num_types);
  EvenDistributionTypeSelector type_selector(schema);

  // Create the index.
  IcingSearchEngineOptions options;
  options.set_base_dir(test_dir);
  options.set_index_merge_size(kIcingFullIndexSize);
  std::unique_ptr<IcingSearchEngine> icing =
      std::make_unique<IcingSearchEngine>(options);

  ASSERT_THAT(icing->Initialize().status(), ProtoIsOk());
  ASSERT_THAT(icing->SetSchema(schema).status(), ProtoIsOk());

  int num_docs = state.range(0);
  std::vector<std::string> language = CreateLanguages(kLanguageSize, &random);
  const std::vector<DocumentProto> random_docs =
      GenerateRandomDocuments(&type_selector, num_docs, language);
  for (auto s : state) {
    for (const DocumentProto& doc : random_docs) {
      ASSERT_THAT(icing->Put(doc).status(), ProtoIsOk());
    }
  }
  state.SetItemsProcessed(state.iterations() * num_docs);
}
BENCHMARK(BM_IndexThroughput)
    // Arguments: num_indexed_documents, num_sections
    ->ArgPair(1, 1)
    ->ArgPair(2, 1)
    ->ArgPair(8, 1)
    ->ArgPair(32, 1)
    ->ArgPair(128, 1)
    ->ArgPair(1 << 10, 1)
    ->ArgPair(1 << 13, 1)
    ->ArgPair(1 << 15, 1)
    ->ArgPair(1 << 17, 1)
    ->ArgPair(1, 5)
    ->ArgPair(2, 5)
    ->ArgPair(8, 5)
    ->ArgPair(32, 5)
    ->ArgPair(128, 5)
    ->ArgPair(1 << 10, 5)
    ->ArgPair(1 << 13, 5)
    ->ArgPair(1 << 15, 5)
    ->ArgPair(1 << 17, 5)
    ->ArgPair(1, 10)
    ->ArgPair(2, 10)
    ->ArgPair(8, 10)
    ->ArgPair(32, 10)
    ->ArgPair(128, 10)
    ->ArgPair(1 << 10, 10)
    ->ArgPair(1 << 13, 10)
    ->ArgPair(1 << 15, 10)
    ->ArgPair(1 << 17, 10);

void BM_MutlipleIndices(benchmark::State& state) {
  // Initialize the filesystem
  std::string test_dir = GetTestTempDir() + "/icing/benchmark";
  Filesystem filesystem;
  DestructibleDirectory ddir(filesystem, test_dir);

  // Create the schema.
  std::default_random_engine random;
  int num_types = kAvgNumNamespaces * kAvgNumTypes;
  ExactStringPropertyGenerator property_generator;
  RandomSchemaGenerator<std::default_random_engine,
                        ExactStringPropertyGenerator>
      schema_generator(&random, &property_generator);
  SchemaProto schema =
      schema_generator.GenerateSchema(num_types, kMaxNumProperties);
  EvenDistributionTypeSelector type_selector(schema);

  // Create the indices.
  std::vector<std::unique_ptr<IcingSearchEngine>> icings;
  int num_indices = state.range(0);
  for (int i = 0; i < num_indices; ++i) {
    IcingSearchEngineOptions options;
    std::string base_dir = test_dir + "/" + std::to_string(i);
    options.set_base_dir(base_dir);
    options.set_index_merge_size(kIcingFullIndexSize / num_indices);
    auto icing = std::make_unique<IcingSearchEngine>(options);

    ASSERT_THAT(icing->Initialize().status(), ProtoIsOk());
    ASSERT_THAT(icing->SetSchema(schema).status(), ProtoIsOk());
    icings.push_back(std::move(icing));
  }

  // Setup namespace info and language
  std::vector<std::string> namespaces = CreateNamespaces(kAvgNumNamespaces);
  EvenDistributionNamespaceSelector namespace_selector(namespaces);

  std::vector<std::string> language = CreateLanguages(kLanguageSize, &random);
  UniformDistributionLanguageTokenGenerator<std::default_random_engine>
      token_generator(language, &random);

  // Fill the index.
  DocumentGenerator<
      EvenDistributionNamespaceSelector, EvenDistributionTypeSelector,
      UniformDistributionLanguageTokenGenerator<std::default_random_engine>>
      generator(&namespace_selector, &type_selector, &token_generator,
                kAvgDocumentSize * kContentSizePct);
  for (int i = 0; i < state.range(1); ++i) {
    DocumentProto doc = generator.generateDoc();
    PutResultProto put_result;
    if (icings.empty()) {
      ASSERT_THAT(put_result.status().code(), Eq(StatusProto::UNKNOWN));
      continue;
    }
    ASSERT_THAT(icings.at(i % icings.size())->Put(doc).status(), ProtoIsOk());
  }

  // QUERY!
  // Every document has its own namespace as a token. This query that should
  // match 1/kAvgNumNamespace% of all documents.
  const std::string& name_space = namespaces.at(0);
  SearchSpecProto search_spec = CreateSearchSpec(
      /*query=*/name_space, {name_space}, TermMatchType::EXACT_ONLY);
  ResultSpecProto result_spec =
      CreateResultSpec(kNumPerPage, kNumToSnippet, kMatchesPerProperty);
  ScoringSpecProto scoring_spec =
      CreateScoringSpec(ScoringSpecProto::RankingStrategy::CREATION_TIMESTAMP);

  int num_results = 0;
  for (auto _ : state) {
    num_results = 0;
    SearchResultProto result;
    if (icings.empty()) {
      ASSERT_THAT(result.status().code(), Eq(StatusProto::UNKNOWN));
      continue;
    }
    result = icings.at(0)->Search(search_spec, scoring_spec, result_spec);
    ASSERT_THAT(result.status(), ProtoIsOk());
    while (!result.results().empty()) {
      num_results += result.results_size();
      if (!icings.empty()) {
        result = icings.at(0)->GetNextPage(result.next_page_token());
      }
      ASSERT_THAT(result.status(), ProtoIsOk());
    }
  }

  // Measure size.
  int64_t disk_usage = filesystem.GetDiskUsage(test_dir.c_str());
  std::cout << "Num results:\t" << num_results << "\t\tDisk Use:\t"
            << disk_usage / 1024.0 << std::endl;
}
BENCHMARK(BM_MutlipleIndices)
    // First argument: num_indices, Second argument: num_total_documents
    // So each index will contain (num_total_documents / num_indices) documents.
    ->ArgPair(0, 0)
    ->ArgPair(0, 1024)
    ->ArgPair(0, 131072)
    ->ArgPair(1, 0)
    ->ArgPair(1, 1)
    ->ArgPair(1, 2)
    ->ArgPair(1, 8)
    ->ArgPair(1, 32)
    ->ArgPair(1, 128)
    ->ArgPair(1, 1024)
    ->ArgPair(1, 8192)
    ->ArgPair(1, 32768)
    ->ArgPair(1, 131072)
    ->ArgPair(2, 0)
    ->ArgPair(2, 1)
    ->ArgPair(2, 2)
    ->ArgPair(2, 8)
    ->ArgPair(2, 32)
    ->ArgPair(2, 128)
    ->ArgPair(2, 1024)
    ->ArgPair(2, 8192)
    ->ArgPair(2, 32768)
    ->ArgPair(2, 131072)
    ->ArgPair(10, 0)
    ->ArgPair(10, 1)
    ->ArgPair(10, 2)
    ->ArgPair(10, 8)
    ->ArgPair(10, 32)
    ->ArgPair(10, 128)
    ->ArgPair(10, 1024)
    ->ArgPair(10, 8192)
    ->ArgPair(10, 32768)
    ->ArgPair(10, 131072);

void BM_SearchNoStackOverflow(benchmark::State& state) {
  // Initialize the filesystem
  std::string test_dir = GetTestTempDir() + "/icing/benchmark";
  Filesystem filesystem;
  DestructibleDirectory ddir(filesystem, test_dir);

  // Create the schema.
  SchemaProto schema =
      SchemaBuilder()
          .AddType(SchemaTypeConfigBuilder().SetType("Message").AddProperty(
              PropertyConfigBuilder()
                  .SetName("body")
                  .SetDataTypeString(TermMatchType::PREFIX,
                                     StringIndexingConfig::TokenizerType::PLAIN)
                  .SetCardinality(PropertyConfigProto::Cardinality::OPTIONAL)))
          .Build();

  // Create the index.
  IcingSearchEngineOptions options;
  options.set_base_dir(test_dir);
  options.set_index_merge_size(kIcingFullIndexSize);
  std::unique_ptr<IcingSearchEngine> icing =
      std::make_unique<IcingSearchEngine>(options);

  ASSERT_THAT(icing->Initialize().status(), ProtoIsOk());
  ASSERT_THAT(icing->SetSchema(schema).status(), ProtoIsOk());

  // Create a document that has the term "foo"
  DocumentProto base_document = DocumentBuilder()
                                    .SetSchema("Message")
                                    .SetNamespace("namespace")
                                    .AddStringProperty("body", "foo")
                                    .Build();

  // Insert a lot of documents with the term "foo"
  int64_t num_docs = state.range(0);
  for (int64_t i = 0; i < num_docs; ++i) {
    DocumentProto document =
        DocumentBuilder(base_document).SetUri(std::to_string(i)).Build();
    ASSERT_THAT(icing->Put(document).status(), ProtoIsOk());
  }

  // Do a query and exclude documents with the term "foo". The way this is
  // currently implemented is that we'll iterate over all the documents in the
  // index, then apply the exclusion check. Since all our documents have "foo",
  // we'll consider it a "miss". Previously with recursion, we would have
  // recursed until we got a success, which would never happen causing us to
  // recurse through all the documents and trigger a stack overflow. With
  // the iterative implementation, we should avoid this.
  SearchSpecProto search_spec;
  search_spec.set_query("-foo");
  search_spec.set_term_match_type(TermMatchType::PREFIX);

  ResultSpecProto result_spec;
  ScoringSpecProto scoring_spec;
  for (auto s : state) {
    icing->Search(search_spec, scoring_spec, result_spec);
  }
}
// For other reasons, we hit a limit when inserting the ~350,000th document. So
// cap the limit to 1 << 18.
BENCHMARK(BM_SearchNoStackOverflow)
    ->Range(/*start=*/1 << 10, /*limit=*/1 << 18);

// Added for b/184373205. Ensure that we can repeatedly put documents even if
// the underlying mmapped areas grow past a few page sizes.
void BM_RepeatedPut(benchmark::State& state) {
  // Initialize the filesystem
  std::string test_dir = GetTestTempDir() + "/icing/benchmark";
  Filesystem filesystem;
  DestructibleDirectory ddir(filesystem, test_dir);

  // Create the schema.
  SchemaProto schema =
      SchemaBuilder()
          .AddType(SchemaTypeConfigBuilder().SetType("Message").AddProperty(
              PropertyConfigBuilder()
                  .SetName("body")
                  .SetDataTypeString(TermMatchType::PREFIX,
                                     StringIndexingConfig::TokenizerType::PLAIN)
                  .SetCardinality(PropertyConfigProto::Cardinality::OPTIONAL)))
          .Build();

  // Create the index.
  IcingSearchEngineOptions options;
  options.set_base_dir(test_dir);
  options.set_index_merge_size(kIcingFullIndexSize);
  std::unique_ptr<IcingSearchEngine> icing =
      std::make_unique<IcingSearchEngine>(options);

  ASSERT_THAT(icing->Initialize().status(), ProtoIsOk());
  ASSERT_THAT(icing->SetSchema(schema).status(), ProtoIsOk());

  // Create a document that has the term "foo"
  DocumentProto base_document = DocumentBuilder()
                                    .SetSchema("Message")
                                    .SetNamespace("namespace")
                                    .AddStringProperty("body", "foo")
                                    .Build();

  // Insert a lot of documents with the term "foo"
  int64_t num_docs = state.range(0);
  for (auto s : state) {
    for (int64_t i = 0; i < num_docs; ++i) {
      DocumentProto document =
          DocumentBuilder(base_document).SetUri("uri").Build();
      ASSERT_THAT(icing->Put(document).status(), ProtoIsOk());
    }
  }
}
// For other reasons, we hit a limit when inserting the ~350,000th document. So
// cap the limit to 1 << 18.
BENCHMARK(BM_RepeatedPut)->Range(/*start=*/100, /*limit=*/1 << 18);

// This is different from BM_RepeatedPut since we're just trying to benchmark
// one Put call, not thousands of them at once.
void BM_Put(benchmark::State& state) {
  // Initialize the filesystem
  std::string test_dir = GetTestTempDir() + "/icing/benchmark";
  Filesystem filesystem;
  DestructibleDirectory ddir(filesystem, test_dir);

  // Create the schema.
  SchemaProto schema =
      SchemaBuilder()
          .AddType(SchemaTypeConfigBuilder().SetType("Message"))
          .Build();

  // Create the index.
  IcingSearchEngineOptions options;
  options.set_base_dir(test_dir);
  options.set_index_merge_size(kIcingFullIndexSize);
  std::unique_ptr<IcingSearchEngine> icing =
      std::make_unique<IcingSearchEngine>(options);

  ASSERT_THAT(icing->Initialize().status(), ProtoIsOk());
  ASSERT_THAT(icing->SetSchema(schema).status(), ProtoIsOk());

  // Create a document
  DocumentProto document = DocumentBuilder()
                               .SetSchema("Message")
                               .SetNamespace("namespace")
                               .SetUri("uri")
                               .Build();

  for (auto s : state) {
    benchmark::DoNotOptimize(icing->Put(document));
  }
}
BENCHMARK(BM_Put);

void BM_Get(benchmark::State& state) {
  // Initialize the filesystem
  std::string test_dir = GetTestTempDir() + "/icing/benchmark";
  Filesystem filesystem;
  DestructibleDirectory ddir(filesystem, test_dir);

  // Create the schema.
  SchemaProto schema =
      SchemaBuilder()
          .AddType(SchemaTypeConfigBuilder().SetType("Message"))
          .Build();

  // Create the index.
  IcingSearchEngineOptions options;
  options.set_base_dir(test_dir);
  options.set_index_merge_size(kIcingFullIndexSize);
  std::unique_ptr<IcingSearchEngine> icing =
      std::make_unique<IcingSearchEngine>(options);

  ASSERT_THAT(icing->Initialize().status(), ProtoIsOk());
  ASSERT_THAT(icing->SetSchema(schema).status(), ProtoIsOk());

  // Create a document
  DocumentProto document = DocumentBuilder()
                               .SetSchema("Message")
                               .SetNamespace("namespace")
                               .SetUri("uri")
                               .Build();

  ASSERT_THAT(icing->Put(document).status(), ProtoIsOk());
  for (auto s : state) {
    benchmark::DoNotOptimize(
        icing->Get("namespace", "uri", GetResultSpecProto::default_instance()));
  }
}
BENCHMARK(BM_Get);

void BM_Delete(benchmark::State& state) {
  // Initialize the filesystem
  std::string test_dir = GetTestTempDir() + "/icing/benchmark";
  Filesystem filesystem;
  DestructibleDirectory ddir(filesystem, test_dir);

  // Create the schema.
  SchemaProto schema =
      SchemaBuilder()
          .AddType(SchemaTypeConfigBuilder().SetType("Message"))
          .Build();

  // Create the index.
  IcingSearchEngineOptions options;
  options.set_base_dir(test_dir);
  options.set_index_merge_size(kIcingFullIndexSize);
  std::unique_ptr<IcingSearchEngine> icing =
      std::make_unique<IcingSearchEngine>(options);

  ASSERT_THAT(icing->Initialize().status(), ProtoIsOk());
  ASSERT_THAT(icing->SetSchema(schema).status(), ProtoIsOk());

  // Create a document
  DocumentProto document = DocumentBuilder()
                               .SetSchema("Message")
                               .SetNamespace("namespace")
                               .SetUri("uri")
                               .Build();

  ASSERT_THAT(icing->Put(document).status(), ProtoIsOk());
  for (auto s : state) {
    state.PauseTiming();
    icing->Put(document);
    state.ResumeTiming();

    benchmark::DoNotOptimize(icing->Delete("namespace", "uri"));
  }
}
BENCHMARK(BM_Delete);

void BM_PutMaxAllowedDocuments(benchmark::State& state) {
  // Initialize the filesystem
  std::string test_dir = GetTestTempDir() + "/icing/benchmark";
  Filesystem filesystem;
  DestructibleDirectory ddir(filesystem, test_dir);

  // Create the schema.
  SchemaProto schema =
      SchemaBuilder()
          .AddType(SchemaTypeConfigBuilder().SetType("Message").AddProperty(
              PropertyConfigBuilder()
                  .SetName("body")
                  .SetDataTypeString(TermMatchType::PREFIX,
                                     StringIndexingConfig::TokenizerType::PLAIN)
                  .SetCardinality(PropertyConfigProto::Cardinality::OPTIONAL)))
          .Build();

  // Create the index.
  IcingSearchEngineOptions options;
  options.set_base_dir(test_dir);
  options.set_index_merge_size(kIcingFullIndexSize);
  std::unique_ptr<IcingSearchEngine> icing =
      std::make_unique<IcingSearchEngine>(options);

  ASSERT_THAT(icing->Initialize().status(), ProtoIsOk());
  ASSERT_THAT(icing->SetSchema(schema).status(), ProtoIsOk());

  // Create a document that has the term "foo"
  DocumentProto base_document = DocumentBuilder()
                                    .SetSchema("Message")
                                    .SetNamespace("namespace")
                                    .AddStringProperty("body", "foo")
                                    .Build();

  // Insert a lot of documents with the term "foo"
  for (auto s : state) {
    for (int64_t i = 0; i <= kMaxDocumentId; ++i) {
      DocumentProto document =
          DocumentBuilder(base_document).SetUri(std::to_string(i)).Build();
      EXPECT_THAT(icing->Put(document).status(), ProtoIsOk());
    }
  }

  DocumentProto document =
      DocumentBuilder(base_document).SetUri("out_of_space_uri").Build();
  PutResultProto put_result_proto = icing->Put(document);
  EXPECT_THAT(put_result_proto.status(),
              ProtoStatusIs(StatusProto::OUT_OF_SPACE));
  EXPECT_THAT(put_result_proto.status().message(),
              HasSubstr("Exceeded maximum number of documents"));
}
BENCHMARK(BM_PutMaxAllowedDocuments);

void BM_QueryWithSnippet(benchmark::State& state) {
  // Initialize the filesystem
  std::string test_dir = GetTestTempDir() + "/icing/benchmark";
  Filesystem filesystem;
  DestructibleDirectory ddir(filesystem, test_dir);

  // Create the schema.
  SchemaProto schema =
      SchemaBuilder()
          .AddType(SchemaTypeConfigBuilder().SetType("Message").AddProperty(
              PropertyConfigBuilder()
                  .SetName("body")
                  .SetDataTypeString(TERM_MATCH_PREFIX, TOKENIZER_PLAIN)
                  .SetCardinality(CARDINALITY_OPTIONAL)))
          .Build();

  // Create the index.
  IcingSearchEngineOptions options;
  options.set_base_dir(test_dir);
  options.set_index_merge_size(kIcingFullIndexSize);
  std::unique_ptr<IcingSearchEngine> icing =
      std::make_unique<IcingSearchEngine>(options);

  ASSERT_THAT(icing->Initialize().status(), ProtoIsOk());
  ASSERT_THAT(icing->SetSchema(schema).status(), ProtoIsOk());

  std::string body = "message body";
  for (int i = 0; i < 100; i++) {
    body = body +
           " invent invention inventory invest investigate investigation "
           "investigator investment nvestor invisible invitation invite "
           "involve involved involvement IraqiI rish island";
  }
  for (int i = 0; i < 50; i++) {
    DocumentProto document = DocumentBuilder()
                                 .SetKey("namespace", "uri" + std::to_string(i))
                                 .SetSchema("Message")
                                 .AddStringProperty("body", body)
                                 .Build();
    ASSERT_THAT(icing->Put(std::move(document)).status(), ProtoIsOk());
  }

  SearchSpecProto search_spec;
  search_spec.set_term_match_type(TermMatchType::PREFIX);
  search_spec.set_query("i");

  ResultSpecProto result_spec;
  result_spec.set_num_per_page(10000);
  result_spec.mutable_snippet_spec()->set_max_window_utf32_length(64);
  result_spec.mutable_snippet_spec()->set_num_matches_per_property(10000);
  result_spec.mutable_snippet_spec()->set_num_to_snippet(10000);

  for (auto s : state) {
    SearchResultProto results = icing->Search(
        search_spec, ScoringSpecProto::default_instance(), result_spec);
  }
}
BENCHMARK(BM_QueryWithSnippet);

void BM_NumericIndexing(benchmark::State& state) {
  int num_documents = state.range(0);
  int num_integers_per_doc = state.range(1);

  // Initialize the filesystem
  std::string test_dir = GetTestTempDir() + "/icing/benchmark";
  Filesystem filesystem;

  // Create the schema.
  SchemaProto schema =
      SchemaBuilder()
          .AddType(SchemaTypeConfigBuilder()
                       .SetType("Message")
                       .AddProperty(PropertyConfigBuilder()
                                        .SetName("body")
                                        .SetDataTypeString(TERM_MATCH_PREFIX,
                                                           TOKENIZER_PLAIN)
                                        .SetCardinality(CARDINALITY_OPTIONAL))
                       .AddProperty(PropertyConfigBuilder()
                                        .SetName("integer")
                                        .SetDataTypeInt64(NUMERIC_MATCH_RANGE)
                                        .SetCardinality(CARDINALITY_REPEATED)))
          .Build();

  std::unique_ptr<NumberGenerator<int64_t>> integer_generator =
      CreateIntegerGenerator(num_documents);
  std::vector<DocumentProto> documents;
  documents.reserve(num_documents);
  for (int i = 0; i < num_documents; ++i) {
    std::vector<int64_t> integers;
    integers.reserve(num_integers_per_doc);
    for (int j = 0; j < num_integers_per_doc; ++j) {
      integers.push_back(integer_generator->Generate());
    }

    DocumentProto document =
        DocumentBuilder()
            .SetKey("namespace", "uri" + std::to_string(i))
            .SetSchema("Message")
            .AddStringProperty("body", "body hello world")
            .AddInt64Property("integer", integers.begin(), integers.end())
            .Build();
    documents.push_back(std::move(document));
  }

  for (auto s : state) {
    state.PauseTiming();
    // Create the index.
    IcingSearchEngineOptions options;
    options.set_base_dir(test_dir);
    options.set_index_merge_size(kIcingFullIndexSize);
    std::unique_ptr<IcingSearchEngine> icing =
        std::make_unique<IcingSearchEngine>(options);

    ASSERT_THAT(icing->Initialize().status(), ProtoIsOk());
    ASSERT_THAT(icing->SetSchema(schema).status(), ProtoIsOk());
    state.ResumeTiming();

    for (const DocumentProto& document : documents) {
      ASSERT_THAT(icing->Put(document).status(), ProtoIsOk());
    }

    state.PauseTiming();
    icing.reset();
    ASSERT_TRUE(filesystem.DeleteDirectoryRecursively(test_dir.c_str()));
    state.ResumeTiming();
  }
}

BENCHMARK(BM_NumericIndexing)
    // Arguments: num_documents, num_integers_per_doc
    ->ArgPair(1000000, 5);

void BM_NumericExactQuery(benchmark::State& state) {
  int num_documents = state.range(0);
  int num_integers_per_doc = state.range(1);

  // Initialize the filesystem
  std::string test_dir = GetTestTempDir() + "/icing/benchmark";
  Filesystem filesystem;
  DestructibleDirectory ddir(filesystem, test_dir);

  // Create the schema.
  SchemaProto schema =
      SchemaBuilder()
          .AddType(SchemaTypeConfigBuilder()
                       .SetType("Message")
                       .AddProperty(PropertyConfigBuilder()
                                        .SetName("body")
                                        .SetDataTypeString(TERM_MATCH_PREFIX,
                                                           TOKENIZER_PLAIN)
                                        .SetCardinality(CARDINALITY_OPTIONAL))
                       .AddProperty(PropertyConfigBuilder()
                                        .SetName("integer")
                                        .SetDataTypeInt64(NUMERIC_MATCH_RANGE)
                                        .SetCardinality(CARDINALITY_REPEATED)))
          .Build();

  // Create the index.
  IcingSearchEngineOptions options;
  options.set_base_dir(test_dir);
  options.set_index_merge_size(kIcingFullIndexSize);
  std::unique_ptr<IcingSearchEngine> icing =
      std::make_unique<IcingSearchEngine>(options);

  ASSERT_THAT(icing->Initialize().status(), ProtoIsOk());
  ASSERT_THAT(icing->SetSchema(schema).status(), ProtoIsOk());

  std::unique_ptr<NumberGenerator<int64_t>> integer_generator =
      CreateIntegerGenerator(num_documents);
  std::unordered_set<int64_t> chosen_integer_set;
  for (int i = 0; i < num_documents; ++i) {
    std::vector<int64_t> integers;
    integers.reserve(num_integers_per_doc);
    for (int j = 0; j < num_integers_per_doc; ++j) {
      int64_t chosen_int = integer_generator->Generate();
      integers.push_back(chosen_int);
      chosen_integer_set.insert(chosen_int);
    }

    DocumentProto document =
        DocumentBuilder()
            .SetKey("namespace", "uri" + std::to_string(i))
            .SetSchema("Message")
            .AddStringProperty("body", "body hello world")
            .AddInt64Property("integer", integers.begin(), integers.end())
            .Build();
    ASSERT_THAT(icing->Put(std::move(document)).status(), ProtoIsOk());
  }

  SearchSpecProto search_spec;
  search_spec.set_search_type(
      SearchSpecProto::SearchType::EXPERIMENTAL_ICING_ADVANCED_QUERY);
  search_spec.add_enabled_features(std::string(kNumericSearchFeature));

  ScoringSpecProto scoring_spec;
  scoring_spec.set_rank_by(ScoringSpecProto::RankingStrategy::DOCUMENT_SCORE);

  ResultSpecProto result_spec;
  result_spec.set_num_per_page(1);

  std::vector<int64_t> chosen_integers(chosen_integer_set.begin(),
                                       chosen_integer_set.end());
  std::uniform_int_distribution<> distrib(0, chosen_integers.size() - 1);
  std::default_random_engine e(/*seed=*/12345);
  for (auto s : state) {
    int64_t exact = chosen_integers[distrib(e)];
    search_spec.set_query("integer == " + std::to_string(exact));

    SearchResultProto results =
        icing->Search(search_spec, scoring_spec, result_spec);
    ASSERT_THAT(results.status(), ProtoIsOk());
    ASSERT_GT(results.results_size(), 0);
    if (results.next_page_token() != kInvalidNextPageToken) {
      icing->InvalidateNextPageToken(results.next_page_token());
    }
  }
}
BENCHMARK(BM_NumericExactQuery)
    // Arguments: num_documents, num_integers_per_doc
    ->ArgPair(1000000, 5);

void BM_NumericRangeQueryAll(benchmark::State& state) {
  int num_documents = state.range(0);
  int num_integers_per_doc = state.range(1);

  // Initialize the filesystem
  std::string test_dir = GetTestTempDir() + "/icing/benchmark";
  Filesystem filesystem;
  DestructibleDirectory ddir(filesystem, test_dir);

  // Create the schema.
  SchemaProto schema =
      SchemaBuilder()
          .AddType(SchemaTypeConfigBuilder()
                       .SetType("Message")
                       .AddProperty(PropertyConfigBuilder()
                                        .SetName("body")
                                        .SetDataTypeString(TERM_MATCH_PREFIX,
                                                           TOKENIZER_PLAIN)
                                        .SetCardinality(CARDINALITY_OPTIONAL))
                       .AddProperty(PropertyConfigBuilder()
                                        .SetName("integer")
                                        .SetDataTypeInt64(NUMERIC_MATCH_RANGE)
                                        .SetCardinality(CARDINALITY_REPEATED)))
          .Build();

  // Create the index.
  IcingSearchEngineOptions options;
  options.set_base_dir(test_dir);
  options.set_index_merge_size(kIcingFullIndexSize);
  std::unique_ptr<IcingSearchEngine> icing =
      std::make_unique<IcingSearchEngine>(options);

  ASSERT_THAT(icing->Initialize().status(), ProtoIsOk());
  ASSERT_THAT(icing->SetSchema(schema).status(), ProtoIsOk());

  std::unique_ptr<NumberGenerator<int64_t>> integer_generator =
      CreateIntegerGenerator(num_documents);
  for (int i = 0; i < num_documents; ++i) {
    std::vector<int64_t> integers;
    integers.reserve(num_integers_per_doc);
    for (int j = 0; j < num_integers_per_doc; ++j) {
      integers.push_back(integer_generator->Generate());
    }

    DocumentProto document =
        DocumentBuilder()
            .SetKey("namespace", "uri" + std::to_string(i))
            .SetSchema("Message")
            .AddStringProperty("body", "body hello world")
            .AddInt64Property("integer", integers.begin(), integers.end())
            .Build();
    ASSERT_THAT(icing->Put(std::move(document)).status(), ProtoIsOk());
  }

  SearchSpecProto search_spec;
  search_spec.set_search_type(
      SearchSpecProto::SearchType::EXPERIMENTAL_ICING_ADVANCED_QUERY);
  search_spec.add_enabled_features(std::string(kNumericSearchFeature));
  search_spec.set_query("integer >= " +
                        std::to_string(std::numeric_limits<int64_t>::min()));

  ScoringSpecProto scoring_spec;
  scoring_spec.set_rank_by(ScoringSpecProto::RankingStrategy::DOCUMENT_SCORE);

  ResultSpecProto result_spec;
  result_spec.set_num_per_page(1);

  for (auto s : state) {
    SearchResultProto results =
        icing->Search(search_spec, scoring_spec, result_spec);
    ASSERT_THAT(results.status(), ProtoIsOk());
    ASSERT_GT(results.results_size(), 0);
    if (results.next_page_token() != kInvalidNextPageToken) {
      icing->InvalidateNextPageToken(results.next_page_token());
    }
  }
}
BENCHMARK(BM_NumericRangeQueryAll)
    // Arguments: num_documents, num_integers_per_doc
    ->ArgPair(1000000, 5);

void BM_JoinQueryQualifiedId(benchmark::State& state) {
  // Initialize the filesystem
  std::string test_dir = GetTestTempDir() + "/icing/benchmark";
  Filesystem filesystem;
  DestructibleDirectory ddir(filesystem, test_dir);

  // Create the schema.
  SchemaProto schema =
      SchemaBuilder()
          .AddType(SchemaTypeConfigBuilder()
                       .SetType("Person")
                       .AddProperty(PropertyConfigBuilder()
                                        .SetName("firstName")
                                        .SetDataTypeString(TERM_MATCH_PREFIX,
                                                           TOKENIZER_PLAIN)
                                        .SetCardinality(CARDINALITY_OPTIONAL))
                       .AddProperty(PropertyConfigBuilder()
                                        .SetName("lastName")
                                        .SetDataTypeString(TERM_MATCH_PREFIX,
                                                           TOKENIZER_PLAIN)
                                        .SetCardinality(CARDINALITY_OPTIONAL))
                       .AddProperty(PropertyConfigBuilder()
                                        .SetName("emailAddress")
                                        .SetDataTypeString(TERM_MATCH_PREFIX,
                                                           TOKENIZER_PLAIN)
                                        .SetCardinality(CARDINALITY_OPTIONAL)))
          .AddType(SchemaTypeConfigBuilder()
                       .SetType("Email")
                       .AddProperty(PropertyConfigBuilder()
                                        .SetName("subject")
                                        .SetDataTypeString(TERM_MATCH_PREFIX,
                                                           TOKENIZER_PLAIN)
                                        .SetCardinality(CARDINALITY_OPTIONAL))
                       .AddProperty(PropertyConfigBuilder()
                                        .SetName("body")
                                        .SetDataTypeString(TERM_MATCH_PREFIX,
                                                           TOKENIZER_PLAIN)
                                        .SetCardinality(CARDINALITY_OPTIONAL))
                       .AddProperty(PropertyConfigBuilder()
                                        .SetName("personQualifiedId")
                                        .SetDataTypeJoinableString(
                                            JOINABLE_VALUE_TYPE_QUALIFIED_ID)
                                        .SetCardinality(CARDINALITY_OPTIONAL)))
          .Build();

  // Create the index.
  IcingSearchEngineOptions options;
  options.set_base_dir(test_dir);
  options.set_index_merge_size(kIcingFullIndexSize);
  options.set_document_store_namespace_id_fingerprint(true);
  options.set_use_new_qualified_id_join_index(true);
  std::unique_ptr<IcingSearchEngine> icing =
      std::make_unique<IcingSearchEngine>(options);

  ASSERT_THAT(icing->Initialize().status(), ProtoIsOk());
  ASSERT_THAT(icing->SetSchema(schema).status(), ProtoIsOk());

  // Create Person documents (parent)
  static constexpr int kNumPersonDocuments = 1000;
  for (int i = 0; i < kNumPersonDocuments; ++i) {
    std::string person_id = std::to_string(i);
    DocumentProto person =
        DocumentBuilder()
            .SetKey("pkg$db/namespace", "person" + person_id)
            .SetSchema("Person")
            .AddStringProperty("firstName", "first" + person_id)
            .AddStringProperty("lastName", "last" + person_id)
            .AddStringProperty("emailAddress",
                               "person" + person_id + "@gmail.com")
            .Build();
    ASSERT_THAT(icing->Put(std::move(person)).status(), ProtoIsOk());
  }

  // Create Email documents (child)
  static constexpr int kNumEmailDocuments = 1000;
  std::uniform_int_distribution<> distrib(0, kNumPersonDocuments - 1);
  std::default_random_engine e(/*seed=*/12345);
  for (int i = 0; i < kNumEmailDocuments; ++i) {
    std::string email_id = std::to_string(i);
    std::string person_id = std::to_string(distrib(e));
    DocumentProto email =
        DocumentBuilder()
            .SetKey("namespace", "email" + email_id)
            .SetSchema("Email")
            .AddStringProperty("subject", "test subject " + email_id)
            .AddStringProperty("body", "message body")
            .AddStringProperty("personQualifiedId",
                               "pkg$db/namespace#person" + person_id)
            .Build();
    ASSERT_THAT(icing->Put(std::move(email)).status(), ProtoIsOk());
  }

  // Parent SearchSpec
  SearchSpecProto search_spec;
  search_spec.set_term_match_type(TermMatchType::PREFIX);
  search_spec.set_query("firstName:first");

  // JoinSpec
  JoinSpecProto* join_spec = search_spec.mutable_join_spec();
  join_spec->set_parent_property_expression(
      std::string(JoinProcessor::kQualifiedIdExpr));
  join_spec->set_child_property_expression("personQualifiedId");
  join_spec->set_aggregation_scoring_strategy(
      JoinSpecProto::AggregationScoringStrategy::MAX);
  JoinSpecProto::NestedSpecProto* nested_spec =
      join_spec->mutable_nested_spec();
  SearchSpecProto* nested_search_spec = nested_spec->mutable_search_spec();
  nested_search_spec->set_term_match_type(TermMatchType::PREFIX);
  nested_search_spec->set_query("subject:test");
  *nested_spec->mutable_scoring_spec() = ScoringSpecProto::default_instance();
  *nested_spec->mutable_result_spec() = ResultSpecProto::default_instance();

  static constexpr int kNumPerPage = 10;
  ResultSpecProto result_spec;
  result_spec.set_num_per_page(kNumPerPage);
  result_spec.set_max_joined_children_per_parent_to_return(
      std::numeric_limits<int32_t>::max());

  ScoringSpecProto score_spec = ScoringSpecProto::default_instance();

  const auto child_count_reduce_func =
      [](int child_count, const SearchResultProto::ResultProto& result) -> int {
    return child_count + result.joined_results_size();
  };
  for (auto s : state) {
    int total_parent_count = 0;
    int total_child_count = 0;
    SearchResultProto results =
        icing->Search(search_spec, score_spec, result_spec);
    total_parent_count += results.results_size();
    total_child_count +=
        std::reduce(results.results().begin(), results.results().end(), 0,
                    child_count_reduce_func);

    ASSERT_THAT(total_parent_count, Eq(kNumPerPage));
    ASSERT_THAT(total_child_count, ::testing::Ge(0));
  }
}
BENCHMARK(BM_JoinQueryQualifiedId);

void BM_PersistToDisk(benchmark::State& state) {
  // Initialize the filesystem
  std::string test_dir = GetTestTempDir() + "/icing/benchmark";
  Filesystem filesystem;
  DestructibleDirectory ddir(filesystem, test_dir);

  // Create the schema.
  std::default_random_engine random;
  int num_types = kAvgNumNamespaces * kAvgNumTypes;
  ExactStringPropertyGenerator property_generator;
  SchemaGenerator<ExactStringPropertyGenerator> schema_generator(
      /*num_properties=*/state.range(1), &property_generator);
  SchemaProto schema = schema_generator.GenerateSchema(num_types);
  EvenDistributionTypeSelector type_selector(schema);

  // Generate documents.
  int num_docs = state.range(0);
  std::vector<std::string> language = CreateLanguages(kLanguageSize, &random);
  const std::vector<DocumentProto> random_docs =
      GenerateRandomDocuments(&type_selector, num_docs, language);

  for (auto _ : state) {
    state.PauseTiming();
    // Create the index.
    IcingSearchEngineOptions options;
    options.set_base_dir(test_dir);
    options.set_index_merge_size(kIcingFullIndexSize);
    options.set_use_persistent_hash_map(true);
    std::unique_ptr<IcingSearchEngine> icing =
        std::make_unique<IcingSearchEngine>(options);

    ASSERT_THAT(icing->Reset().status(), ProtoIsOk());
    ASSERT_THAT(icing->SetSchema(schema).status(), ProtoIsOk());

    for (const DocumentProto& doc : random_docs) {
      ASSERT_THAT(icing->Put(doc).status(), ProtoIsOk());
    }

    state.ResumeTiming();

    ASSERT_THAT(icing->PersistToDisk(PersistType::FULL).status(), ProtoIsOk());

    state.PauseTiming();
    icing.reset();
    ASSERT_TRUE(filesystem.DeleteDirectoryRecursively(test_dir.c_str()));
    state.ResumeTiming();
  }
}
BENCHMARK(BM_PersistToDisk)
    // Arguments: num_indexed_documents, num_sections
    ->ArgPair(1024, 5);

}  // namespace

}  // namespace lib
}  // namespace icing<|MERGE_RESOLUTION|>--- conflicted
+++ resolved
@@ -37,11 +37,8 @@
 #include "icing/join/join-processor.h"
 #include "icing/proto/document.pb.h"
 #include "icing/proto/initialize.pb.h"
-<<<<<<< HEAD
-=======
 #include "icing/proto/persist.pb.h"
 #include "icing/proto/reset.pb.h"
->>>>>>> a81a0c8c
 #include "icing/proto/schema.pb.h"
 #include "icing/proto/scoring.pb.h"
 #include "icing/proto/search.pb.h"
@@ -62,7 +59,7 @@
 //    //icing:icing-search-engine_benchmark
 //
 //    $ blaze-bin/icing/icing-search-engine_benchmark
-//    --benchmarks=all --benchmark_memory_usage
+//    --benchmark_filter=all --benchmark_memory_usage
 //
 // Run on an Android device:
 //    $ blaze build --copt="-DGOOGLE_COMMANDLINEFLAGS_FULL_API=1"
@@ -72,7 +69,8 @@
 //    $ adb push blaze-bin/icing/icing-search-engine_benchmark
 //    /data/local/tmp/
 //
-//    $ adb shell /data/local/tmp/icing-search-engine_benchmark --benchmarks=all
+//    $ adb shell /data/local/tmp/icing-search-engine_benchmark
+//    --benchmark_filter=all
 
 namespace icing {
 namespace lib {
@@ -228,24 +226,19 @@
   std::unique_ptr<IcingSearchEngine> icing =
       std::make_unique<IcingSearchEngine>(options);
 
-  ASSERT_THAT(icing->Initialize().status(), ProtoIsOk());
-  ASSERT_THAT(icing->SetSchema(schema).status(), ProtoIsOk());
-
   int num_docs = state.range(0);
   std::vector<std::string> language = CreateLanguages(kLanguageSize, &random);
   const std::vector<DocumentProto> random_docs =
       GenerateRandomDocuments(&type_selector, num_docs, language);
-  Timer timer;
-  for (const DocumentProto& doc : random_docs) {
-    ASSERT_THAT(icing->Put(doc).status(), ProtoIsOk());
-  }
-  int64_t time_taken_ns = timer.GetElapsedNanoseconds();
-  int64_t time_per_doc_ns = time_taken_ns / num_docs;
-  std::cout << "Number of indexed documents:\t" << num_docs
-            << "\t\tNumber of indexed sections:\t" << state.range(1)
-            << "\t\tTime taken (ms):\t" << time_taken_ns / 1000000
-            << "\t\tTime taken per doc (us):\t" << time_per_doc_ns / 1000
-            << std::endl;
+  for (auto _ : state) {
+    state.PauseTiming();
+    ASSERT_THAT(icing->Reset().status(), ProtoIsOk());
+    ASSERT_THAT(icing->SetSchema(schema).status(), ProtoIsOk());
+    state.ResumeTiming();
+    for (const DocumentProto& doc : random_docs) {
+      ASSERT_THAT(icing->Put(doc).status(), ProtoIsOk());
+    }
+  }
 }
 BENCHMARK(BM_IndexLatency)
     // Arguments: num_indexed_documents, num_sections
